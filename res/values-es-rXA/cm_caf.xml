--- conflicted
+++ resolved
@@ -147,12 +147,6 @@
   <string name="exportAllcontatsNoContacts">Nun s\'atoparon contautos qu\'esportar a la tarxeta SIM</string>
   <string name="cursorError">Datos del cursor inválidos</string>
   <string name="set_subscription">Esbillar la soscripción</string>
-<<<<<<< HEAD
-  <string name="card_01">Tarxeta 1 / SUS 1</string>
-  <string name="card_02">Tarxeta 2 / SUS 2</string>
-  <string name="card_03">Tarxeta 3 / SUS 3</string>
-=======
->>>>>>> f8c1bc6e
   <string name="set_subscription_error_atleast_one">Esbilla a lo menos una soscripción</string>
   <string name="set_uicc_subscription_progress">Afitando soscripción\u2026</string>
   <string name="set_sub_success">Afitóse la soscripción</string>
