<?xml version="1.0" encoding="utf-8"?>
<!--Generated by crowdin.net-->
<!--
     Copyright (C) 2014 The CyanogenMod Project

     Licensed under the Apache License, Version 2.0 (the "License");
     you may not use this file except in compliance with the License.
     You may obtain a copy of the License at

          http://www.apache.org/licenses/LICENSE-2.0

     Unless required by applicable law or agreed to in writing, software
     distributed under the License is distributed on an "AS IS" BASIS,
     WITHOUT WARRANTIES OR CONDITIONS OF ANY KIND, either express or implied.
     See the License for the specific language governing permissions and
     limitations under the License.
-->
<resources>
  <string name="label_nsdp">PIN na odomknutie podsiete SIM</string>
  <string name="label_cdp">PIN na odomknutie korporátnej SIM</string>
  <string name="label_spdp">PIN na odomknutie SIM poskytovateľa služieb</string>
  <string name="label_sdp">PIN na odomknutie SIM</string>
  <string name="label_rn1dp">PIN na odomknutie RUIM siete 1</string>
  <string name="label_rn2dp">PIN na odomknutie RUIM siete 2</string>
  <string name="label_rhrpd">PIN na odomknutie RUIM HRPD</string>
  <string name="label_rcdp">PIN na odomknutie korporátnej RUIM</string>
  <string name="label_rspdp">PIN na odomknutie poskytovateľa služieb RUIM</string>
  <string name="label_rdp">PIN na odomknutie RUIM</string>
  <string name="label_puk">Zadajte PUK</string>
  <string name="requesting_nw_subset_unlock">Požiadavka na odomknutie podsiete SIM\u2026</string>
  <string name="requesting_sp_unlock">Požiadavka na odomknutie SIM poskytovateľa služieb\u2026</string>
  <string name="requesting_corporate_unlock">Požiadavka na odomknutie korporátnej SIM\u2026</string>
  <string name="requesting_sim_unlock">Požiadavka na odomknutie SIM\u2026</string>
  <string name="requesting_rnw1_unlock">Požiadavka na odomknutie RUIM siete 1\u2026</string>
  <string name="requesting_rnw2_unlock">Požiadavka na odomknutie RUIM siete 2\u2026</string>
  <string name="requesting_rhrpd_unlock">Požiadavka na odomknutie RUIM HRPD\u2026</string>
  <string name="requesting_rsp_unlock">Požiadavka na odomknutie RUIM poskytovateľa služieb\u2026</string>
  <string name="requesting_rc_unlock">Požiadavka na odomknutie korporátnej RIUM\u2026</string>
  <string name="requesting_ruim_unlock">Požiadavka na odomknutie RUIM\u2026</string>
  <string name="requesting_puk_unlock">Požiadavka odomknutia PUK\u2026</string>
  <string name="nw_subset_unlock_failed">Požiadavka na odomknutie podsiete SIM bola neúspešná.</string>
  <string name="sp_unlock_failed">Požiadavka na odomknutie SIM poskytovateľa služieb bola neúspešná.</string>
  <string name="corporate_unlock_failed">Požiadavka na odomknutie korporátnej SIM bola neúspešná.</string>
  <string name="sim_unlock_failed">Požiadavka na odomknutie SIM bola neúspešná.</string>
  <string name="rnw1_unlock_failed">Požiadavka na odomknutie RUIM siete 1 bola neúspešná.</string>
  <string name="rnw2_unlock_failed">Požiadavka na odomknutie RUIM siete 2 bola neúspešná.</string>
  <string name="rhrpd_unlock_failed">Požiadavka na odomknutie RUIM HRPD bola neúspešná.</string>
  <string name="rsp_unlock_failed">Požiadavka na odomknutie RUIM poskytovateľa služieb bola neúspešná.</string>
  <string name="rc_unlock_failed">Požiadavka na odomknutie korporátnej RUIM bola neúspešná.</string>
  <string name="ruim_unlock_failed">Požiadavka na odomknutie RUIM bola neúspešná.</string>
  <string name="puk_unlock_failed">Požiadavka na odomknutie PUK bola neúspešná.</string>
  <string name="nw_subset_unlock_success">Odomknutie podsiete SIM bolo úspešné.</string>
  <string name="sp_unlock_success">Odomknutie SIM poskytovateľa služieb bolo úspešné.</string>
  <string name="corporate_unlock_success">Odomknutie korporátnej SIM bolo úspešné.</string>
  <string name="sim_unlock_success">Odomknutie SIM bolo úspešné.</string>
  <string name="rnw1_unlock_success">Odomknutie RUIM siete 1 bolo úspešné.</string>
  <string name="rnw2_unlock_success">Odomknutie RUIM siete 2 bolo úspešné.</string>
  <string name="rhrpd_unlock_success">Odomknutie RUIM HRPD bolo úspešné.</string>
  <string name="rsp_unlock_success">Odomknutie RUIM poskytovateľa služieb bolo úspešné.</string>
  <string name="rc_unlock_success">Odomknutie korporátnej RUIM bolo úspešné.</string>
  <string name="ruim_unlock_success">Odomknutie RUIM bolo úspešné.</string>
  <string name="puk_unlock_success">Odomknutie PUK bolo úspešné.</string>
  <string name="stk_cc_ss_to_dial_error">Požiadavka SS bola upravená na požiadavku DIAL.</string>
  <string name="stk_cc_ss_to_ussd_error">Požiadavka SS bola upravená na požiadavku USSD.</string>
  <string name="stk_cc_ss_to_ss_error">Požiadavka SS bola upravená na novú požiadavku SS.</string>
  <string name="preferred_network_mode_td_scdma_only_summary">Uprednostňovaný režim siete: iba TD-SCDMA</string>
  <string name="preferred_network_mode_td_scdma_wcdma_summary">Uprednostňovaný režim siete: TD-SCDMA / WCDMA</string>
  <string name="preferred_network_mode_td_scdma_lte_summary">Uprednostňovaný režim siete: TD-SCDMA / LTE</string>
  <string name="preferred_network_mode_td_scdma_gsm_summary">Uprednostňovaný režim siete: TD-SCDMA / GSM</string>
  <string name="preferred_network_mode_td_scdma_gsm_lte_summary">Uprednostňovaný režim siete: TD-SCDMA/GSM/LTE</string>
  <string name="preferred_network_mode_td_scdma_gsm_wcdma_summary">Uprednostňovaný režim siete: TD-SCDMA/GSM/WCDMA</string>
  <string name="preferred_network_mode_td_scdma_wcdma_lte_summary">Uprednostňovaný režim siete: TD-SCDMA/WCDMA/LTE</string>
  <string name="preferred_network_mode_td_scdma_gsm_wcdma_lte_summary">Uprednostňovaný režim siete: TD-SCDMA/GSM/WCDMA/LTE</string>
  <string name="preferred_network_mode_td_scdma_lte_cdma_evdo_gsm_wcdma_summary">Uprednostňovaný režim siete: TD-SCDMA/LTE/CDMA/EvDo/GSM/WCDMA</string>
  <string name="preferred_network_mode_td_scdma_cdma_evdo_gsm_wcdma_summary">Uprednostňovaný režim siete: TD-SCDMA/CDMA/EvDo/GSM/WCDMA</string>
  <string name="mobile_network_setting">Nastavenia mobilnej siete</string>
  <string name="network_settings_sel_sub">Nastavenia poskytovateľa</string>
  <string name="network_manage_settings">Nastavenia siete</string>
  <string name="title_data_settings">Nastavenia dátového pripojenia</string>
  <string name="summary_manage_subscriptions">Spravovať nastavenia siete pre každého poskytovateľa</string>
  <string name="call_ind_services">Služby nezávislých hovorov</string>
  <string name="callind_multi_sim">Nastavenia poskytovateľa</string>
  <string name="callind">Nastavenia funkcií hovorov</string>
  <string name="sub1">Poskytovateľ 1</string>
  <string name="sub1_summary">Spravovať poskytovateľa 1</string>
  <string name="sub2">Poskytovateľ 2</string>
  <string name="sub2_summary">Spravovať poskytovateľa 2</string>
  <string name="sub3">Poskytovateľ 3</string>
  <string name="sub3_summary">Spravovať poskytovateľa 3</string>
  <string name="prompt">Výzva</string>
  <string name="prompt_user">Vyzvať užívateľa</string>
  <string name="tty_mode_not_allowed_vt_call">Nie je možné zmeniť režim TTY pri prebiehajúcom videohovore</string>
  <string name="fdn_service_unavailable">Služba FDN nie je k dispozícii.</string>
  <string name="exportContacts">Export kontaktov na kartu SIM\u2026</string>
  <string name="onscreenSwitchText">Zmeniť poskytovateľa</string>
  <string name="xdivert_title">X-Divert</string>
  <string name="xdivert_summary">Nastavenia CFNRc</string>
  <string name="phone_numbers">Zadajte telefónne čísla</string>
  <string name="sub1LineNumber">Číslo 1:</string>
  <string name="sub2LineNumber">Číslo 2:</string>
  <string name="proceed">Pokračovať</string>
  <string name="xdivert_button">X-Divert</string>
  <string name="xdivert_setting">X-Divert</string>
  <string name="sum_xdivert_enabled">X-Divert povolený</string>
  <string name="sum_xdivert_disabled">X-Divert zakázaný</string>
  <string name="xdivert_not_supported">X-Divert nie je pre CDMA podporovaný</string>
  <string name="xdivert_enternumber_error">Zadajte telefónne číslo pre oboch poskytovateľov</string>
  <string name="xdivert_partial_set">X-Divert bol nastavený iba pre prvého poskytvateľa</string>
  <string name="xdivert_sub_absent">Pre X-Divert by mali byť aktivovaný obidvaja poskytovatelia</string>
  <string name="xdivert_status">Stav X-Divert</string>
  <string name="xdivert_active">Aktívny</string>
  <string name="xdivert_not_active">Neaktívny</string>
  <string name="xdivert_imsi_not_read">Prebieha inicializácia SIM. Prosím, skúste to neskôr.</string>
  <string name="no_volte">Nie je možné vytvárať hovory IMS</string>
  <string name="no_vt_allowed">Pre vytvorenie videohovoru, vypnite režim TTY</string>
  <string name="ims_edit_title">Podrobnosti účtu IMS</string>
  <string name="ims_accounts_title">Účet IMS</string>
  <string name="ims_domain_address_title">Server IMS</string>
  <string name="mo_call_type_title">Typ volania MO</string>
  <string name="ims_service_capability">Povoliť/zakázať možnosti služby</string>
  <string name="ims_service_capability_title">Možnosti služby IMS</string>
  <string name="use_ims_default_summary">Použiť IMS pre všetky hlasové hovory</string>
  <string name="ims_menu_save">Uložiť</string>
  <string name="ims_menu_discard">Zahodiť</string>
  <string name="remove_ims_account">Odstrániť účet</string>
  <string name="contactScreen">Spravovať kontakty na karte SIM</string>
  <string name="exportContactScreen">Exportovať kontakty z telefónu na kartu SIM</string>
  <string name="addSimEntries">Pridať kontakt na kartu SIM</string>
  <string name="deleteAllSimEntries">Odstrániť všetky kontakty z karty SIM</string>
  <string name="deleteSimContacts">Prebieha odstránenie kontaktov z karty SIM\u2026</string>
  <string name="editContact">Upraviť</string>
  <string name="sendSms">Odoslať SMS</string>
  <string name="delete">Odstrániť</string>
  <string name="dial">Vytočiť</string>
  <string name="enterName">Zadajte meno:</string>
  <string name="enterNumber">Zadajte telefónne číslo:</string>
  <string name="contactAddSuccess">Kontakt bol úspešne pridaný na kartu SIM</string>
  <string name="contactAddFailed">Nepodarilo sa pridať kontakt na kartu SIM</string>
  <string name="contactUpdateSuccess">Kontakt bol na karte SIM úspešne upravený</string>
  <string name="contactUpdateFailed">Nepodarilo sa upraviť kontakt na karte SIM</string>
  <string name="contactdeleteSuccess">Kontakt bol úspešne odstránený z karty SIM</string>
  <string name="contactdeleteFailed">Nepodarilo sa odstrániť kontakt z karty SIM</string>
  <string name="allContactdeleteSuccess">Všetky kontakty z karty SIM boli úspešne odstránené</string>
  <string name="allContactdeleteFailed">Nepodarilo sa odstrániť všetky kontakty z karty SIM</string>
  <string name="exportAllcontatsSuccess">Všetky kontakty boli úspešne exportované na kartu SIM</string>
  <string name="exportAllcontatsFailed">Nepodarilo sa exportovať všetky kontakty na kartu SIM</string>
  <string name="exportAllcontatsNoContacts">Nenašli sa žiadne kontakty pre export na kartu SIM</string>
  <string name="cursorError">Neplatné údaje kurzora</string>
  <string name="set_subscription">Vyberte poskytovateľa</string>
<<<<<<< HEAD
  <string name="card_01">Karta 1 / Posk. 1</string>
  <string name="card_02">Karta 2 / Posk. 2</string>
  <string name="card_03">Karta 3 / Posk. 3</string>
=======
>>>>>>> f8c1bc6e
  <string name="set_subscription_error_atleast_one">Vyberte aspoň jedného poskytovateľa</string>
  <string name="set_uicc_subscription_progress">Nastavenie poskytovateľa\u2026</string>
  <string name="set_sub_success">Poskytovateľ bol úspešne nastavený</string>
  <string name="set_sub_failed">Nastavenie poskytovateľa zlyhalo</string>
  <string name="set_sub_1">Poskytovateľ 1: </string>
  <string name="set_sub_2">Poskytovateľ 2: </string>
  <string name="set_sub_3">Poskytovateľ 3: </string>
  <string name="set_sub_activate_success">Aktivácia bola úspešná</string>
  <string name="set_sub_deactivate_success">Deaktivácia bola úspešná</string>
  <string name="set_sub_activate_failed">Aktivácia zlyhala</string>
  <string name="set_sub_global_activate_failed">Globálna aktivácia zlyhala</string>
  <string name="set_sub_global_deactivate_failed">Globálna deaktivácia zlyhala</string>
  <string name="set_sub_deactivate_failed">Deaktivácia zlyhala</string>
  <string name="set_sub_activate_not_supported">Aktivácia nie je podporovaná</string>
  <string name="set_sub_deactivate_not_supported">Deaktivácia nie je podporovaná</string>
  <string name="set_sub_no_change">Poskytovateľ bez zmeny</string>
  <string name="new_cards_available">K dispozícii je nová karta. Prosím, nastavte vášho poskytovateľa.</string>
  <string name="config_sub_title">Nastavenie poskytovateľov</string>
  <string name="deact_all_sub_not_supported">Deaktivácia všetkých poskytovateľov nie je podporovaná.</string>
  <string name="set_sub_not_supported_phone_in_call">Aktivácia, alebo deaktivácia poskytovateľov nie je možná pri prebiehajúcom hovore.</string>
</resources><|MERGE_RESOLUTION|>--- conflicted
+++ resolved
@@ -147,12 +147,6 @@
   <string name="exportAllcontatsNoContacts">Nenašli sa žiadne kontakty pre export na kartu SIM</string>
   <string name="cursorError">Neplatné údaje kurzora</string>
   <string name="set_subscription">Vyberte poskytovateľa</string>
-<<<<<<< HEAD
-  <string name="card_01">Karta 1 / Posk. 1</string>
-  <string name="card_02">Karta 2 / Posk. 2</string>
-  <string name="card_03">Karta 3 / Posk. 3</string>
-=======
->>>>>>> f8c1bc6e
   <string name="set_subscription_error_atleast_one">Vyberte aspoň jedného poskytovateľa</string>
   <string name="set_uicc_subscription_progress">Nastavenie poskytovateľa\u2026</string>
   <string name="set_sub_success">Poskytovateľ bol úspešne nastavený</string>
