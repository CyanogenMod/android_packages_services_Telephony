--- conflicted
+++ resolved
@@ -407,15 +407,14 @@
      <string name="preferred_network_mode_lte_gsm_umts_summary">Preferred network mode: LTE / GSM / UMTS</string>
      <!-- Mobile network settings, summary for preferred network mode LTE / CDMA [CHAR LIMIT=100] -->
      <string name="preferred_network_mode_lte_cdma_summary">Preferred network mode: LTE / CDMA</string>
-<<<<<<< HEAD
     <!-- In-call screen: call failure reason (call denied because call barring
             is ON on MT side ) -->
     <string name="callFailed_incoming_cb_enabled">Party has barred all Incoming calls.</string>
     <!-- In-call screen: status label for an incoming call that is not answered and forwarded  -->
     <string name="callUnanswered_forwarded">Call Unanswered and Forwarded</string>
 
-        <!-- Mobile network settings, summary for preferred network mode TD-SCDMA only[CHAR LIMIT=100] -->
-    <string name="preferred_network_mode_td_scdma_only_summary">Preferred network mode: TD-SCDMA only</string>
+     <!-- Mobile network settings, summary for preferred network mode TDSCDMTA [CHAR LIMIT=100] -->
+     <string name="preferred_network_mode_tdscdma_summary">Preferred network mode: TDSCDMA</string>
     <!-- Mobile network settings, summary for preferred network mode TD-SCDMA / WCDMA[CHAR LIMIT=100] -->
     <string name="preferred_network_mode_td_scdma_wcdma_summary">Preferred network mode: TD-SCDMA / WCDMA</string>
     <!-- Mobile network settings, summary for preferred network mode TD-SCDMA / LTE[CHAR LIMIT=100] -->
@@ -434,11 +433,6 @@
     <string name="preferred_network_mode_td_scdma_gsm_wcdma_cdma_evdo_summary">Preferred network mode: TD-SCDMA/GSM/WCDMA/CDMA/EvDo</string>
     <!-- Mobile network settings, summary for preferred network mode TD-SCDMA/LTE/CDMA/EvDo/GSM/WCDMA[CHAR LIMIT=100] -->
     <string name="preferred_network_mode_td_scdma_lte_cdma_evdo_gsm_wcdma_summary">Preferred network mode: TD-SCDMA/LTE/CDMA/EvDo/GSM/WCDMA</string>
-
-=======
-     <!-- Mobile network settings, summary for preferred network mode TDSCDMTA [CHAR LIMIT=100] -->
-     <string name="preferred_network_mode_tdscdma_summary">Preferred network mode: TDSCDMA</string>
->>>>>>> 8d664403
 
     <string-array name="preferred_network_mode_choices">
         <item>TD-SCDMA/LTE/CDMA/EVDO/GSM/WCDMA </item>
