--- conflicted
+++ resolved
@@ -101,16 +101,16 @@
     <!-- network depersonalization -->
     <!-- Label text for PIN entry widget on SIM Network Depersonalization panel -->
     <string name="label_ndp">SIM network unlock PIN</string>
-    <!-- Button label on SIM Depersonalization panel -->
+    <!-- Button label on SIM Network Depersonalization panel -->
     <string name="sim_ndp_unlock_text">Unlock</string>
-    <!-- Button label on SIM Depersonalization panel -->
+    <!-- Button label on SIM Network Depersonalization panel -->
     <string name="sim_ndp_dismiss_text">Dismiss</string>
     <!-- Status message displayed on SIM Network Depersonalization panel -->
-    <string name="requesting_unlock">Requesting SIM network unlock\u2026</string>
+    <string name="requesting_unlock">Requesting network unlock\u2026</string>
     <!-- Error message displayed on SIM Network Depersonalization panel -->
-    <string name="unlock_failed">SIM Network unlock request unsuccessful.</string>
+    <string name="unlock_failed">Network unlock request unsuccessful.</string>
     <!-- Success message displayed on SIM Network Depersonalization panel -->
-    <string name="unlock_success">SIM Network unlock successful.</string>
+    <string name="unlock_success">Network unlock successful.</string>
 
     <!-- settings strings -->
 
@@ -221,23 +221,6 @@
     <string name="sum_cfu_enabled_no_number">Number is unavailable</string>
     <!-- Call forwarding settings screen, setting summary text when Always forward is disabled -->
     <string name="sum_cfu_disabled">Disabled</string>
-<<<<<<< HEAD
-=======
-
-    <!-- Call forwarding settings screen, setting timer info for cfut case -->
-    <string name="set_time_period">Set time period</string>
-    <string name="all_day">All day</string>
-    <string name="time_interval_char">: </string>
-    <string name="time_start">From</string>
-    <string name="time_start_hour">time start hour</string>
-    <string name="time_start_minute">time start minute</string>
-    <string name="time_end">To</string>
-    <string name="time_end_hour">time end hour</string>
-    <string name="time_end_minute">time end minute</string>
-    <string name="time_formate_am">AM</string>
-    <string name="time_formate_pm">PM</string>
-    <string name="cf_mobile_date">Please turn on mobile data and make sure that WLAN is off</string>
->>>>>>> b2f9847e
 
     <!-- Call forwarding settings screen, setting option name -->
     <string name="labelCFB">When busy</string>
@@ -403,44 +386,16 @@
     <!-- Mobile network settings, summary for preferred network mode CDMA+LTE/EVDO[CHAR LIMIT=100] -->
     <string name="preferred_network_mode_lte_cdma_evdo_summary">Preferred network mode: CDMA+LTE/EVDO</string>
     <!-- Mobile network settings, summary for preferred network mode Global[CHAR LIMIT=100] -->
-    <string name="preferred_network_mode_global_summary">Preferred network mode: Global(CDMA/EVDO/LTE/GSM/WCDMA)</string>
+    <string name="preferred_network_mode_global_summary">Preferred network mode: Global</string>
     <!-- Mobile network settings, summary for preferred network mode LTE / WCDMA[CHAR LIMIT=100] -->
     <string name="preferred_network_mode_lte_wcdma_summary">Preferred network mode: LTE / WCDMA</string>
      <!-- Mobile network settings, summary for preferred network mode LTE / GSM / UMTS [CHAR LIMIT=100] -->
      <string name="preferred_network_mode_lte_gsm_umts_summary">Preferred network mode: LTE / GSM / UMTS</string>
      <!-- Mobile network settings, summary for preferred network mode LTE / CDMA [CHAR LIMIT=100] -->
      <string name="preferred_network_mode_lte_cdma_summary">Preferred network mode: LTE / CDMA</string>
-    <!-- In-call screen: call failure reason (call denied because call barring
-            is ON on MT side ) -->
-    <string name="callFailed_incoming_cb_enabled">Party has barred all Incoming calls.</string>
-    <!-- In-call screen: status label for an incoming call that is not answered and forwarded  -->
-    <string name="callUnanswered_forwarded">Call Unanswered and Forwarded</string>
-
-        <!-- Mobile network settings, summary for preferred network mode TD-SCDMA only[CHAR LIMIT=100] -->
-    <string name="preferred_network_mode_td_scdma_only_summary">Preferred network mode: TD-SCDMA only</string>
-    <!-- Mobile network settings, summary for preferred network mode TD-SCDMA / WCDMA[CHAR LIMIT=100] -->
-    <string name="preferred_network_mode_td_scdma_wcdma_summary">Preferred network mode: TD-SCDMA / WCDMA</string>
-    <!-- Mobile network settings, summary for preferred network mode TD-SCDMA / LTE[CHAR LIMIT=100] -->
-    <string name="preferred_network_mode_td_scdma_lte_summary">Preferred network mode: TD-SCDMA / LTE</string>
-    <!-- Mobile network settings, summary for preferred network mode TD-SCDMA / GSM[CHAR LIMIT=100] -->
-    <string name="preferred_network_mode_td_scdma_gsm_summary">Preferred network mode: TD-SCDMA / GSM</string>
-    <!-- Mobile network settings, summary for preferred network mode TD-SCDMA / GSM / LTE[CHAR LIMIT=100] -->
-    <string name="preferred_network_mode_td_scdma_gsm_lte_summary">Preferred network mode: TD-SCDMA/GSM/LTE</string>
-    <!-- Mobile network settings, summary for preferred network mode TD-SCDMA / GSM / WCDMA[CHAR LIMIT=100] -->
-    <string name="preferred_network_mode_td_scdma_gsm_wcdma_summary">Preferred network mode: TD-SCDMA/GSM/WCDMA</string>
-    <!-- Mobile network settings, summary for preferred network mode TD-SCDMA / WCDMA/ LTE[CHAR LIMIT=100] -->
-    <string name="preferred_network_mode_td_scdma_wcdma_lte_summary">Preferred network mode: TD-SCDMA/WCDMA/LTE</string>
-    <!-- Mobile network settings, summary for preferred network mode TD-SCDMA / GSM / WCDMA/ LTE[CHAR LIMIT=100] -->
-    <string name="preferred_network_mode_td_scdma_gsm_wcdma_lte_summary">Preferred network mode: TD-SCDMA/GSM/WCDMA/LTE</string>
-    <!-- Mobile network settings, summary for preferred network mode TD-SCDMA/CDMA/EvDo/GSM/WCDMA[CHAR LIMIT=100] -->
-    <string name="preferred_network_mode_td_scdma_gsm_wcdma_cdma_evdo_summary">Preferred network mode: TD-SCDMA/GSM/WCDMA/CDMA/EvDo</string>
-    <!-- Mobile network settings, summary for preferred network mode TD-SCDMA/LTE/CDMA/EvDo/GSM/WCDMA[CHAR LIMIT=100] -->
-    <string name="preferred_network_mode_td_scdma_lte_cdma_evdo_gsm_wcdma_summary">Preferred network mode: TD-SCDMA/LTE/CDMA/EvDo/GSM/WCDMA</string>
-
      <!-- Mobile network settings, summary for preferred network mode TDSCDMTA [CHAR LIMIT=100] -->
      <string name="preferred_network_mode_tdscdma_summary">Preferred network mode: TDSCDMA</string>
 
-<<<<<<< HEAD
     <string-array name="preferred_network_mode_choices" translatable="false">
         <item>@string/preferred_network_mode_td_scdma_lte_gsm_wcdma_cdma_evdo_choice</item>
         <item>@string/preferred_network_mode_td_scdma_gsm_wcdma_cdma_evdo_choice</item>
@@ -465,32 +420,6 @@
         <item>@string/preferred_network_mode_wcdma_only_choice</item>
         <item>@string/preferred_network_mode_gsm_only_choice</item>
         <item>@string/preferred_network_mode_gsm_wcdma_preferred_choice</item>
-=======
-    <string-array name="preferred_network_mode_choices">
-        <item>TD-SCDMA/LTE/CDMA/EVDO/GSM/WCDMA </item>
-        <item>TD-SCDMA/GSM/WCDMA/CDMA/EVDO </item>
-        <item>TD-SCDMA/GSM/WCDMA/LTE</item>
-        <item>TD-SCDMA/WCDMA/LTE</item>
-        <item>TD-SCDMA/GSM/WCDMA</item>
-        <item>TD-SCDMA/GSM/LTE</item>
-        <item>TD-SCDMA/GSM</item>
-        <item>TD-SCDMA/LTE</item>
-        <item>TD-SCDMA/WCDMA</item>
-        <item>TD-SCDMA only</item>
-        <item>LTE / WCDMA</item>
-        <item>LTE</item>
-        <item>Global</item>
-        <item>GSM/WCDMA/LTE</item>
-        <item>CDMA + LTE/EvDo</item>
-        <item>CDMA/EvDo/GSM/WCDMA</item>
-        <item>EvDo only</item>
-        <item>CDMA w/o EvDo</item>
-        <item>CDMA/EvDo auto</item>
-        <item>GSM/WCDMA auto</item>
-        <item>WCDMA only</item>
-        <item>GSM only</item>
-        <item>GSM/WCDMA preferred</item>
->>>>>>> b2f9847e
     </string-array>
     <string-array name="preferred_network_mode_values"  translatable="false">
         <item>"22"</item>
@@ -547,42 +476,6 @@
 
     <string name="gsm_umts_options">GSM/UMTS Options</string>
     <string name="cdma_options">CDMA Options</string>
-
-    <string name="call_barring">Call barring</string>
-    <string name="call_barring_outgoing">Outgoing call barring</string>
-    <string-array name="call_barring_outgoing_display_values">
-        <item>Off</item>
-        <item>International roam call</item>
-        <item>International call</item>
-        <item>Outgoing call</item>
-    </string-array>
-    <string-array name="call_barring_outgoing_values">
-        <item><xliff:g>-1</xliff:g></item>
-        <item><xliff:g>2</xliff:g></item>
-        <item><xliff:g>1</xliff:g></item>
-        <item><xliff:g>0</xliff:g></item>
-    </string-array>
-    <string-array name="call_barring_incoming_display_values">
-        <item>Off</item>
-        <item>Roaming</item>
-        <item>All</item>
-    </string-array>
-    <string name="call_barring_incoming">Incoming call barring</string>
-    <string-array name="call_barring_incoming_values">
-        <item><xliff:g>-2</xliff:g></item>
-        <item><xliff:g>4</xliff:g></item>
-        <item><xliff:g>3</xliff:g></item>
-    </string-array>
-    <string name="input_password">Input password</string>
-    <string name="labelCbCancelAll">Cancel all callbarring</string>
-    <string name="psw_enter_old">Old password</string>
-    <string name="labelCbChangePassword">Change password</string>
-    <string name="psw_enter_new">New password</string>
-    <string name="invalidPsw">Input your password (4 - 8 number)</string>
-    <string name="psw_reenter_new">Reenter your password</string>
-    <string name="no_call_barring">No callbarring</string>
-    <string name="cb_psw_dont_match">Password do not match</string>
-    <string name="operation_successfully">Operation successfully!</string>
 
     <!-- Screen option on the mobile network settings to go into data usage settings -->
     <string name="throttle_data_usage">Data usage</string>
@@ -939,7 +832,7 @@
     <!-- FDN settings: error message displayed in a popup (toast) -->
     <string name="pin2_invalid">FDN wasn\'t updated because you typed an incorrect PIN.</string>
     <!-- FDN settings: error message displayed in a popup (toast) -->
-    <string name="fdn_invalid_number">FDN wasn\'t updated because the number is empty or exceeds 20 digits.</string>
+    <string name="fdn_invalid_number">FDN wasn\'t updated because the number can\'t exceed 20 digits.</string>
     <!-- FDN settings: error message displayed in a popup (toast), when the entered
          FDN number was inappropriate, OR, PIN2 the user entered was incorrect.
          Because of API restriction, there's no way to determine which is the exact
@@ -952,16 +845,12 @@
     <!-- ADN related strings -->
     <!-- Placeholder text displayed while loading the list of SIM contacts -->
     <string name="simContacts_emptyLoading">Reading from SIM card\u2026</string>
-    <!-- Title of the activity shown for Exporting contacts to SIM.  -->
-    <string name="exportContacts">Exporting contacts to SIM card\u2026</string>
     <!-- Call settings, string that appears on FDN contact list when there are no contacts on the SIM. -->
     <string name="simContacts_empty">No contacts on your SIM card.</string>
+    <!-- Call settings: title of the dialog that lets you select contacts from the SIM. -->
+    <string name="simContacts_title">Select contacts to import</string>
     <!-- Appears when user tries to import contacts in SIM during airplane mode [CHAR LIMIT=NONE] -->
     <string name="simContacts_airplaneMode">Turn off airplane mode to import contacts from the SIM card.</string>
-    <!-- Title of the List shown for SIM Contacts Management Activity.  -->
-    <string name="simContacts_title">Manage SIM card contacts</string>
-    <!-- Title of the dialog shown for SIM contact related operations. -->
-    <string name="Result_title">Result...</string>
 
     <!-- SIM PIN strings -->
     <!-- Title of "Enable/disable SIM PIN" screen -->
@@ -1066,47 +955,6 @@
     <string name="card_title_hanging_up">Hanging up</string>
     <!-- In-call screen: status label for a call that's in CDMA flash mode -->
     <string name="card_title_in_call">In call</string>
-    <!-- In-call screen: status label for Unconditional Call Forwarding enabled  -->
-    <string name="card_title_unconditionalCF">Call Forward Unconditional is enabled</string>
-    <!-- In-call screen: status label for Conditional Call Forwarding enabled  -->
-    <string name="card_title_conditionalCF">Call Forward Conditional is enabled</string>
-    <!-- In-call screen: status label for a forwarded MO call  -->
-    <string name="card_title_MOcall_forwarding">Outgoing Forwarded Call</string>
-    <!-- In-call screen: status label when Call waiting is enabled on remote party  -->
-    <string name="card_title_calliswaiting">Call Waiting</string>
-    <!-- In-call screen: status label for MO call, when the caller & callee both
-            belng to a CUG group -->
-    <string name="card_title_cugcall">CUG Call</string>
-    <!-- In-call screen: status label when MO calls are barred -->
-    <string name="card_title_outgoing_barred">Outgoing Calls Barred</string>
-    <!-- In-call screen: status label for MO calls, when incoming calls are barred
-            at remote party -->
-    <string name="card_title_incoming_barred">Incoming Calls Barred</string>
-    <!-- In-call screen: status label for MO calls when CLIR Suppression is rejected -->
-    <string name="card_title_clir_suppression_rejected">CLIR Suppression Rejected</string>
-    <!-- In-call screen: status label when MO call gets deflected to another party -->
-    <string name="card_title_call_deflected">Call Deflected</string>
-    <!-- In-call screen: status label for incoming call being forwarded to other remote party  -->
-    <string name="card_title_MTcall_forwarding">Incoming Call is Forwarded</string>
-    <!-- In-call screen: status label for incoming call forwarded from other remote party -->
-    <string name="card_title_forwarded_MTcall">Forwarded Incoming Call</string>
-    <!-- In-call screen: status label for incoming call which is answered & then put on hold  -->
-    <string name="card_title_callonhold">Put on Hold</string>
-    <!-- In-call screen: status label for incoming call put on hold & then retreived back -->
-    <string name="card_title_callretrieved">Call Retreived</string>
-    <!-- In-call screen: status label for incoming call which is part of MultiParty Call -->
-    <string name="card_title_multipartycall">MultiParty Call</string>
-    <!-- In-call screen: status label for incoming call which is answered,
-            put on hold & then released -->
-    <string name="card_title_callonhold_released">Call Released</string>
-    <!-- In-call screen: status label for incoming call forward check received -->
-    <string name="card_title_forwardcheckreceived">Forward Check Received</string>
-    <!-- In-call screen: status label for incoming call connecting through ECT -->
-    <string name="card_title_callconnectingect">Call Connecting ECT</string>
-    <!-- In-call screen: status label for incoming call connected through ECT -->
-    <string name="card_title_callconnectedect">Call Connected ECT</string>
-    <!-- In-call screen: status label for incoming call is a deflected call -->
-    <string name="card_title_deflectedcall">Deflected Call</string>
 
     <!-- Notification strings -->
     <!-- Label for the "Voicemail" notification item, when expanded. -->
@@ -1161,10 +1009,6 @@
     <string name="incall_error_supp_service_hangup">Can\'t release call(s).</string>
     <!-- In-call screen: call failure message displayed in an error dialog when WFC is enabled, is wifi-only, and not connected to a wireless network. [CHAR_LIMIT=NONE] -->
     <string name="incall_error_wfc_only_no_wireless_network">Connect to a wireless network to make a call.</string>
-    <!-- In-call screen: call failure message displayed in errror dialog -->
-    <string name="incall_error_local_low_battery">Call is failed due to low battery!!!.</string>
-    <!-- In-call screen: call failure message displayed in errror dialog -->
-    <string name="incall_error_low_battery">Call is failed due to remote device low battery!!!.</string>
 
     <!-- Dialog title for the "radio enable" UI for emergency calls -->
     <string name="emergency_enable_radio_dialog_title">Emergency call</string>
@@ -1261,11 +1105,6 @@
     <string name="network_info_message">Network message</string>
     <!-- Title for the dialog used to display a network error message to the user -->
     <string name="network_error_message">Error message</string>
-
-    <!-- Shown in "Managed Roaming" dialog when registration is denied with rejCode 10. -->
-    <string name="managed_roaming_title">Managed Roaming</string>
-    <string name="managed_roaming_title_sub">Managed Roaming (SUB<xliff:g id="index" example="1">%d</xliff:g>)</string>
-    <string name="managed_roaming_dialog_content">Network with Limited Service found. Do you want to initiate a Network Search?</string>
 
     <!-- OTA-specific strings -->
     <!-- Title shown on OTA screen -->
@@ -1493,37 +1332,4 @@
         A SIM card has activated your service and updated your phone\'s roaming capabilities.
     </string>
 
-    <!-- Sim contacts management -->
-    <string name="contactScreen"> Add/Edit SIM Contact</string>
-    <string name="exportContactScreen"> Export phone contacts to sim </string>
-    <string name="addSimEntries"> Add SIM Contact</string>
-    <string name="deleteAllSimEntries"> Delete All SIM Contacts</string>
-    <string name="deleteSimContacts">Deleting SIM contacts</string>
-    <string name="editContact"> Edit</string>
-    <string name="sendSms"> Send SMS</string>
-    <string name="delete"> Delete</string>
-    <string name="dial"> Dial</string>
-    <string name="enterName"> Enter Name:</string>
-    <string name="enterNumber"> Enter Phone Number:</string>
-    <string name="hintName">Name.</string>
-    <string name="hintPhonenumber">Phone Number.</string>
-    <string name="contactAddSuccess"> Succesfully added contact to SIM </string>
-    <string name="contactAddFailed"> Failed to add contact to SIM !!!</string>
-    <string name="contactUpdateSuccess"> Succesfully updated contact in SIM </string>
-    <string name="contactUpdateFailed"> Failed to update contact in SIM !!!</string>
-    <string name="contactdeleteSuccess"> Succesfully deleted contact from SIM </string>
-    <string name="contactdeleteFailed"> Failed to delete contact from SIM !!!</string>
-    <string name="allContactdeleteSuccess"> Succesfully deleted all contacts from SIM </string>
-    <string name="allContactdeleteFailed"> Failed to delete all contacts from SIM !!!</string>
-    <string name="exportAllcontatsSuccess">Succesfully exported all contacts to SIM </string>
-    <string name="exportAllcontatsFailed"> Failed to export all contacts to SIM !!!</string>
-    <string name="exportAllcontatsNoContacts"> No Contacts found to export to SIM !!!</string>
-    <string name="cursorError"> Cursor is not having proper data !!! </string>
-
-     <!-- XDivert Settings -->
-     <!-- Title for the XDivert Feature displayed in Call Settings -->
-     <string name="xdivert_title">X-Divert</string>
-     <!-- Summary for the XDivert Feature displayed in Call Settings -->
-     <string name="xdivert_summary">CFNRc Settings</string>
-
 </resources>