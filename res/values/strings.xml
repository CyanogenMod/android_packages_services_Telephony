<?xml version="1.0" encoding="utf-8"?>
<!-- Copyright (C) 2007 The Android Open Source Project

     Licensed under the Apache License, Version 2.0 (the "License");
     you may not use this file except in compliance with the License.
     You may obtain a copy of the License at

          http://www.apache.org/licenses/LICENSE-2.0

     Unless required by applicable law or agreed to in writing, software
     distributed under the License is distributed on an "AS IS" BASIS,
     WITHOUT WARRANTIES OR CONDITIONS OF ANY KIND, either express or implied.
     See the License for the specific language governing permissions and
     limitations under the License.
-->

<resources xmlns:xliff="urn:oasis:names:tc:xliff:document:1.2">

    <!-- Official label of the phone app, as seen in "Manage Applications"
         and other settings UIs.  This is the version of the label for
         tablet devices, where the phone app handles mobile data but not
         actual phone calls. -->
    <string name="phoneAppLabel" product="tablet">Cellular Data</string>

    <!-- Official label of the phone app, as seen in "Manage Applications"
         and other settings UIs. -->
    <string name="phoneAppLabel" product="default">Phone Services</string>

    <!-- Screen title for Emergency Dialer UI -->
    <string name="emergencyDialerIconLabel">Emergency Dialer</string>
    <!-- Activity label for the in-call UI -->
    <string name="phoneIconLabel">Phone</string>
    <!-- Title of FDN list screen -->
    <string name="fdnListLabel">FDN list</string>

    <!-- Call status -->
    <!-- Incoming call screen, name of "unknown" caller -->
    <string name="unknown">Unknown</string>
    <!-- Incoming call screen, string when number hidden -->
    <string name="private_num">Private number</string>
    <!-- Incoming call screen, string when called from a pay phone -->
    <string name="payphone">Payphone</string>
    <!-- In-call screen: status label for a call that's on hold -->
    <string name="onHold">On hold</string>
    <!-- Possible error messages with outgoing calls --><skip/>
    <string name="mmiStarted">MMI code started</string>
    <!-- Dialog label when a USSD code starts running -->
    <string name="ussdRunning">USSD code running\u2026</string>
    <!-- Dialog label when an MMI code is canceled -->
    <string name="mmiCancelled">MMI code canceled</string>
    <!-- Label for "cancel" button on the MMI dialog -->
    <string name="cancel">Cancel</string>
    <!-- Toast string displayed to user if the input in MMI dialog is < 1 or > 160 -->
    <string name="enter_input">USSD message must be between <xliff:g id="min_len" >%d</xliff:g> and <xliff:g id="max_len" >%d</xliff:g> characters. Please try again.</string>

    <!-- Label for "Manage conference call" panel [CHAR LIMIT=40] -->
    <string name="manageConferenceLabel">Manage conference call</string>

    <!-- Positive button label ("OK") used in several dialogs in the phone UI [CHAR LIMIT=10] -->
    <string name="ok">OK</string>

    <!-- "Audio mode" popup menu: Item label to select the speakerphone [CHAR LIMIT=25] -->
    <string name="audio_mode_speaker">Speaker</string>
    <!-- "Audio mode" popup menu: Item label to select the handset earpiece [CHAR LIMIT=25] -->
    <string name="audio_mode_earpiece">Handset earpiece</string>
    <!-- "Audio mode" popup menu: Item label to select the wired headset [CHAR LIMIT=25] -->
    <string name="audio_mode_wired_headset">Wired headset</string>
    <!-- "Audio mode" popup menu: Item label to select the bluetooth headset [CHAR LIMIT=25] -->
    <string name="audio_mode_bluetooth">Bluetooth</string>

    <!-- post dial -->
    <!-- In-call screen: body text of the dialog that appears when we encounter
         the "wait" character in a phone number to be dialed; this dialog asks the
         user if it's OK to send the numbers following the "wait". -->
    <string name="wait_prompt_str">Send the following tones?\n</string>
    <!-- In-call screen: body text of the dialog that appears when we encounter
         the "PAUSE" character in a phone number to be dialed; this dialog gives
         informative message to the user to show the sending numbers following the "Pause". -->
    <string name="pause_prompt_str">Sending tones\n</string>
    <!-- In-call screen: button label on the "wait" prompt dialog -->
    <string name="send_button">Send</string>
    <!-- In-call screen: button label on the "wait" prompt dialog in CDMA Mode-->
    <string name="pause_prompt_yes">Yes</string>
    <!-- In-call screen: button label on the "wait" prompt dialog in CDMA Mode-->
    <string name="pause_prompt_no">No</string>
    <!-- In-call screen: on the "wild" character dialog, this is the label
         for a text widget that lets the user enter the digits that should
         replace the "wild" character. -->
    <string name="wild_prompt_str">Replace wild character with</string>

    <!-- missing voicemail number -->
    <!-- Title of the "Missing voicemail number" dialog -->
    <string name="no_vm_number">Missing voicemail number</string>
    <!-- Body text of the "Missing voicemail number" dialog -->
    <string name="no_vm_number_msg">No voicemail number is stored on the SIM card.</string>
    <!-- Button label on the "Missing voicemail number" dialog -->
    <string name="add_vm_number_str">Add number</string>
    <!--Toast in Call settings when asked to launch voicemail for a guest user -->
    <string name="voice_number_setting_primary_user_only">Voicei mail for Call settings can only be changed by the primary user.</string>

    <!-- Status message displayed on SIM PIN unlock panel -->
    <string name="puk_unlocked">Your SIM card has been unblocked. Your phone is unlocking\u2026</string>
    <!-- network depersonalization -->
    <!-- Label text for PIN entry widget on SIM Network Depersonalization panel -->
    <string name="PERSOSUBSTATE_SIM_NETWORK_ENTRY">SIM network unlock PIN</string>
    <!-- Button label on SIM Network Depersonalization panel -->
    <string name="sim_ndp_unlock_text">Unlock</string>
    <!-- Button label on SIM Network Depersonalization panel -->
    <string name="sim_ndp_dismiss_text">Dismiss</string>
    <!-- Status message displayed on SIM Network Depersonalization panel -->
    <string name="PERSOSUBSTATE_SIM_NETWORK_IN_PROGRESS">Requesting SIM network unlock\u2026</string>
    <!-- Error message displayed on SIM Network Depersonalization panel -->
    <string name="PERSOSUBSTATE_SIM_NETWORK_ERROR">SIM Network unlock request unsuccessful.</string>
    <!-- Success message displayed on SIM Network Depersonalization panel -->
    <string name="PERSOSUBSTATE_SIM_NETWORK_SUCCESS">SIM Network unlock successful.</string>

    <!-- settings strings -->

    <!-- Error message for users that aren't allowed to modify Mobile Network settings [CHAR LIMIT=none] -->
    <string name="mobile_network_settings_not_available">Cellular network settings are not available for this user</string>
    <!-- GSM Call settings screen, setting option name. [CHAR LIMIT=40] -->
    <string name="labelGSMMore">GSM call settings</string>
    <!-- GSM Call settings screen, setting option name with label indicating the SIM the settings
         are applied to. [CHAR LIMIT=40] -->
    <string name="labelGsmMore_with_label">GSM call settings (<xliff:g id="subscriptionlabel" example="T-Mobile">%s</xliff:g>)</string>
    <string name="labelCFType">Call Forward Setting</string>
    <string name="labelCFVoice">Voice</string>
    <string name="labelCFVideo">Video</string>
    <!-- CDMA Call settings screen, setting option name -->
    <string name="labelCDMAMore">CDMA call settings</string>
    <!-- CDMA Call settings screen, setting option name with label indicating the SIM the settings
         are applied to. [CHAR LIMIT=40] -->
    <string name="labelCdmaMore_with_label">CDMA call settings (<xliff:g id="subscriptionlabel" example="Verizon">%s</xliff:g>)</string>
    <!-- Mobile network settings screen, setting option name -->
    <string name="apn_settings">Access Point Names</string>
    <!-- Label for the "Network settings" screen in the Settings UI -->
    <string name="settings_label">Network settings</string>

    <!-- Label for settings screen for phone accounts. -->
    <string name="phone_accounts">Calling accounts</string>
    <!-- Label for list item which opens a dialog to select the default outgoing account -->
    <string name="phone_accounts_make_calls_with">Make calls with</string>
    <!-- Label for list item which opens a dialog to select the default outgoing account for SIP calls. -->
    <string name="phone_accounts_make_sip_calls_with">Make SIP calls with</string>
    <!-- Entry in dialog to "ask first" for accounts when making a call -->
    <string name="phone_accounts_ask_every_time">Ask first</string>
    <!-- Account label for when a SIM account has no service (i.e. airplane mode) -->
    <string name="phone_accounts_default_account_label">No network available</string>

    <!-- Label for heading of the per-account settings section in the phone accounts settings
         screen. -->
    <string name="phone_accounts_settings_header">Settings</string>
    <!-- Label for invoking phone account selection screen -->
    <string name="phone_accounts_choose_accounts">Choose accounts</string>
    <!-- Label for heading in the phone account selection screen -->
    <string name="phone_accounts_selection_header">Phone accounts</string>
    <!-- Title for the button to add a new sip account. [CHAR LIMIT=NONE] -->
    <string name="phone_accounts_add_sip_account">Add SIP account</string>
    <!-- Description label for icon to configure a phone account's settings. -->
    <string name="phone_accounts_configure_account_settings">Configure account settings</string>
    <!-- Label for heading that takes user to the list of calling accounts where they can enable
         and disable all accounts. -->
    <string name="phone_accounts_all_calling_accounts">All calling accounts</string>
    <!-- Summary for all-calling-account setting indicating that is where the user goes to enable
         and disable phone accounts. -->
    <string name="phone_accounts_all_calling_accounts_summary">Select which accounts can make calls</string>

    <!-- Title for setting to select Wi-Fi call manager account -->
    <string name="wifi_calling">Wi-Fi calling</string>
    <!-- Built-in label for the default connection service setting. -->
    <string name="connection_service_default_label">Built-in connection service</string>
    <!-- Call settings screen, setting option name -->
    <string name="voicemail">Voicemail</string>
    <!-- Title of the "Voicemail" settings screen, with a text label identifying which SIM the settings are for. -->
    <string name="voicemail_settings_with_label">Voicemail (<xliff:g id="subscriptionlabel" example="Mock Carrier">%s</xliff:g>)</string>
    <!-- Call forwarding dialog box, voicemail number prefix -->
    <string name="voicemail_abbreviated">VM:</string>
    <!-- Mobile network settings screen, setting option name -->
    <string name="networks">Network operators</string>
    <!-- Cell Broadcast settings title.  [CHAR LIMIT=50] -->
    <string name="cell_broadcast_settings">Emergency broadcasts</string>
    <!-- Call settings screen title -->
    <string name="call_settings">Call settings</string>
    <!-- GSM Call settings screen, setting option name -->
    <string name="additional_gsm_call_settings">Additional settings</string>
    <!-- GSM Call settings screen, setting option name, with label identifying the SIM the settings are for. -->
    <string name="additional_gsm_call_settings_with_label">Additional settings (<xliff:g id="subscriptionlabel" example="Verizon">%s</xliff:g>)</string>
    <!-- GSM-only Call settings screen, setting option name-->
    <string name="sum_gsm_call_settings">Additional GSM only call settings</string>
    <!-- CDMA Call settings screen, setting option name -->
    <string name="additional_cdma_call_settings">Additional CDMA call settings</string>
    <!-- CDMA-only Call settings screen, setting option name-->
    <string name="sum_cdma_call_settings">Additional CDMA only call settings</string>
    <!-- Call setting screen, nework service setting name -->
    <string name="labelNwService">Network service settings</string>
    <!-- Call settings screen, setting option name -->
    <string name="labelCallerId">Caller ID</string>
    <!-- Additional call settings screen, setting summary text when the setting is being loaded [CHAR LIMIT=40] -->
    <string name="sum_loading_settings">Loading settings\u2026</string>
    <!-- Additional call settings screen, setting summary text when Caller ID is hidden -->
    <string name="sum_hide_caller_id">Number hidden in outgoing calls</string>
    <!-- Additional call settings screen, setting summary text when Caller ID is shown -->
    <string name="sum_show_caller_id">Number displayed in outgoing calls</string>
    <!-- Additional call settings screen, setting summary text for default Caller ID value -->
    <string name="sum_default_caller_id">Use default operator settings to display my number in outgoing calls</string>
    <!-- Additional call settings screen, setting check box name -->
    <string name="labelCW">Call waiting</string>
    <!-- Additional call settings screen, setting summary text when call waiting check box is selected -->
    <string name="sum_cw_enabled">During a call, notify me of incoming calls</string>
    <!-- Additional call settings screen, setting summary text when call waiting check box is clear -->
    <string name="sum_cw_disabled">During a call, notify me of incoming calls</string>
    <!-- Call forwarding settings screen, section heading -->
    <string name="call_forwarding_settings">Call forwarding settings</string>
    <!-- Call forwarding settings screen, section heading, with a label identifying the SIM the settings are for. -->
    <string name="call_forwarding_settings_with_label">Call forwarding settings (<xliff:g id="subscriptionlabel" example="Verizon">%s</xliff:g>)</string>
    <!-- Call settings screen, setting option name -->
    <string name="labelCF">Call forwarding</string>

    <!-- Call forwarding settings screen, setting option name -->
    <string name="labelCFU">Always forward</string>
    <!-- Call forwarding dialog box, text field label -->
    <string name="messageCFU">Always use this number</string>
    <!-- Call forwarding settings screen, setting summary text when forwarding all calls -->
    <string name="sum_cfu_enabled_indicator">Forwarding all calls</string>
    <!-- Call forwarding settings screen, setting summary text the Always forward is set -->
    <string name="sum_cfu_enabled">Forwarding all calls to <xliff:g id="phonenumber" example="555-1212">{0}</xliff:g></string>
    <!-- Call forwarding settings screen, Always forward is enabled but the number is unavailable -->
    <string name="sum_cfu_enabled_no_number">Number is unavailable</string>
    <!-- Call forwarding settings screen, setting summary text when Always forward is disabled -->
    <string name="sum_cfu_disabled">Disabled</string>

    <!-- Call forwarding settings screen, setting timer info for cfut case -->
    <string name="set_time_period">Set time period</string>
    <string name="all_day">All day</string>
    <string name="time_interval_char">: </string>
    <string name="time_start">From</string>
    <string name="time_start_hour">time start hour</string>
    <string name="time_start_minute">time start minute</string>
    <string name="time_end">To</string>
    <string name="time_end_hour">time end hour</string>
    <string name="time_end_minute">time end minute</string>
    <string name="time_formate_am">AM</string>
    <string name="time_formate_pm">PM</string>
    <string name="cf_setting_mobile_data_alert">Please turn on mobile data and make sure that WLAN is off</string>
    <string name="cf_setting_mobile_data_roaming_alert">Please turn on data roaming</string>

    <!-- Call forwarding settings screen, setting option name -->
    <string name="labelCFB">When busy</string>
    <!-- Call forwarding dialog box, text field label -->
    <string name="messageCFB">Number when busy</string>
    <!-- Call forwarding settings screen, setting summary text when forwarding to specific number when busy -->
    <string name="sum_cfb_enabled">Forwarding to <xliff:g id="phonenumber" example="555-1212">{0}</xliff:g></string>
    <!-- Call forwarding settings screen, setting summary text when forwarding when busy is disabled -->
    <string name="sum_cfb_disabled">Off</string>
    <!-- Error message displayed after failing to disable forwarding calls when the phone is busy -->
    <string name="disable_cfb_forbidden">Your operator doesn\'t support disabling call forwarding when your phone is busy.</string>

    <!-- Call forwarding settings screen, setting option name -->
    <string name="labelCFNRy">When unanswered</string>
    <!-- Call forwarding dialog box, text field label -->
    <string name="messageCFNRy">Number when unanswered</string>
    <!-- Call forwarding settings screen, setting summary text when forwarding to a specific number when unanswered -->
    <string name="sum_cfnry_enabled">Forwarding to <xliff:g id="phonenumber" example="555-1212">{0}</xliff:g></string>
    <!-- Call forwarding settings screen, setting summary text when Forward when unanswered is disabled -->
    <string name="sum_cfnry_disabled">Off</string>
    <!-- Error message displayed after failing to disable forwarding calls when the phone does not answer -->
    <string name="disable_cfnry_forbidden">Your operator doesn\'t support disabling call forwarding when your phone doesn\'t answer.</string>

    <!-- Call forwarding settings screen, setting option name -->
    <string name="labelCFNRc">When unreachable</string>
    <!-- Call forwarding dialog box, text field label -->
    <string name="messageCFNRc">Number when unreachable</string>
    <!-- Call forwarding settings screen, setting summary text when forwarding to a specific number when unreachable-->
    <string name="sum_cfnrc_enabled">Forwarding to <xliff:g id="phonenumber" example="555-1212">{0}</xliff:g></string>
    <!-- Call forwarding settings screen, setting summary text when Forward when unreachable is disabled -->
    <string name="sum_cfnrc_disabled">Disabled</string>
    <!-- Error message displayed after failing to disable forwarding calls when the phone is unreachable -->
    <string name="disable_cfnrc_forbidden">Your carrier doesn\'t support disabling call forwarding when your phone is unreachable.</string>

    <!-- Title of the progress dialog displayed while updating Call settings -->
    <string name="updating_title">Call settings</string>
    <!-- Toast in Call settings when asked to launch settings for a secondary user -->
    <string name="call_settings_admin_user_only">Call settings can only be changed by the admin user.</string>
    <!-- Title of the "Call settings" settings screen, with a text label identifying which SIM the settings are for. -->
    <string name="call_settings_with_label">Settings (<xliff:g id="subscriptionlabel" example="Mock Carrier">%s</xliff:g>)</string>
    <!-- Title of the alert dialog displayed if an error occurs while updating Call settings -->
    <string name="error_updating_title">Call settings error</string>
    <!-- Toast in Call settings dialog while settings are being read -->
    <string name="reading_settings">Reading settings\u2026</string>
    <!-- Toast in Call settings dialog while settings are being saved -->
    <string name="updating_settings">Updating settings\u2026</string>
    <!-- Toast in Call settings dialog while settings are being reverted -->
    <string name="reverting_settings">Reverting settings\u2026</string>
    <!-- Status message displayed in the "Call settings error" dialog -->
    <string name="response_error">Unexpected response from network.</string>
    <!-- Status message displayed in the "Call settings error" dialog -->
    <string name="exception_error">Network or SIM card error.</string>
    <!-- Status message displayed in the "Call settings error" dialog when
         current SS request is modified to a different request by STK CC -->
    <string name="stk_cc_ss_to_dial_error">SS request modified to DIAL request.</string>
    <string name="stk_cc_ss_to_ussd_error">SS request modified to USSD request.</string>
    <string name="stk_cc_ss_to_ss_error">SS request modified to new SS request.</string>

    <!-- Status message displayed in the "Call settings error" dialog when operation fails due to FDN
         [CHAR LIMIT=NONE] -->
    <string name="fdn_check_failure">Your Phone app\'s Fixed Dialing Numbers setting is turned on. As a result, some call-related features aren\'t working.</string>
    <!-- Status message displayed in the "Call settings error" dialog -->
    <string name="radio_off_error">Turn on the radio before viewing these settings.</string>
    <!-- Button label used to dismiss the "Call settings error" dialog -->
    <string name="close_dialog">OK</string>
    <!-- Button label used in several settings-related dialogs -->
    <string name="enable">Turn on</string>
    <!-- Button label used in several settings-related dialogs -->
    <string name="disable">Turn off</string>
    <!-- Button label which indicates the user wants to update a stored
         phone number; used in several settings-related dialogs -->
    <string name="change_num">Update</string>
    <!-- Phone settings: Caller ID preference values -->
    <string-array name="clir_display_values">
        <!-- Phone settings "Caller ID" preference option: use the default value -->
        <item>Network default</item>
        <!-- Phone settings "Caller ID" preference option: hide outgoing Caller ID info -->
        <item>Hide number</item>
        <!-- Phone settings "Caller ID" preference option: show outgoing Caller ID info -->
        <item>Show number</item>
    </string-array>
    <!-- Phone settings: Internal keys used for Caller ID preference values.  DO NOT TRANSLATE. -->
    <string-array name="clir_values" translatable="false">
        <!-- Phone settings: Internal key used for Caller ID preference values.  DO NOT TRANSLATE. -->
        <item><xliff:g>DEFAULT</xliff:g></item>
        <!-- Phone settings: Internal key used for Caller ID preference values.  DO NOT TRANSLATE. -->
        <item><xliff:g>HIDE</xliff:g></item>
        <!-- Phone settings: Internal key used for Caller ID preference values.  DO NOT TRANSLATE. -->
        <item><xliff:g>SHOW</xliff:g></item>
    </string-array>

    <!-- voicemail setting strings --><skip/>
    <!-- Call settings screen, Set voicemail number dialog text -->
    <string name="vm_changed">Voicemail number changed.</string>
    <!-- Call settings screen, Set voicemail number dialog text -->
    <string name="vm_change_failed">Couldn\'t change the voicemail number.\nContact your carrier if this problem persists.</string>
    <!-- Call settings screen, displayed when vm provider supplied forwarding number change fails-->
    <string name="fw_change_failed">Couldn\'t change the forwarding number.\nContact your carrier if this problem persists.</string>
    <!-- Call settings screen, displayed when forwarding number read fails-->
    <string name="fw_get_in_vm_failed">Couldn\'t retrieve and save current forwarding number settings.\nSwitch to the new provider anyway?</string>
    <!-- Call settings screen, Set voicemail number dialog text -->
    <string name="no_change">No changes were made.</string>
    <!-- Call settings screen, "Voicemail" provider setting summary text when no provider is selected -->
    <string name="sum_voicemail_choose_provider">Choose voicemail service</string>
    <!-- Call settings screen, "Voicemail" screen, default option - Your Carrier -->
    <string name="voicemail_default">Your carrier</string>

    <!-- Hint for the old PIN field in the change vociemail PIN dialog -->
    <string name="vm_change_pin_old_pin">Old PIN</string>
    <!-- Hint for the new PIN field in the change vociemail PIN dialog -->
    <string name="vm_change_pin_new_pin">New PIN</string>

    <!-- Message on the dialog when PIN changing is in progress -->
    <string name="vm_change_pin_progress_message">Please wait.</string>
    <!-- Error message for the voicemail PIN change if the PIN is too short -->
    <string name="vm_change_pin_error_too_short">The new PIN is too short.</string>
    <!-- Error message for the voicemail PIN change if the PIN is too long -->
    <string name="vm_change_pin_error_too_long">The new PIN is too long.</string>
    <!-- Error message for the voicemail PIN change if the PIN is too weak -->
    <string name="vm_change_pin_error_too_weak">The new PIN is too weak. A strong password should not have continuous sequence or repeated digits.</string>
    <!-- Error message for the voicemail PIN change if the old PIN entered doesn't match  -->
    <string name="vm_change_pin_error_mismatch">The old PIN does not match.</string>
    <!-- Error message for the voicemail PIN change if the new PIN contains invalid character -->
    <string name="vm_change_pin_error_invalid">The new PIN contains invalid characters.</string>
    <!-- Error message for the voicemail PIN change if operation has failed -->
    <string name="vm_change_pin_error_system_error">Unable to change PIN</string>
    <!-- Message to replace the transcription if a visual voicemail message is not supported-->
    <string name="vvm_unsupported_message_format">Unsupported message type, call <xliff:g id="number" example="*86">%s</xliff:g> to listen.</string>

    <!-- networks setting strings --><skip/>
    <!-- Mobile network settings screen title -->
    <string name="mobile_networks">Cellular network settings</string>
    <!-- Available networks screen title/heading -->
    <string name="label_available">Available networks</string>
    <!-- Mobile network settings screen, toast when searching for available networks -->
    <string name="load_networks_progress">Searching\u2026</string>
    <!-- Available networks screen, text when no networks are found -->
    <string name="empty_networks_list">No networks found.</string>
    <!-- Available networks screen, setting option name -->
    <string name="search_networks">Search networks</string>
    <!-- Available networks screen, toast when an error is encountered when searching for networks -->
    <string name="network_query_error">Error while searching for networks.</string>
    <!-- Available networks screen, toast when registering on a specific network -->
    <string name="register_on_network">Registering on <xliff:g id="network">%s</xliff:g>\u2026</string>
    <!-- Available networks screen, toast when SIM card isn't allowed on a network -->
    <string name="not_allowed">Your SIM card doesn\'t allow a connection to this network.</string>
    <!-- Available networks screen, toast when unable to connect to a network temporarily -->
    <string name="connect_later">Can\'t connect to this network right now. Try again later.</string>
    <!-- Available networks screen, toast when registered on a specific network -->
    <string name="registration_done">Registered on network.</string>
    <!-- Mobile network settings screen setting option summary text -->
    <string name="sum_carrier_select">Choose a network operator</string>
    <!-- Available networks screen, setting summary text -->
    <string name="sum_search_networks">Search for all available networks</string>
    <!-- Available networks screen, setting option name -->
    <string name="select_automatically">Choose automatically</string>
    <!-- Available networks screen, setting summary text -->
    <string name="sum_select_automatically">Automatically choose preferred network</string>
    <string name="register_automatically">Automatic registration\u2026</string>
    <string name="preferred_network_mode_title">Preferred network type</string>
    <string name="preferred_network_mode_summary">Change the network operating mode</string>
    <string name="preferred_network_mode_dialogtitle">Preferred network type</string>
    <!-- Mobile network settings, summary for preferred network mode WCDMA preferred[CHAR LIMIT=100] -->
    <string name="preferred_network_mode_wcdma_perf_summary">Preferred network mode: WCDMA preferred</string>
    <!-- Mobile network settings, summary for preferred network mode GSM [CHAR LIMIT=100] -->
    <string name="preferred_network_mode_gsm_only_summary">Preferred network mode: GSM only</string>
    <!-- Mobile network settings, summary for preferred network mode WCDMA only [CHAR LIMIT=100] -->
    <string name="preferred_network_mode_wcdma_only_summary">Preferred network mode: WCDMA only</string>
    <!-- Mobile network settings, summary for preferred network mode GSM / UMTS [CHAR LIMIT=100] -->
    <string name="preferred_network_mode_gsm_wcdma_summary">Preferred network mode: GSM / WCDMA</string>
    <!-- Mobile network settings, summary for preferred network mode CDMA [CHAR LIMIT=100] -->
    <string name="preferred_network_mode_cdma_summary">Preferred network mode: CDMA</string>
    <!-- Mobile network settings, summary for preferred network mode CDMA / EvDo [CHAR LIMIT=100] -->
    <string name="preferred_network_mode_cdma_evdo_summary">Preferred network mode: CDMA / EvDo</string>
    <!-- Mobile network settings, summary for preferred network mode CDMA only [CHAR LIMIT=100] -->
    <string name="preferred_network_mode_cdma_only_summary">Preferred network mode: CDMA only</string>
    <!-- Mobile network settings, summary for preferred network mode EvDo only [CHAR LIMIT=100] -->
    <string name="preferred_network_mode_evdo_only_summary">Preferred network mode: EvDo only</string>
    <!-- Mobile network settings, summary for preferred network mode CDMA/EvDo/GSM/WCDMA[CHAR LIMIT=100] -->
    <string name="preferred_network_mode_cdma_evdo_gsm_wcdma_summary">Preferred network mode: CDMA/EvDo/GSM/WCDMA</string>
    <!-- Mobile network settings, summary for preferred network mode LTE [CHAR LIMIT=100] -->
    <string name="preferred_network_mode_lte_summary">Preferred network mode: LTE </string>
    <!-- Mobile network settings, summary for preferred network mode GSM/WCDMA/LTE [CHAR LIMIT=100] -->
    <string name="preferred_network_mode_lte_gsm_wcdma_summary">Preferred network mode: GSM/WCDMA/LTE</string>
    <!-- Mobile network settings, summary for preferred network mode CDMA+LTE/EVDO[CHAR LIMIT=100] -->
    <string name="preferred_network_mode_lte_cdma_evdo_summary">Preferred network mode: CDMA+LTE/EVDO</string>
    <!-- Mobile network settings, summary for preferred network mode Global[CHAR LIMIT=100] -->
    <string name="preferred_network_mode_global_summary">Preferred network mode: Global</string>
    <!-- Mobile network settings, summary for preferred network mode LTE / WCDMA[CHAR LIMIT=100] -->
    <string name="preferred_network_mode_lte_wcdma_summary">Preferred network mode: LTE / WCDMA</string>
     <!-- Mobile network settings, summary for preferred network mode LTE / GSM / UMTS [CHAR LIMIT=100] -->
     <string name="preferred_network_mode_lte_gsm_umts_summary">Preferred network mode: LTE / GSM / UMTS</string>
     <!-- Mobile network settings, summary for preferred network mode LTE / CDMA [CHAR LIMIT=100] -->
     <string name="preferred_network_mode_lte_cdma_summary">Preferred network mode: LTE / CDMA</string>
     <!-- Mobile network settings, summary for preferred network mode TDSCDMTA [CHAR LIMIT=100] -->
     <string name="preferred_network_mode_tdscdma_summary">Preferred network mode: TDSCDMA</string>
    <!-- Mobile network settings, summary for preferred network mode TDSCDMA / WCDMA[CHAR LIMIT=100] -->
    <string name="preferred_network_mode_tdscdma_wcdma_summary">Preferred network mode: TDSCDMA / WCDMA</string>
    <!-- Mobile network settings, summary for preferred network mode LTE / TDSCDMA[CHAR LIMIT=100] -->
    <string name="preferred_network_mode_lte_tdscdma_summary">Preferred network mode: LTE / TDSCDMA</string>
    <!-- Mobile network settings, summary for preferred network mode TDSCDMA / GSM[CHAR LIMIT=100] -->
    <string name="preferred_network_mode_tdscdma_gsm_summary">Preferred network mode: TDSCDMA / GSM</string>
    <!-- Mobile network settings, summary for preferred network mode LTE / GSM / TDSCDMA[CHAR LIMIT=100] -->
    <string name="preferred_network_mode_lte_tdscdma_gsm_summary">Preferred network mode: LTE/GSM/TDSCDMA</string>
    <!-- Mobile network settings, summary for preferred network mode TDSCDMA / GSM / WCDMA[CHAR LIMIT=100] -->
    <string name="preferred_network_mode_tdscdma_gsm_wcdma_summary">Preferred network mode: TDSCDMA/GSM/WCDMA</string>
    <!-- Mobile network settings, summary for preferred network mode LTE / TDSCDMA / WCDMA[CHAR LIMIT=100] -->
    <string name="preferred_network_mode_lte_tdscdma_wcdma_summary">Preferred network mode: LTE/TDSCDMA/WCDMA</string>
    <!-- Mobile network settings, summary for preferred network mode LTE / TDSCDMA / GSM / WCDMA[CHAR LIMIT=100] -->
    <string name="preferred_network_mode_lte_tdscdma_gsm_wcdma_summary">Preferred network mode: LTE/TDSCDMA/GSM/WCDMA</string>
    <!-- Mobile network settings, summary for preferred network mode TDSCDMA / CDMA / EvDo / GSM / WCDMA[CHAR LIMIT=100] -->
    <string name="preferred_network_mode_tdscdma_cdma_evdo_gsm_wcdma_summary">Preferred network mode: TDSCDMA/CDMA/EvDo/GSM/WCDMA</string>
    <!-- Mobile network settings, summary for preferred network mode LTE / TDSCDMA / CDMA / EvDo / GSM / WCDMA[CHAR LIMIT=100] -->
    <string name="preferred_network_mode_lte_tdscdma_cdma_evdo_gsm_wcdma_summary">Preferred network mode: LTE/TDSCDMA/CDMA/EvDo/GSM/WCDMA</string>
    <!-- In-call screen: call failure reason (call denied because call barring
            is ON on MT side ) -->
    <string name="callFailed_incoming_cb_enabled">Party has barred all Incoming calls.</string>
    <!-- In-call screen: status label for an incoming call that is not answered and forwarded  -->
    <string name="callUnanswered_forwarded">Call Unanswered and Forwarded</string>

    <string-array name="preferred_network_mode_choices">
        <item>LTE/TDSCDMA/CDMA/EVDO/GSM/WCDMA </item>
        <item>TDSCDMA/CDMA/EVDO/GSM/WCDMA </item>
        <item>LTE/TDSCDMA/GSM/WCDMA</item>
        <item>LTE/TDSCDMA/WCDMA</item>
        <item>TDSCDMA/GSM/WCDMA</item>
        <item>LTE/TDSCDMA/GSM</item>
        <item>TDSCDMA/GSM</item>
        <item>LTE/TDSCDMA</item>
        <item>TDSCDMA/WCDMA</item>
        <item>TDSCDMA only</item>
        <item>LTE / WCDMA</item>
        <item>LTE</item>
        <item>Global</item>
        <item>GSM/WCDMA/LTE</item>
        <item>CDMA + LTE/EvDo</item>
        <item>CDMA/EvDo/GSM/WCDMA</item>
        <item>EvDo only</item>
        <item>CDMA w/o EvDo</item>
        <item>CDMA/EvDo auto</item>
        <item>GSM/WCDMA auto</item>
        <item>WCDMA only</item>
        <item>GSM only</item>
        <item>GSM/WCDMA preferred</item>
    </string-array>
    <string-array name="preferred_network_mode_values"  translatable="false">
        <item>"22"</item>
        <item>"21"</item>
        <item>"20"</item>
        <item>"19"</item>
        <item>"18"</item>
        <item>"17"</item>
        <item>"16"</item>
        <item>"15"</item>
        <item>"14"</item>
        <item>"13"</item>
        <item>"12"</item>
        <item>"11"</item>
        <item>"10"</item>
        <item>"9"</item>
        <item>"8"</item>
        <item>"7"</item>
        <item>"6"</item>
        <item>"5"</item>
        <item>"4"</item>
        <item>"3"</item>
        <item>"2"</item>
        <item>"1"</item>
        <item>"0"</item>
    </string-array>
    <!-- Cellular network 4G title [CHAR LIMIT=30] -->
    <string name="enhanced_4g_lte_mode_title">Enhanced 4G LTE Mode</string>
    <!-- Carrier variant of Enhaced 4G LTE Mode title.  [CHAR LIMIT=50] -->
    <string name="enhanced_4g_lte_mode_title_variant">Advanced Calling</string>
    <!-- Cellular network 4G summary [CHAR LIMIT=80] -->
    <string name="enhanced_4g_lte_mode_summary">Use LTE services to improve voice and other communications (recommended)</string>

    <!-- Mobile network settings screen, data enabling checkbox name -->
    <string name="data_enabled">Data enabled</string>
    <!-- Mobile network settings screen, setting summary text when check box is not selected (explains what selecting it would do) [CHAR LIMITS=40] -->
    <string name="data_enable_summary">Allow data usage</string>
    <!-- Mobile network settings screen, title for alert dialog -->
    <string name="dialog_alert_title">Attention</string>
    <!-- Mobile network settings screen, setting check box name -->
    <string name="roaming">Data roaming</string>
    <!-- Mobile network settings screen, setting summary text when check box is selected -->
    <string name="roaming_enable">Connect to data services when roaming</string>
    <!-- Mobile network settings screen, setting summary text when check box is clear -->
    <string name="roaming_disable">Connect to data services when roaming</string>
    <!-- Mobile network settings UI: notification message shown when you
         lose data connectivity because you're roaming and you have the
         "data roaming" feature turned off. -->
    <string name="roaming_reenable_message">You\'ve lost data connectivity because you left your home network with data roaming turned off.</string>
    <!-- Mobile network settings screen, dialog message when user selects the Data roaming check box -->
    <string name="roaming_warning">You may incur significant charges.</string>
    <!-- Mobile network settings screen, dialog message title when user selects the Data roaming check box -->
    <string name="roaming_alert_title">Allow data roaming?</string>

    <!-- USSD aggregation dialog box: separator strings between messages (new-lines will be added before and after) -->
    <string name="ussd_dialog_sep" translatable="false">----------</string>
    <string name=" hide_error_from_network_text">Unable to Process Request</string>

    <string name="gsm_umts_options">GSM/UMTS Options</string>
    <string name="call_forward_option">CallForward Options</string>
    <string name="cdma_options">CDMA Options</string>

    <!-- Screen option on the mobile network settings to go into data usage settings -->
    <string name="throttle_data_usage">Data usage</string>
    <!-- Data usage settings screen option for checking the current usage -->
    <string name="throttle_current_usage">Data used in current period</string>
    <!-- Data usage settings screen option for time frame-->
    <string name="throttle_time_frame">Data use period</string>
    <!-- Data usage settings screen option for throttling rate-->
    <string name="throttle_rate">Data rate policy</string>
    <!-- Data usage settings screen option for accessing the carrier website-->
    <string name="throttle_help">Learn more</string>

    <string name="throttle_status_subtext"><xliff:g id="used">%1$s</xliff:g> (<xliff:g id="used">%2$d</xliff:g>\u066A) of <xliff:g id="used">%3$s</xliff:g> period maximum\nNext period starts in <xliff:g id="used">%4$d</xliff:g> days (<xliff:g id="used">%5$s</xliff:g>)</string>

    <string name="throttle_data_usage_subtext"><xliff:g id="used">%1$s</xliff:g> (<xliff:g id="used">%2$d</xliff:g>\u066A) of <xliff:g id="used">%3$s</xliff:g> period maximum</string>

    <string name="throttle_data_rate_reduced_subtext"><xliff:g id="used">%1$s</xliff:g> maximum exceeded\nData rate reduced to <xliff:g id="used">%2$d</xliff:g> Kb/s</string>

    <string name="throttle_time_frame_subtext"><xliff:g id="used">%1$d</xliff:g>\u066A of cycle elapsed\nNext period starts in <xliff:g id="used">%2$d</xliff:g> days (<xliff:g id="used">%3$s</xliff:g>)</string>

    <string name="throttle_rate_subtext">Data rate reduced to <xliff:g id="used">%1$d</xliff:g> Kb/s if data use limit is exceeded</string>

    <string name="throttle_help_subtext">More information about your carrier\'s cellular network data use policy</string>

    <string name="cell_broadcast_sms">Cell Broadcast SMS</string>

    <string name="enable_disable_cell_bc_sms">Cell Broadcast SMS</string>
    <string name="cell_bc_sms_enable">Cell Broadcast SMS enabled</string>
    <string name="cell_bc_sms_disable">Cell Broadcast SMS disabled</string>

    <string name="cb_sms_settings">Cell Broadcast SMS settings</string>

    <string name="enable_disable_emergency_broadcast">Emergency Broadcast</string>
    <string name="emergency_broadcast_enable">Emergency Broadcast enabled</string>
    <string name="emergency_broadcast_disable">Emergency Broadcast disabled</string>

    <string name="enable_disable_administrative">Administrative</string>
    <string name="administrative_enable">Administrative enabled</string>
    <string name="administrative_disable">Administrative disabled</string>

    <string name="enable_disable_maintenance">Maintenance</string>
    <string name="maintenance_enable">Maintenance enabled</string>
    <string name="maintenance_disable">Maintenance disabled</string>

    <string name="general_news_settings">General News</string>
    <string name="bf_news_settings">Business and Financial News</string>
    <string name="sports_news_settings">Sports News</string>
    <string name="entertainment_news_settings">Entertainment News</string>

    <string name="enable_disable_local">Local</string>
    <string name="local_enable">Local news enabled</string>
    <string name="local_disable">Local news disabled</string>

    <string name="enable_disable_regional">Regional</string>
    <string name="regional_enable">Regional news enabled</string>
    <string name="regional_disable">Regional news disabled</string>

    <string name="enable_disable_national">National</string>
    <string name="national_enable">National news enabled</string>
    <string name="national_disable">National news disabled</string>

    <string name="enable_disable_international">International</string>
    <string name="international_enable">International news enabled</string>
    <string name="international_disable">International news disabled</string>

    <string name="list_language_title">Language</string>
    <string name="list_language_summary">Select the news language</string>
    <string-array name="list_language_entries">
        <item>English</item>
        <item>French</item>
        <item>Spanish</item>
        <item>Japanese</item>
        <item>Korean</item>
        <item>Chinese</item>
        <item>Hebrew</item>
    </string-array>
    <string-array name="list_language_values">
        <item>"1"</item>
        <item>"2"</item>
        <item>"3"</item>
        <item>"4"</item>
        <item>"5"</item>
        <item>"6"</item>
        <item>"7"</item>
    </string-array>
    <string name="list_language_dtitle">Languages</string>

    <string name="enable_disable_local_weather">Local Weather</string>
    <string name="local_weather_enable">Local Weather enabled</string>
    <string name="local_weather_disable">Local Weather disabled</string>

    <string name="enable_disable_atr">Area Traffic Reports</string>
    <string name="atr_enable">Area Traffic Reports enabled</string>
    <string name="atr_disable">Area Traffic Reports disabled</string>

    <string name="enable_disable_lafs">Local Airport Flight Schedules</string>
    <string name="lafs_enable">Local Airport Flight Schedules enabled</string>
    <string name="lafs_disable">Local Airport Flight Schedules disabled</string>

    <string name="enable_disable_restaurants">Restaurants</string>
    <string name="restaurants_enable">Restaurants enabled</string>
    <string name="restaurants_disable">Restaurants disabled</string>

    <string name="enable_disable_lodgings">Lodgings</string>
    <string name="lodgings_enable">Lodgings enabled</string>
    <string name="lodgings_disable">Lodgings disabled</string>

    <string name="enable_disable_retail_directory">Retail Directory</string>
    <string name="retail_directory_enable">Retail Directory enabled</string>
    <string name="retail_directory_disable">Retail Directory disabled</string>

    <string name="enable_disable_advertisements">Advertisements</string>
    <string name="advertisements_enable">Advertisements enabled</string>
    <string name="advertisements_disable">Advertisements disabled</string>

    <string name="enable_disable_stock_quotes">Stock Quotes</string>
    <string name="stock_quotes_enable">Stock Quotes enabled</string>
    <string name="stock_quotes_disable">Stock Quotes disabled</string>

    <string name="enable_disable_eo">Employment Opportunities</string>
    <string name="eo_enable">Employment Opportunities enabled</string>
    <string name="eo_disable">Employment Opportunities disabled</string>

    <string name="enable_disable_mhh">Medical, Health, and Hospital</string>
    <string name="mhh_enable">Medical, Health, and Hospital enabled</string>
    <string name="mhh_disable">Medical, Health, and Hospital disabled</string>

    <string name="enable_disable_technology_news">Technology News</string>
    <string name="technology_news_enable">Technology News enabled</string>
    <string name="technology_news_disable">Technology News disabled</string>

    <string name="enable_disable_multi_category">Multi-category</string>
    <string name="multi_category_enable">Multi-category enabled</string>
    <string name="multi_category_disable">Multi-category disabled</string>

    <string name="network_lte">LTE (recommended)</string>
    <string name="network_4G">4G (recommended)</string>
    <string name="network_3G" translatable="false">3G</string>
    <string name="network_2G" translatable="false">2G</string>
    <string name="network_1x" translatable="false">1x</string>
    <string name="network_global">Global</string>

    <string-array name="enabled_networks_except_gsm_choices" translatable="false">
        <item>@string/network_lte</item>
        <item>@string/network_3G</item>
    </string-array>
    <string-array name="enabled_networks_except_gsm_4g_choices" translatable="false">
        <item>@string/network_4G</item>
        <item>@string/network_3G</item>
    </string-array>
    <string-array name="enabled_networks_except_gsm_values" translatable="false">
        <item>"9"</item>
        <item>"0"</item>
    </string-array>

    <string-array name="enabled_networks_except_lte_choices" translatable="false">
        <item>@string/network_3G</item>
        <item>@string/network_2G</item>
    </string-array>
    <string-array name="enabled_networks_except_lte_values" translatable="false">
        <item>"0"</item>
        <item>"1"</item>
    </string-array>

    <string-array name="enabled_networks_except_gsm_lte_choices" translatable="false">
        <item>@string/network_3G</item>
    </string-array>
    <string-array name="enabled_networks_except_gsm_lte_values" translatable="false">
        <item>"0"</item>
    </string-array>

    <string-array name="enabled_networks_choices" translatable="false">
        <item>@string/network_lte</item>
        <item>@string/network_3G</item>
        <item>@string/network_2G</item>
    </string-array>
    <string-array name="enabled_networks_4g_choices" translatable="false">
        <item>@string/network_4G</item>
        <item>@string/network_3G</item>
        <item>@string/network_2G</item>
    </string-array>
    <string-array name="enabled_networks_values" translatable="false">
        <item>"9"</item>
        <item>"0"</item>
        <item>"1"</item>
    </string-array>

    <string-array name="enabled_networks_cdma_choices" translatable="false">
        <item>@string/network_lte</item>
        <item>@string/network_3G</item>
        <item>@string/network_1x</item>
        <item>@string/network_global</item>
    </string-array>
    <string-array name="enabled_networks_cdma_values" translatable="false">
        <item>"8"</item>
        <item>"4"</item>
        <item>"5"</item>
        <item>"10"</item>
    </string-array>

    <string-array name="enabled_networks_cdma_no_lte_choices" translatable="false">
        <item>@string/network_3G</item>
        <item>@string/network_1x</item>
    </string-array>
    <string-array name="enabled_networks_cdma_no_lte_values" translatable="false">
        <item>"4"</item>
        <item>"5"</item>
    </string-array>

    <string-array name="enabled_networks_cdma_only_lte_choices" translatable="false">
        <item>@string/network_lte</item>
        <item>@string/network_global</item>
    </string-array>
    <string-array name="enabled_networks_cdma_only_lte_values" translatable="false">
        <item>"8"</item>
        <item>"10"</item>
    </string-array>

    <string-array name="enabled_networks_tdscdma_choices" translatable="false">
        <item>@string/network_lte</item>
        <item>@string/network_3G</item>
        <item>@string/network_2G</item>
    </string-array>
    <string-array name="enabled_networks_tdscdma_values" translatable="false">
        <item>"22"</item>
        <item>"18"</item>
        <item>"1"</item>
    </string-array>

    <!-- CDMA System select strings -->
    <!-- Mobile network settings screen, setting option name -->
    <string name="cdma_system_select_title">System select</string>
    <!-- Mobile network settings screen, setting summary text -->
    <string name="cdma_system_select_summary">Change the CDMA roaming mode</string>
    <!-- System select settings screen title -->
    <string name="cdma_system_select_dialogtitle">System select</string>
    <string-array name="cdma_system_select_choices">
        <!-- System select dialog screen, setting option name -->
        <item>Home only</item>
        <!-- Remove the following option "Affiliated Networks" from the option list -->
        <!-- <item>Affiliated Networks</item> -->
        <!-- System select dialog screen, setting option name -->
        <item>Automatic</item>
    </string-array>
    <string-array name="cdma_system_select_values" translatable="false">
        <!-- Do not translate. -->
        <item>"0"</item>
        <!-- Remove the following value "1" which corresponds to "Affiliated Networks" above -->
        <!-- <item>"1"</item>  -->
        <!-- Do not translate. -->
        <item>"2"</item>
    </string-array>

    <string name="cdma_subscription_title">CDMA subscription</string>
    <string name="cdma_subscription_summary">Change between RUIM/SIM and NV</string>
    <string name="cdma_subscription_dialogtitle">subscription</string>
    <string-array name="cdma_subscription_choices">
        <item>RUIM/SIM</item>
        <item>NV</item>
    </string-array>
    <string-array name="cdma_subscription_values">
        <item>"0"</item>
        <item>"1"</item>
    </string-array>
    <!-- Preference title with which users can activate CDMA network [CHAR LIMIT=30] -->
    <string name="cdma_activate_device">Activate device</string>
    <!-- Preference title for launching an account manager page for prepaid LTE [CHAR LIMIT=30] -->
    <string name="cdma_lte_data_service">Set up data service</string>

    <!-- A menu item in "Mobile network settings" that allows the user to update the phone
         with mobile operator specific settings. [CHAR LIMIT=25] -->
    <string name="carrier_settings_title">Carrier settings</string>

    <!-- FDN settings strings -->
    <!-- Label for "Fixed Dialing Number" settings in call settings. -->
    <string name="fdn">Fixed Dialing Numbers</string>
    <!-- Title for "Fixed Dialing Number" settings, with a label to identify the SIM the settings
        apply to. -->
    <string name="fdn_with_label">Fixed Dialing Numbers (<xliff:g id="subscriptionlabel" example="Verizon">%s</xliff:g>)</string>

    <!-- Call settings screen, button label that takes you to the Fixed Dialing Number management screen -->
    <string name="manage_fdn_list">FDN list</string>
    <!-- Title for settings screen to manage Fixed Dialing Number contacts, with a label to identify
         the SIM the settings apply to. -->
    <string name="fdn_list_with_label">FDN list (<xliff:g id="subscriptionlabel" example="Verizon">%s</xliff:g>)</string>
    <!-- Call settings screen, preference item label -->
    <string name="fdn_activation">FDN activation</string>
    <!-- Call settings setting option name when FDN is enabled -->
    <string name="fdn_enabled">Fixed Dialing Numbers are enabled</string>
    <!-- Call settings setting option name  when FDN is disabled-->
    <string name="fdn_disabled">Fixed Dialing Numbers are disabled</string>
    <!-- Call settings screen, setting option name -->
    <string name="enable_fdn">Enable FDN</string>
    <!-- Call settings screen, setting option name -->
    <string name="disable_fdn">Disable FDN</string>
    <!-- Call settings screen, setting option name -->
    <string name="change_pin2">Change PIN2</string>
    <!-- Call settings screen, setting option name when FDN is enabled -->
    <string name="enable_fdn_ok">Disable FDN</string>
    <!-- Call settings screen, setting option name when FDN is disabled -->
    <string name="disable_fdn_ok">Enable FDN</string>
    <!-- Call settings screen, setting summary text -->
    <string name="sum_fdn">Manage Fixed Dialing Numbers</string>
    <!-- Call settings, FDN screen, setting option name -->
    <string name="sum_fdn_change_pin">Change PIN for FDN access</string>
    <!-- Call settings, FDN screen, setting option name -->
    <string name="sum_fdn_manage_list">Manage phone number list</string>
    <!-- Voice privacy on CDMA is an added layer of voice encryption. Theoretically, it would be harder to break in to a phone call with this feature enabled. -->
    <string name="voice_privacy">Voice privacy</string>
    <string name="voice_privacy_summary">Enable enhanced privacy mode</string>
    <string name="tty_mode_option_title">TTY mode</string>
    <string name="tty_mode_option_summary">Set TTY mode</string>
    <string name="auto_retry_mode_title">Auto-retry</string>
    <string name="auto_retry_mode_summary">Enable Auto-retry mode</string>
    <!-- TTY Mode change is NOT allowed during a video call -->
    <string name="tty_mode_not_allowed_video_call">TTY Mode change is not allowed during a video call</string>
    <!-- FDN list screen: menu item label -->
    <string name="menu_add">Add contact</string>
    <!-- FDN list screen: menu item label -->
    <string name="menu_edit">Edit contact</string>
    <!-- FDN list screen: menu item label -->
    <string name="menu_delete">Delete contact</string>

    <!-- FDN related strings -->
    <!-- Label for PIN2 entry screen -->
    <string name="get_pin2">Type PIN2</string>
    <!-- "Edit FDN Contact" screen: Label for the "name" text field -->
    <string name="name">Name</string>
    <!-- "Edit FDN Contact" screen: Label for the "number" text field -->
    <string name="number">Number</string>
    <!-- "Edit FDN Contact" screen: Button label for "save" action -->
    <string name="save">Save</string>
    <!-- Title of "Edit FDN Contact" screen for a new contact -->
    <string name="add_fdn_contact">Add fixed dialing number</string>
    <!-- "Edit FDN Contact" screen: status message displayed in a popup (toast) -->
    <string name="adding_fdn_contact">Adding fixed dialing number\u2026</string>
    <!-- "Edit FDN Contact" screen: status message displayed in a popup (toast) -->
    <string name="fdn_contact_added">Fixed dialing number added.</string>
    <!-- Title of "Edit FDN Contact" screen when editing an already-existing contact -->
    <string name="edit_fdn_contact">Edit fixed dialing number</string>
    <!-- "Edit FDN Contact" screen: status message displayed in a popup (toast) -->
    <string name="updating_fdn_contact">Updating fixed dialing number\u2026</string>
    <!-- "Edit FDN Contact" screen: status message displayed in a popup (toast) -->
    <string name="fdn_contact_updated">Fixed dialing number updated.</string>
    <!-- Title of "Delete FDN Contact" screen -->
    <string name="delete_fdn_contact">Delete fixed dialing number</string>
    <!-- "Delete FDN Contact" screen: status message displayed in a popup (toast) -->
    <string name="deleting_fdn_contact">Deleting fixed dialing number\u2026</string>
    <!-- "Delete FDN Contact" screen: status message displayed in a popup (toast) -->
    <string name="fdn_contact_deleted">Fixed dialing number deleted.</string>
    <!-- FDN settings: error message displayed in a popup (toast) -->
    <string name="pin2_invalid">FDN wasn\'t updated because you typed an incorrect PIN.</string>
    <!-- FDN settings: error message displayed in a popup (toast) -->
    <string name="fdn_invalid_number">FDN wasn\'t updated because the number is empty or exceeds 20 digits.</string>
    <!-- FDN settings: error message displayed in a popup (toast), when the entered
         FDN number was inappropriate, OR, PIN2 the user entered was incorrect.
         Because of API restriction, there's no way to determine which is the exact
         cause of the failure.
         [CHAR LIMIT=NONE] -->
    <string name="pin2_or_fdn_invalid">FDN wasn\'t updated. The PIN2 was incorrect, or the phone number was rejected.</string>
    <!-- FDN settings: error message displayed in a popup (toast) -->
    <string name="fdn_failed">FDN operation failed.</string>

    <!-- ADN related strings -->
    <!-- Placeholder text displayed while loading the list of SIM contacts -->
    <string name="simContacts_emptyLoading">Reading from SIM card\u2026</string>
    <!-- Call settings, string that appears on FDN contact list when there are no contacts on the SIM. -->
    <string name="simContacts_empty">No contacts on your SIM card.</string>
    <!-- Call settings: title of the dialog that lets you select contacts from the SIM. -->
    <string name="simContacts_title">Select contacts to import</string>
    <!-- Appears when user tries to import contacts in SIM during airplane mode [CHAR LIMIT=NONE] -->
    <string name="simContacts_airplaneMode">Turn off airplane mode to import contacts from the SIM card.</string>

    <!-- SIM PIN strings -->
    <!-- Title of "Enable/disable SIM PIN" screen -->
    <string name="enable_pin">Enable/disable SIM PIN</string>
    <!-- Title of "Change SIM PIN" screen -->
    <string name="change_pin">Change SIM PIN</string>
    <!-- SIM PIN screen: label for PIN entry widget -->
    <string name="enter_pin_text">SIM PIN:</string>
    <!-- SIM PIN screen: label for PIN entry widget -->
    <string name="oldPinLabel">Old PIN</string>
    <!-- SIM PIN screen: label for PIN entry widget -->
    <string name="newPinLabel">New PIN</string>
    <!-- SIM PIN screen: label for PIN entry widget -->
    <string name="confirmPinLabel">Confirm new PIN</string>
    <!-- SIM PIN screen: error message -->
    <string name="badPin">The old PIN you typed isn\'t correct. Try again.</string>
    <!-- SIM PIN screen: error message -->
    <string name="mismatchPin">The PINs you typed don\'t match. Try again.</string>
    <!-- SIM PIN screen: error message when PIN is too short or too long -->
    <string name="invalidPin">Type a PIN that is 4 to 8 numbers.</string>
    <!-- Title of "Disable SIM PIN" screen -->
    <string name="disable_sim_pin">Clear SIM PIN</string>
    <!-- Title of "Enable SIM PIN" screen -->
    <string name="enable_sim_pin">Set SIM PIN</string>
    <!-- SIM PIN screen: progress message displayed while enabling -->
    <string name="enable_in_progress">Setting PIN\u2026</string>
    <!-- SIM PIN screen: status message displayed in a popup (toast) -->
    <string name="enable_pin_ok">PIN set</string>
    <!-- SIM PIN screen: status message displayed in a popup (toast) -->
    <string name="disable_pin_ok">PIN cleared</string>
    <!-- SIM PIN screen: error message displayed in a popup (toast) -->
    <string name="pin_failed">PIN incorrect</string>
    <!-- SIM PIN screen: status message displayed in a popup (toast) -->
    <string name="pin_changed">PIN updated</string>
    <!-- SIM PIN screen: error message displayed in a dialog -->
    <string name="puk_requested">Password incorrect. PIN now blocked. PUK requested.</string>

    <!-- SIM PIN2 strings -->
    <!-- SIM PIN2 screen: label for PIN entry widget -->
    <string name="enter_pin2_text">PIN2</string>
    <!-- SIM PIN2 screen: label for PIN entry widget -->
    <string name="oldPin2Label">Old PIN2</string>
    <!-- SIM PIN2 screen: label for PIN entry widget -->
    <string name="newPin2Label">New PIN2</string>
    <!-- SIM PIN2 screen: label for PIN entry widget -->
    <string name="confirmPin2Label">Confirm new PIN2</string>
    <!-- SIM PIN2 screen: error message -->
    <string name="badPuk2">PUK2 incorrect. Try again.</string>
    <!-- SIM PIN2 screen: error message -->
    <string name="badPin2">Old PIN2 incorrect. Try again.</string>
    <!-- SIM PIN2 screen: error message -->
    <string name="mismatchPin2">PIN2s don\'t match. Try again.</string>
    <!-- SIM PIN2 screen: error message -->
    <string name="invalidPin2">Enter a PIN2 that is 4 to 8 numbers.</string>
    <!-- SIM PIN2 screen: error message -->
    <string name="invalidPuk2">Enter a PUK2 that is 8 numbers.</string>
    <!-- SIM PIN2 screen: status message displayed in a popup (toast) -->
    <string name="pin2_changed">PIN2 updated</string>
    <!-- SIM PIN2 screen: label for PUK2 entry widget -->
    <string name="label_puk2_code">Enter PUK2 code</string>
    <!-- SIM PIN2 screen: error message displayed in a dialog -->
    <string name="fdn_enable_puk2_requested">Password incorrect. PIN2 now Blocked. To try again, change PIN 2.</string>
    <!-- SIM PIN2 screen: error message displayed in a dialog -->
    <string name="puk2_requested">Password incorrect. SIM now locked. Enter PUK2.</string>
    <!-- SIM PIN2 screen: error message -->
    <string name="puk2_blocked">PUK2 is permanently blocked.</string>
    <!-- SIM PIN2 screen: error message -->
    <string name="pin2_attempts">\nYou have <xliff:g id="number">%d</xliff:g> remaining attempts.</string>
    <!-- SIM PIN screen: status message displayed in a popup (toast) -->
    <string name="pin2_unblocked">PIN2 no longer blocked</string>
    <!-- SIM PIN screen: error message shown in dialog when there is a network or sim error.
         [CHAR LIMIT=NONE] -->
    <string name="pin2_error_exception">Network or SIM card error</string>

    <!-- SIM PIN screen: button label -->
    <string name="doneButton">Done</string>

    <!-- Used in FakePhoneActivity test code.  DO NOT TRANSLATE. -->
    <string name="fake_phone_activity_phoneNumber_text" translatable="false">(650) 555-1234</string>
    <!-- Used in FakePhoneActivity test code.  DO NOT TRANSLATE. -->
    <string name="fake_phone_activity_infoText_text" translatable="false">Incoming phone number</string>
    <!-- Used in FakePhoneActivity test code.  DO NOT TRANSLATE. -->
    <string name="fake_phone_activity_placeCall_text" translatable="false">Fake Incoming Call</string>

    <!-- Call settings screen, Set voicemail dialog title -->
    <string name="voicemail_settings_number_label">Voicemail number</string>

    <!-- Card titles -->
    <!-- In-call screen: status label for a call in the "dialing" state -->
    <string name="card_title_dialing">Dialing</string>
    <!-- In-call screen: status label for a re-dialing call -->
    <string name="card_title_redialing">Redialing</string>
    <!-- In-call screen: status label for a conference call -->
    <string name="card_title_conf_call">Conference call</string>
    <!-- In-call screen: status label for an incoming call -->
    <string name="card_title_incoming_call">Incoming call</string>
    <!-- In-call screen: status label displayed briefly after a call ends -->
    <string name="card_title_call_ended">Call ended</string>
    <!-- In-call screen: status label for call that's on hold -->
    <string name="card_title_on_hold">On hold</string>
    <!-- In-call screen: status label for a call that's in the process of hanging up -->
    <string name="card_title_hanging_up">Hanging up</string>
    <!-- In-call screen: status label for a call that's in CDMA flash mode -->
    <string name="card_title_in_call">In call</string>

    <!-- Notification strings -->
    <!-- Label for the "Voicemail" notification item, when expanded. -->
    <string name="notification_voicemail_title">New voicemail</string>
    <!-- Label for the expanded "Voicemail" notification item,
         including a count of messages. -->
    <string name="notification_voicemail_title_count">New voicemail (<xliff:g id="count">%d</xliff:g>)</string>
    <!-- Message displayed in the "Voicemail" notification item, allowing the user
         to dial the indicated number. -->
    <string name="notification_voicemail_text_format">Dial <xliff:g id="voicemail_number">%s</xliff:g></string>
    <!-- Message displayed in the "Voicemail" notification item,
         indicating that there's no voicemail number available -->
    <string name="notification_voicemail_no_vm_number">Voicemail number unknown</string>
    <!-- Label for the "No service" notification item, when expanded. -->
    <string name="notification_network_selection_title">No service</string>
    <!-- Label for the expanded "No service" notification item, including the
         operator name set by user -->
    <string name="notification_network_selection_text">Selected network (<xliff:g id="operator_name">%s</xliff:g>) unavailable</string>

    <!-- In-call screen: call failure message displayed in an error dialog. [CHAR_LIMIT=NONE] -->
    <string name="incall_error_power_off">Turn off airplane mode to make a call.</string>
    <!-- In-call screen: call failure message displayed in an error dialog when in airplane mode, WFC is enabled, not wifi-only, and not connected to wireless networks. [CHAR_LIMIT=NONE] -->
    <string name="incall_error_power_off_wfc">Turn off airplane mode or connect to a wireless network to make a call.</string>
    <!-- In-call screen: call failure message displayed when the user attempts to make a non-emergency call while the phone is in emergency callback mode. -->
    <string name="incall_error_ecm_emergency_only">Exit emergency callback mode to make a non-emergency call.</string>
    <!-- In-call screen: call failure message displayed in an error dialog.
         This string is currently unused (see comments in InCallScreen.java.) -->
    <string name="incall_error_emergency_only">Not registered on network.</string>
    <!-- In-call screen: call failure message displayed in an error dialog -->
    <string name="incall_error_out_of_service">Cellular network not available.</string>
    <!-- In-call screen: call failure message displayed in an error dialog -->
    <string name="incall_error_out_of_service_wfc">Cellular network is not available. Connect to a wireless network to make a call.</string>
    <!-- In-call screen: call failure message displayed in an error dialog -->
    <string name="incall_error_no_phone_number_supplied">To place a call, enter a valid number.</string>
    <!-- In-call screen: call failure message displayed in an error dialog -->
    <string name="incall_error_call_failed">Call failed.</string>
    <!-- In-call screen: call failure message displayed in an error dialog -->
    <string name="incall_error_cannot_add_call">Call cannot be added at this time.</string>
    <!-- In-call screen: status message displayed in a dialog when starting an MMI -->
    <string name="incall_status_dialed_mmi">Starting MMI sequence\u2026</string>
    <!-- In-call screen: message displayed in an error dialog -->
    <string name="incall_error_supp_service_unknown">Service not supported</string>
    <!-- In-call screen: message displayed in an error dialog -->
    <string name="incall_error_supp_service_switch">Can\'t switch calls.</string>
    <!-- In-call screen: message displayed in an error dialog -->
    <string name="incall_error_supp_service_separate">Can\'t separate call.</string>
    <!-- In-call screen: message displayed in an error dialog -->
    <string name="incall_error_supp_service_transfer">Can\'t transfer.</string>
    <!-- In-call screen: message displayed in an error dialog -->
    <string name="incall_error_supp_service_conference">Unable to conference calls.</string>
    <!-- In-call screen: message displayed in an error dialog -->
    <string name="incall_error_supp_service_reject">Can\'t reject call.</string>
    <!-- In-call screen: message displayed in an error dialog -->
    <string name="incall_error_supp_service_hangup">Can\'t release call(s).</string>
    <!-- In-call screen: message displayed in an error dialog -->
    <string name="incall_error_supp_service_hold">Can\'t hold calls.</string>
    <!-- In-call screen: call failure message displayed in an error dialog when WFC is enabled, is wifi-only, and not connected to a wireless network. [CHAR_LIMIT=NONE] -->
    <string name="incall_error_wfc_only_no_wireless_network">Connect to a wireless network to make a call.</string>
    <!-- In-call screen: call failure message displayed in an error dialog when the user is connected to a wireless network, but wifi calling is turned off. [CHAR_LIMIT=NONE] -->
    <string name="incall_error_promote_wfc">Enable Wi-Fi calling to make a call.</string>

    <!-- Dialog title for the "radio enable" UI for emergency calls -->
    <string name="emergency_enable_radio_dialog_title">Emergency call</string>
    <!-- Status message for the "radio enable" UI for emergency calls -->
    <string name="emergency_enable_radio_dialog_message">Turning on radio\u2026</string>
    <!-- Status message for the "radio enable" UI for emergency calls -->
    <string name="emergency_enable_radio_dialog_retry">No service. Trying again\u2026</string>
    <!-- Toast message shown when user tries to turn on airplane mode while in an emergency call -->
    <string name="radio_off_during_emergency_call">Cannot enter airplane mode during an emergency call.</string>

    <!-- Dialer text on Emergency Dialer -->
    <!-- Emergency dialer: message displayed in an error dialog -->
    <string name="dial_emergency_error">Can\'t call. <xliff:g id="non_emergency_number">%s</xliff:g> is not an emergency number.</string>
    <!-- Emergency dialer: message displayed in an error dialog -->
    <string name="dial_emergency_empty_error">Can\'t call. Dial an emergency number.</string>

    <!-- Displayed in the text entry box in the dialer when in landscape mode to guide the user
         to dial using the physical keyboard -->
    <string name="dialerKeyboardHintText">Use keyboard to dial</string>

    <!-- Text for the onscreen "Hold" button -->
    <string name="onscreenHoldText">Hold</string>
    <!-- Text for the onscreen "End call" button -->
    <string name="onscreenEndCallText">End</string>
    <!-- Text for the onscreen "Show Dialpad" button -->
    <string name="onscreenShowDialpadText">Dialpad</string>
    <!-- Text for the onscreen "Mute" button -->
    <string name="onscreenMuteText">Mute</string>
    <!-- Text for the onscreen "Add call" button -->
    <string name="onscreenAddCallText">Add call</string>
    <!-- Text for the onscreen "Merge calls" button -->
    <string name="onscreenMergeCallsText">Merge calls</string>
    <!-- Text for the onscreen "Swap calls" button -->
    <string name="onscreenSwapCallsText">Swap</string>
    <!-- Text for the onscreen "Manage calls" button -->
    <string name="onscreenManageCallsText">Manage calls</string>
    <!-- Text for the onscreen "Manage conference" button [CHAR LIMIT=20] -->
    <string name="onscreenManageConferenceText">Manage conference</string>
    <!-- Text for the onscreen "Audio" button that lets you switch
         between speaker / bluetooth / earpiece [CHAR LIMIT=10] -->
    <string name="onscreenAudioText">Audio</string>
    <!-- Text for the onscreen "Video call" button used to change a voice call
         to a video call. [CHAR LIMIT=10] -->
    <string name="onscreenVideoCallText">Video call</string>

    <!-- Menu item label in SIM Contacts: Import a single contact entry from the SIM card -->
    <string name="importSimEntry">Import</string>
    <!-- Menu item label in SIM Contacts: Import all contact entries from the SIM card -->
    <string name="importAllSimEntries">Import all</string>
    <!-- SIM Contacts: status message displayed while importing card -->
    <string name="importingSimContacts">Importing SIM contacts</string>
    <!-- Import a single contact entry from contacts to the SIM card -->
    <string name="importToFDNfromContacts">Import from contacts</string>

    <!-- Message shown when a single contact is imported from SIM card -->
    <string name="singleContactImportedMsg">Imported contact</string>
    <!-- Message shown when a single contact could not be imported from SIM card -->
    <string name="failedToImportSingleContactMsg">Failed to import contact</string>

    <!-- Hearing aid settings -->
    <string name="hac_mode_title">Hearing aids</string>
    <string name="hac_mode_summary">Turn on hearing aid compatibility</string>

    <!-- Service option entries.  -->
    <string-array name="tty_mode_entries">
        <item>TTY Off</item>
        <item>TTY Full</item>
        <item>TTY HCO</item>
        <item>TTY VCO</item>
    </string-array>

    <!-- Do not translate. -->
    <string-array name="tty_mode_values" translatable="false">
        <!-- Do not translate. -->
        <item>0</item>
        <!-- Do not translate. -->
        <item>1</item>
        <!-- Do not translate. -->
        <item>2</item>
        <!-- Do not translate. -->
        <item>3</item>
    </string-array>

    <!-- Dtmf tones settings -->
    <!-- Title for the DTMF Tones options displayed in Call Settings -->
    <string name="dtmf_tones_title">DTMF tones</string>
    <!-- Summary for the DTMF Tones options displayed in Call Settings -->
    <string name="dtmf_tones_summary">Set the length of DTMF tones</string>
    <!-- Options displayed as part of DTMF Tones in Call Settings -->
    <string-array name="dtmf_tone_entries">
      <item>Normal</item>
      <item>Long</item>
    </string-array>
    <!-- Do not translate. -->
    <string-array name="dtmf_tone_values" translatable="false">
       <item>0</item>
       <item>1</item>
    </string-array>

    <!-- Title for the dialog used to display CDMA DisplayInfo -->
    <string name="network_info_message">Network message</string>
    <!-- Title for the dialog used to display a network error message to the user -->
    <string name="network_error_message">Error message</string>

    <!-- OTA-specific strings -->
    <!-- Title shown on OTA screen -->
    <string name="ota_title_activate">Activate your phone</string>
    <!-- Message displayed on the OTA activation screen. -->
    <string name="ota_touch_activate">A special call needs to be made to activate your phone service.
    \n\nAfter pressing \u201CActivate\u201D, listen to the instructions provided to activate your phone.</string>
    <!-- Title shown during Hands Free Activation -->
    <string name="ota_hfa_activation_title">Activating...</string>
    <!-- Message shown during the hands free activation screen of the setup wizard. -->
    <string name="ota_hfa_activation_dialog_message">The phone is activating your mobile data service.\n\nThis can take up to 5 minutes.</string>
    <!-- Title of skip activation dialog -->
    <string name="ota_skip_activation_dialog_title">Skip activation\?</string>
    <!-- Message displayed in skip activation dialog  -->
    <string name="ota_skip_activation_dialog_message">If you skip activation, you can\'t place calls or connect to mobile data networks (though you can connect to Wi-Fi networks). Until you activate your phone, you are asked to activate it each time you turn it on.</string>
    <!-- Label shown on dialog button that allows the user to skip activation -->
    <string name="ota_skip_activation_dialog_skip_label">Skip</string>

    <!-- Button label within the OTA activation screen -->
    <string name="ota_activate">Activate</string>
    <!-- Title text shown when phone activation is successful -->
    <string name="ota_title_activate_success">Phone is activated.</string>
    <!-- Title text shown on screen where activation fails -->
    <string name="ota_title_problem_with_activation">Problem with activation</string>
    <!-- Message displayed on the OTA "listening" screen. This message
         needs to be kept at 2 lines or less to be sure that there's
         enough room for the dialpad. [CHAR LIMIT=80] -->
    <string name="ota_listen">Follow the spoken instructions until you hear that activation is complete.</string>

    <!-- Button label within the OTA listen screen -->
    <string name="ota_speaker">Speaker</string>
    <!-- String to be displayed on OTA listen screen once user has selected the
         correct option to begin provisioning -->
    <string name="ota_progress">Programming your phone\u2026</string>
    <!-- String to display within the OTA Fail Notice dialog -->
    <string name="ota_failure">Couldn\'t program your phone</string>
    <!-- String to be displayed on the OTA Fail/Success screen upon successful provisioning -->
    <string name="ota_successful">Your phone is now activated.  It may take up to 15 minutes for service to start.</string>
    <!-- String to be displayed on the OTA Fail/Success screen upon unsuccessful provisioning -->
    <string name="ota_unsuccessful">Your phone didn\'t activate.
    \nYou may need to find an area with better coverage (near a window, or outside).
    \n\nTry again or call customer service for more options.</string>
    <!-- String to display within the OTA SPC Fail Notice dialog -->
    <string name="ota_spc_failure">EXCESS SPC FAILURES</string>
    <!-- Button label in OTA listen screen that cancels activation and goes to the previous screen -->
    <string name="ota_call_end">Back</string>
    <!-- Button label shown on OTA error screen to allow the user to try again -->
    <string name="ota_try_again">Try again</string>
    <!-- Button label shown on OTA screens that have a next screen -->
    <string name="ota_next">Next</string>

    <!-- Emergency Callback Mode (ECM) -->
    <string name="ecm_exit_dialog">EcmExitDialog</string>
    <!-- ECM: Status bar notification message -->
    <string name="phone_entered_ecm_text">Entered Emergency Callback Mode</string>
    <!-- ECM: Notification title -->
    <string name="phone_in_ecm_notification_title">Emergency Callback Mode</string>
    <!-- ECM: Notification body -->
    <string name="phone_in_ecm_call_notification_text">Data connection disabled</string>
    <plurals name="phone_in_ecm_notification_time">
        <!-- number of minutes is one -->
        <item quantity="one">No data connection for <xliff:g id="count">%s</xliff:g> minute</item>
        <!-- number of minutes is not equal to one -->
        <item quantity="other">No data connection for <xliff:g id="count">%s</xliff:g> minutes</item>
    </plurals>
    <!-- ECM: Dialog box message for exiting from the notifications screen -->
    <plurals name="alert_dialog_exit_ecm">
        <!-- number of minutes is one -->
        <item quantity="one">The phone will be in Emergency Callback mode for <xliff:g id="count">%s</xliff:g> minute. While in this mode no apps using a data connection can be used. Do you want to exit now?</item>
        <!-- number of minutes is not equal to one -->
        <item quantity="other">The phone will be in Emergency Callback mode for <xliff:g id="count">%s</xliff:g> minutes. While in this mode no applications using a data connection can be used. Do you want to exit now?</item>
    </plurals>
    <!-- ECM: Dialog box message for exiting from any other app -->
    <plurals name="alert_dialog_not_avaialble_in_ecm">
        <!-- number of minutes is one -->
        <item quantity="one">The selected action isn\'t available while in the Emergency Callback mode. The phone will be in this mode for <xliff:g id="count">%s</xliff:g> minute. Do you want to exit now?</item>
        <!-- number of minutes is not equal to one -->
        <item quantity="other">The selected action isn\'t available while in the Emergency Callback mode. The phone will be in this mode for <xliff:g id="count">%s</xliff:g> minutes. Do you want to exit now?</item>
    </plurals>
    <!-- ECM: Dialog box message while in emergency call -->
    <string name="alert_dialog_in_ecm_call">The selected action isn\'t available while in an emergency call.</string>
    <!-- ECM: Progress text -->
    <string name="progress_dialog_exiting_ecm">Exiting Emergency Callback mode</string>
    <!-- ECM: ECM exit dialog choice -->
    <string name="alert_dialog_yes">Yes</string>
    <!-- ECM: ECM exit dialog choice -->
    <string name="alert_dialog_no">No</string>
    <!-- ECM: ECM exit dialog choice -->
    <string name="alert_dialog_dismiss">Dismiss</string>

    <!-- For incoming calls, this is a string we can get from a CDMA network instead of
         the actual phone number, to indicate there's no number present.  DO NOT TRANSLATE. -->
    <string-array name="absent_num" translatable="false">
        <item>ABSENT NUMBER</item>
        <item>ABSENTNUMBER</item>
    </string-array>

    <!-- Preference for Voicemail service provider under "Voicemail" settings.
         [CHAR LIMIT=40] -->
    <string name="voicemail_provider">Service</string>

    <!-- Preference for Voicemail setting of each provider.
         [CHAR LIMIT=40] -->
    <string name="voicemail_settings">Setup</string>

    <!-- String to display in voicemail number summary when no voicemail num is set -->
    <string name="voicemail_number_not_set">&lt;Not set&gt;</string>

    <!-- Title displayed above settings coming after voicemail in the call features screen -->
    <string name="other_settings">Other call settings</string>

    <!-- Title displayed in the overlay when a call is placed using a 3rd party provider.
         [CHAR LIMIT=40] -->
    <string name="calling_via_template">Calling via <xliff:g id="provider_name">%s</xliff:g></string>

    <!-- Use this as a default to describe the contact photo; currently for screen readers through accessibility. -->
    <string name="contactPhoto">contact photo</string>
    <!-- Use this to describe the separate conference call button; currently for screen readers through accessibility. -->
    <string name="goPrivate">go private</string>
    <!--  Use this to describe the select contact button in EditPhoneNumberPreference; currently for screen readers through accessibility. -->
    <string name="selectContact">select contact</string>

    <!-- Dialog title to notify user that Voice calling is not supported
         on this device. [CHAR LIMIT=40] -->
    <string name="not_voice_capable">Voice calling not supported</string>

    <!-- String describing the Dial ImageButton

         Used by AccessibilityService to announce the purpose of the button.
         [CHAR LIMIT=NONE]
    -->
    <string name="description_dial_button">dial</string>

    <!-- Title for the vibration settings for voicemail notifications [CHAR LIMIT=40] -->
    <string name="voicemail_notification_vibrate_when_title" msgid="8731372580674292759">Vibrate</string>
    <!-- Dialog title for the vibration settings for voice mail notifications [CHAR LIMIT=40]-->
    <string name="voicemail_notification_vibarte_when_dialog_title" msgid="8995274609647451109">Vibrate</string>

    <!-- Visual voicemail on/off title [CHAR LIMIT=40] -->
    <string name="voicemail_visual_voicemail_switch_title">Visual Voicemail</string>

    <!-- Voicemail change PIN dialog title [CHAR LIMIT=40] -->
    <string name="voicemail_set_pin_dialog_title">Set PIN</string>
    <!-- Voicemail change PIN dialog title [CHAR LIMIT=40] -->
    <string name="voicemail_change_pin_dialog_title">Change PIN</string>

    <!-- Voicemail ringtone title. The user clicks on this preference to select
         which sound to play when a voicemail notification is received.
         [CHAR LIMIT=30] -->
    <string name="voicemail_notification_ringtone_title">Sound</string>

    <!-- The default value value for voicemail notification. -->
    <string name="voicemail_notification_vibrate_when_default" translatable="false">never</string>

    <!-- Actual values used in our code for voicemail notifications. DO NOT TRANSLATE -->
    <string-array name="voicemail_notification_vibrate_when_values" translatable="false">
        <item>always</item>
        <item>silent</item>
        <item>never</item>
    </string-array>

    <!-- Title for the category "ringtone", which is shown above ringtone and vibration
         related settings.
         [CHAR LIMIT=30] -->
    <string name="preference_category_ringtone">Ringtone &amp; Vibrate</string>

    <!-- String resource for the font-family to use for the call setting activity's title
         Do not translate. -->
    <string name="call_settings_title_font_family">sans-serif-light</string>

    <!-- Label for PSTN connection service. -->
    <string name="pstn_connection_service_label">Built-in SIM cards</string>

    <!-- Label for enabling video calling. -->
    <string name="enable_video_calling_title">Turn on video calling</string>

    <!-- Message for dialog shown when the user tries to turn on video calling but enhanced 4G LTE
         is disabled. They have to turn on Enhanced 4G LTE capability in network settings first. -->
    <string name="enable_video_calling_dialog_msg">
        To turn on video calling, you need to enable Enhanced 4G LTE Mode in network settings.
    </string>

    <!-- Label for action button in dialog which opens mobile network settings, for video calling
         setting. -->
    <string name="enable_video_calling_dialog_settings">Network settings</string>

    <!-- Label for close button in dialog, for video calling setting. -->
    <string name="enable_video_calling_dialog_close">Close</string>

    <!-- Strings used in Settings->Sim cards for each installed Sim. -->
    <string name="sim_label_emergency_calls">Emergency calls</string>
    <string name="sim_description_emergency_calls">Emergency calling only</string>
    <string name="sim_description_default">SIM card, slot: <xliff:g id="slot_id">%s</xliff:g></string>

    <!-- Title for activity to control accessibility settings such as TTY mode and hearing aid
         compatability. [CHAR LIMIT=40] -->
    <string name="accessibility_settings_activity_title">Accessibility</string>

    <!-- Configuration setting for world mode Format is <true;GID if any to be checked>-->
    <string translatable="false" name="config_world_mode"/>

    <!-- Status hint label for an incoming call over a wifi network which has not been accepted yet.
         [CHAR LIMIT=25] -->
    <string name="status_hint_label_incoming_wifi_call">Wi-Fi call from</string>
    <!-- Status hint label for a call being made over a wifi network. [CHAR LIMIT=25] -->
    <string name="status_hint_label_wifi_call">Wi-Fi call</string>

    <!-- DO NOT TRANSLATE. Internal key for a voicemail notification preference. -->
    <string name="voicemail_notification_ringtone_key">voicemail_notification_ringtone_key</string>
    <!-- DO NOT TRANSLATE. Internal key for a voicemail notification preference. -->
    <string name="voicemail_notification_vibrate_key">voicemail_notification_vibrate_key</string>
    <!-- DO NOT TRANSLATE. Internal key for a visual voicemail preference. -->
    <string name="voicemail_visual_voicemail_key">voicemail_visual_voicemail_key</string>
    <!-- DO NOT TRANSLATE. Internal key for a voicemail change pin preference. -->
    <string name="voicemail_change_pin_key">voicemail_change_pin_key</string>
    <!-- DO NOT TRANSLATE. Internal key for tty mode preference. -->
    <string name="tty_mode_key">button_tty_mode_key</string>
    <!-- DO NOT TRANSLATE. Internal key for a voicemail notification preference. -->
    <string name="wifi_calling_settings_key">button_wifi_calling_settings_key</string>

    <!-- Hint appearing below a selected action on the emergency dialer telling user to tap again to execute the action [CHAR LIMIT=NONE] -->
    <string name="emergency_action_launch_hint">Tap again to open</string>

    <!-- Strings for IMAP -->

    <!-- String used in place of a message that could not be properly decoded (e.g. bad base64
       data was received.) [CHAR LIMIT=none] -->
    <string name="message_decode_error">There was an error while decoding the message.</string>

    <!-- Call failure reason: SIM card and roaming capabilities have already been activated. [CHAR LIMIT=NONE]-->
    <string name="callFailed_cdma_activation">
        A SIM card has activated your service and updated your phone\'s roaming capabilities.
    </string>

    <!-- Call failure reason: Cannot add a call because there are already too many active calls. -->
    <string name="callFailed_cdma_call_limit">
        There are too many active calls. Please end or merge existing calls before placing a new one.
    </string>
<<<<<<< HEAD
=======

    <!-- The title for the change voicemail PIN activity -->
    <string name="change_pin_title">Change Voicemail PIN</string>
    <!-- The label for the continue button in change voicemail PIN activity -->
    <string name="change_pin_continue_label">Continue</string>
    <!-- The label for the cancel button in change voicemail PIN activity -->
    <string name="change_pin_cancel_label">Cancel</string>
    <!-- The label for the ok button in change voicemail PIN activity -->
    <string name="change_pin_ok_label">Ok</string>
    <!-- The title for the enter old pin step in change voicemail PIN activity -->
    <string name="change_pin_enter_old_pin_header">Confirm your old PIN</string>
    <!-- The hint for the enter old pin step in change voicemail PIN activity -->
    <string name="change_pin_enter_old_pin_hint">Enter your voicemail PIN to continue.</string>
    <!-- The title for the enter new pin step in change voicemail PIN activity -->
    <string name="change_pin_enter_new_pin_header">Set a new PIN</string>
    <!-- The hint for the enter new pin step in change voicemail PIN activity -->
    <string name="change_pin_enter_new_pin_hint">PIN must be <xliff:g id="min" example="4">%1$d</xliff:g>-<xliff:g id="max" example="7">%2$d</xliff:g> digits.</string>
    <!-- The title for the confirm new pin step in change voicemail PIN activity -->
    <string name="change_pin_confirm_pin_header">Confirm your PIN</string>
    <!-- The error message for th confirm new pin step in change voicemail PIN activity, if the pin doen't match the one previously entered -->
    <string name="change_pin_confirm_pins_dont_match">PINs don\'t match</string>
    <!-- The toast to show after the voicemail PIN has been successfully changed -->
    <string name="change_pin_succeeded">Voicemail PIN updated</string>
    <!-- The error message to show if the server reported an error while attempting to change the voicemail PIN -->
    <string name="change_pin_system_error">Unable to set PIN</string>
>>>>>>> 136d33db
</resources><|MERGE_RESOLUTION|>--- conflicted
+++ resolved
@@ -1425,8 +1425,6 @@
     <string name="callFailed_cdma_call_limit">
         There are too many active calls. Please end or merge existing calls before placing a new one.
     </string>
-<<<<<<< HEAD
-=======
 
     <!-- The title for the change voicemail PIN activity -->
     <string name="change_pin_title">Change Voicemail PIN</string>
@@ -1452,5 +1450,4 @@
     <string name="change_pin_succeeded">Voicemail PIN updated</string>
     <!-- The error message to show if the server reported an error while attempting to change the voicemail PIN -->
     <string name="change_pin_system_error">Unable to set PIN</string>
->>>>>>> 136d33db
 </resources>