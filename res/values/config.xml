<?xml version="1.0" encoding="utf-8"?>
<!-- Copyright (C) 2009 The Android Open Source Project

     Licensed under the Apache License, Version 2.0 (the "License");
     you may not use this file except in compliance with the License.
     You may obtain a copy of the License at

          http://www.apache.org/licenses/LICENSE-2.0

     Unless required by applicable law or agreed to in writing, software
     distributed under the License is distributed on an "AS IS" BASIS,
     WITHOUT WARRANTIES OR CONDITIONS OF ANY KIND, either express or implied.
     See the License for the specific language governing permissions and
     limitations under the License.
-->

<!-- Phone app resources that may need to be customized
     for different hardware or product builds. -->
<resources>
    <!-- Flag indicating whether the Phone app should ignore
         EVENT_SIM_PERSO_LOCKED events from the Sim.  If true, this will
         prevent the IccDepersonalizationPanel from being shown,
         and effectively disable the "Sim perso unlock" feature. -->
    <bool name="ignore_perso_locked_events">false</bool>
    <!-- For compatibility with Google's configuration files, it
         is used in exactly the same way as the above -->
    <bool name="ignore_sim_network_locked_events">false</bool>

    <!-- Flag indicating whether the Phone app should provide
         a "Dismiss" button on the SIM network unlock screen.
         The default value is true.
         If set to false, there will be *no way* to dismiss the SIM
         network unlock screen if you don't enter the correct unlock code.
         (One important consequence: there will be no way to make an
         Emergency Call if your SIM is network-locked and you don't know
         the PIN.) -->
    <bool name="icc_perso_unlock_allow_dismiss">true</bool>

    <!-- OTA configuration values, used when provisioning CDMA devices.
         Following defaults values of zero means OTA UI is completely disabled.
         These OTA UI can be enabled by setting config value to one in the product
         specific overlay file -->

    <!-- Determine whether we want to display the OTA activation screen, which
         gives the user option to activate or cancel -->
    <integer name="OtaShowActivationScreen">1</integer>
    <!-- Determine whether we should show the "listen for instructions" screen after
         successfully placing the OTA call -->
    <integer name="OtaShowListeningScreen">0</integer>
    <!-- The number of times we should show the activation screen/allow the provisioning
         to fail before just showing an unsuccessful dialog -->
    <integer name="OtaShowActivateFailTimes">0</integer>
    <!-- Determine whether or not we should play the success/failure tone -->
    <integer name="OtaPlaySuccessFailureTone">0</integer>

    <!-- Flag indicating if the phone is a world phone -->
    <bool name="world_phone">false</bool>

    <!-- If true, enable vibration (haptic feedback) for key presses
         in the EmergencyDialer activity. The pattern is set on a
         per-platform basis using config_virtualKeyVibePattern.  To be
         consistent with the regular Dialer, this value should agree
         with the corresponding values from config.xml under
         apps/Contacts. -->
    <bool name="config_enable_dialer_key_vibration">true</bool>

    <!-- Flag indicating if the tty is enabled -->
    <bool name="tty_enabled">false</bool>

    <!-- Flag indicating if hac is enabled -->
    <bool name="hac_enabled">false</bool>

    <!-- Flag indicating if dtmf tone type is enabled -->
    <bool name="dtmf_type_enabled">false</bool>

    <!-- Flag indicating if auto retry is enabled -->
    <bool name="auto_retry_enabled">false</bool>

    <!-- Determine whether we want to play local DTMF tones in a call, or
         just let the radio/BP handle playing of the tones. -->
    <bool name="allow_local_dtmf_tones">true</bool>

    <!-- If true, show an onscreen "Dial" button in the dialer.
         In practice this is used on all platforms, even the ones with hard SEND/END
         keys, but for maximum flexibility it's controlled by a flag here
         (which can be overridden on a per-product basis.) -->
    <bool name="config_show_onscreen_dial_button">true</bool>

    <!-- Determine whether calls to mute the microphone in PhoneUtils
         are routed through the android.media.AudioManager class (true) or through
         the com.android.internal.telephony.Phone interface (false). -->
    <bool name="send_mic_mute_to_AudioManager">false</bool>

    <!-- Determines if device implements a noise suppression device for in call audio-->
    <bool name="has_in_call_noise_suppression">false</bool>

    <!-- Audio parameter for setting noise suppression-->
    <string name="in_call_noise_suppression_audioparameter" translatable="false">noise_suppression=on=off</string>

    <!-- Determines if the current device should allow emergency numbers
         to be logged in the Call Log.
         (Some carriers require that emergency calls *not* be logged,
         presumably to avoid the risk of accidental redialing from the
         call log UI.  This is a good idea, so the default here is false.)

         TODO: on the other hand, it might still be useful to have some
         record of the emergency calls you've made, or to be able to look
         up the exact date/time of an emergency call.  So perhaps we
         *should* log those calls, but instead fix the call log to disable
         the "call" button for emergency numbers. -->
    <bool name="allow_emergency_numbers_in_call_log">false</bool>

    <!-- If this is true, the SIM card (through Customer Service Profile EF file) will be
         able to prevent manual operator selection. If false, this SIM setting will be
         ignored and manual operator selection will always be available. See
         CPHS4_2.WW6, CPHS B.4.7.1 for more information -->
    <bool name="csp_enabled">false</bool>

    <!-- If true, removes the Voice Privacy option from Call Settings -->
    <bool name="config_voice_privacy_disable">false</bool>

    <!-- Configure certain GsmUmtsOptions to be available or not. The
         default values are in Phone/res/values/config.xml and maybe overridden
         in operator specific resource directories or device specific overlays. -->
    <bool name="config_apn_expand" translatable="false">true</bool>
    <bool name="config_operator_selection_expand" translatable="false">true</bool>
    <bool name="config_prefer_2g" translatable="false">true</bool>
    <!-- Show enabled lte option for lte device -->
    <bool name="config_enabled_lte" translatable="false">false</bool>
    <!-- Show cdma auto network mode in (glabal) roaming -->
    <bool name="config_show_cdma" translatable="false">false</bool>

    <!-- Package name for the default in-call UI and dialer [DO NOT TRANSLATE] -->
    <string name="ui_default_package" translatable="false">com.android.dialer</string>

    <!-- Class name for the default in-call UI Service [DO NOT TRANSLATE] -->
    <string name="incall_default_class" translatable="false">com.android.incallui.CallHandlerService</string>

    <!-- Class name for the default main Dialer activity [DO NOT TRANSLATE] -->
    <string name="dialer_default_class" translatable="false">com.android.dialer.DialtactsActivity</string>

    <!-- CDMA activation goes through HFA [DO NOT TRANSLATE] -->
    <bool name="config_use_hfa_for_provisioning" translatable="false">false</bool>

    <!-- Display carrier settings menu if true -->
    <bool name="config_carrier_settings_enable">false</bool>
    <!-- carrier settings menu -->
    <string name="carrier_settings" translatable="false"></string>
    <string name="carrier_settings_menu" translatable="false"></string>

<<<<<<< HEAD
    <!-- Sprint Message Wait Indicator Quirk
         If true, message wait indicators are hidden by default on this device
         unless the user enables it in Call Settings.  This quirk is necessary
         for the "Phantom Voicemail" issue where notifications that are
         impossible to dismiss on the Sprint network. -->
    <bool name="sprint_mwi_quirk">false</bool>

    <!-- Use TD-SDCMA 3G/4G technologies on this device -->
    <bool name="config_enabled_tdscdma" translatable="false">false</bool>
=======
    <!-- Disable data before manual PLMN scan if true-->
    <bool name="config_disable_data_manual_plmn">false</bool>
>>>>>>> d0bd0127
</resources><|MERGE_RESOLUTION|>--- conflicted
+++ resolved
@@ -148,7 +148,9 @@
     <string name="carrier_settings" translatable="false"></string>
     <string name="carrier_settings_menu" translatable="false"></string>
 
-<<<<<<< HEAD
+    <!-- Disable data before manual PLMN scan if true-->
+    <bool name="config_disable_data_manual_plmn">false</bool>
+
     <!-- Sprint Message Wait Indicator Quirk
          If true, message wait indicators are hidden by default on this device
          unless the user enables it in Call Settings.  This quirk is necessary
@@ -158,8 +160,4 @@
 
     <!-- Use TD-SDCMA 3G/4G technologies on this device -->
     <bool name="config_enabled_tdscdma" translatable="false">false</bool>
-=======
-    <!-- Disable data before manual PLMN scan if true-->
-    <bool name="config_disable_data_manual_plmn">false</bool>
->>>>>>> d0bd0127
 </resources>