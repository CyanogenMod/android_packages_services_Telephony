--- conflicted
+++ resolved
@@ -35,13 +35,7 @@
 import android.telecom.VideoProfile;
 import android.telephony.PhoneNumberUtils;
 import android.telephony.SubscriptionManager;
-<<<<<<< HEAD
 import android.telephony.TelephonyManager;
-=======
-import android.telephony.PhoneNumberUtils;
-import android.telephony.TelephonyManager;
-import android.telephony.PhoneNumberUtils;
->>>>>>> b2f9847e
 
 import com.android.ims.ImsCallProfile;
 import com.android.internal.telephony.Call;
@@ -49,17 +43,12 @@
 import com.android.internal.telephony.Connection.Capability;
 import com.android.internal.telephony.Connection.PostDialListener;
 import com.android.internal.telephony.Phone;
-<<<<<<< HEAD
 import com.android.internal.telephony.PhoneConstants;
 import com.android.internal.telephony.SubscriptionController;
 import com.android.internal.telephony.gsm.SuppServiceNotification;
-=======
-import com.android.internal.telephony.SubscriptionController;
->>>>>>> b2f9847e
 import com.android.internal.telephony.imsphone.ImsPhoneConnection;
 
 import com.android.phone.R;
-import com.android.internal.telephony.PhoneConstants;
 
 import java.lang.Override;
 import java.util.Arrays;
@@ -82,20 +71,6 @@
     private static final int MSG_DISCONNECT = 4;
     private static final int MSG_MULTIPARTY_STATE_CHANGED = 5;
     private static final int MSG_CONFERENCE_MERGE_FAILED = 6;
-<<<<<<< HEAD
-    private static final int MSG_CONNECTION_EXTRAS_CHANGED = 8;
-    private static final int MSG_SET_VIDEO_STATE = 9;
-    private static final int MSG_SET_LOCAL_VIDEO_CAPABILITY = 10;
-    private static final int MSG_SET_REMOTE_VIDEO_CAPABILITY = 11;
-    private static final int MSG_SET_VIDEO_PROVIDER = 12;
-    private static final int MSG_SET_AUDIO_QUALITY = 13;
-    private static final int MSG_SET_CONFERENCE_PARTICIPANTS = 14;
-    private static final int MSG_PHONE_VP_ON = 15;
-    private static final int MSG_PHONE_VP_OFF = 16;
-    private static final int MSG_SET_CONNECTION_CAPABILITY = 17;
-
-    private boolean mIsVoicePrivacyOn = false;
-=======
     private static final int MSG_SUPP_SERVICE_NOTIFY = 7;
     private static final int MSG_SET_VIDEO_STATE = 8;
     private static final int MSG_SET_LOCAL_VIDEO_CAPABILITY = 9;
@@ -109,8 +84,6 @@
     private static final int MSG_SET_CONNECTION_CAPABILITY = 17;
 
     private boolean mIsVoicePrivacyOn = false;
-    private SuppServiceNotification mSsNotification = null;
->>>>>>> b2f9847e
     private String[] mSubName = {"SIM1", "SIM2", "SIM3"};
     private String mDisplayName;
     private boolean mIsEmergencyNumber = false;
@@ -141,9 +114,10 @@
                             ((connection.getAddress() != null &&
                             mOriginalConnection.getAddress() != null &&
                             mOriginalConnection.getAddress().contains(connection.getAddress())) ||
-                            mOriginalConnection.getStateBeforeHandover() == connection.getState())) {
-                            Log.d(TelephonyConnection.this, "SettingOriginalConnection " +
-                                    mOriginalConnection.toString() + " with " + connection.toString());
+                            connection.getState() == mOriginalConnection.getStateBeforeHandover())) {
+                            Log.d(TelephonyConnection.this,
+                                    "SettingOriginalConnection " + mOriginalConnection.toString()
+                                            + " with " + connection.toString());
                             setOriginalConnection(connection);
                             mWasImsConnection = false;
                         }
@@ -173,10 +147,7 @@
                 case MSG_CONFERENCE_MERGE_FAILED:
                     notifyConferenceMergeFailed();
                     break;
-<<<<<<< HEAD
-
-=======
->>>>>>> b2f9847e
+
                 case MSG_SET_VIDEO_STATE:
                     int videoState = (int) msg.obj;
                     setVideoState(videoState);
@@ -186,7 +157,6 @@
                     if (!mIsVoicePrivacyOn) {
                         mIsVoicePrivacyOn = true;
                         updateState();
-<<<<<<< HEAD
                     }
                     break;
 
@@ -212,69 +182,6 @@
                     updateConferenceParticipants(participants);
                     break;
 
-=======
-                    }
-                    break;
-
-                case MSG_PHONE_VP_OFF:
-                    if (mIsVoicePrivacyOn) {
-                        mIsVoicePrivacyOn = false;
-                        updateState();
-                    }
-                    break;
-
-                case MSG_SET_VIDEO_PROVIDER:
-                    VideoProvider videoProvider = (VideoProvider) msg.obj;
-                    setVideoProvider(videoProvider);
-                    break;
-
-                case MSG_SET_AUDIO_QUALITY:
-                    int audioQuality = (int) msg.obj;
-                    setAudioQuality(audioQuality);
-                    break;
-
-                case MSG_SET_CONFERENCE_PARTICIPANTS:
-                    List<ConferenceParticipant> participants = (List<ConferenceParticipant>) msg.obj;
-                    updateConferenceParticipants(participants);
-                    break;
-                case MSG_SUPP_SERVICE_NOTIFY:
-                    int phoneId = getPhone().getPhoneId();
-                    Log.v(TelephonyConnection.this, "MSG_SUPP_SERVICE_NOTIFY on phoneId : "
-                            +phoneId);
-                    if (msg.obj != null && ((AsyncResult) msg.obj).result != null) {
-                        mSsNotification =
-                                (SuppServiceNotification)((AsyncResult) msg.obj).result;
-                        final String notificationText =
-                                getSuppSvcNotificationText(mSsNotification, phoneId);
-                        if (TelephonyManager.getDefault().getPhoneCount() > 1) {
-                            SubscriptionInfo sub =
-                                SubscriptionManager.from(TelephonyGlobals.getApplicationContext())
-                                .getActiveSubscriptionInfoForSimSlotIndex(phoneId);
-                            String displayName =  (sub != null) ?
-                                sub.getDisplayName().toString() : mSubName[phoneId];
-                            mDisplayName = displayName + ":" + notificationText;
-                        } else {
-                            mDisplayName = notificationText;
-                        }
-                        Toast.makeText(TelephonyGlobals.getApplicationContext(),
-                                mDisplayName, Toast.LENGTH_LONG).show();
-                        if (mSsNotification.history != null) {
-                            final Bundle extras = getExtras();
-                            if (extras != null) {
-                                Log.v(TelephonyConnection.this,
-                                        "Updating call history info in extras.");
-                                extras.putStringArrayList(EXTRA_CALL_HISTORY_INFO,
-                                     new ArrayList(Arrays.asList(mSsNotification.history)));
-                                setExtras(extras);
-                            }
-                        }
-                    } else {
-                        Log.v(this,
-                                "MSG_SUPP_SERVICE_NOTIFY event processing failed");
-                    }
-                    break;
-
->>>>>>> b2f9847e
                 case MSG_SET_CONNECTION_CAPABILITY:
                     setConnectionCapability(msg.arg1);
                     break;
@@ -286,174 +193,6 @@
             }
         }
     };
-
-    private String getSuppSvcNotificationText(SuppServiceNotification suppSvcNotification,
-            int phoneId) {
-        final int SUPP_SERV_NOTIFICATION_TYPE_MO = 0;
-        final int SUPP_SERV_NOTIFICATION_TYPE_MT = 1;
-        String callForwardTxt = "";
-        if (suppSvcNotification != null) {
-            switch (suppSvcNotification.notificationType) {
-                // The Notification is for MO call
-                case SUPP_SERV_NOTIFICATION_TYPE_MO:
-                    callForwardTxt = getMoSsNotificationText(suppSvcNotification.code, phoneId);
-                    break;
-
-                // The Notification is for MT call
-                case SUPP_SERV_NOTIFICATION_TYPE_MT:
-                    callForwardTxt = getMtSsNotificationText(suppSvcNotification.code, phoneId);
-                    break;
-
-                default:
-                    Log.v(this, "Received invalid Notification Type :"
-                            + suppSvcNotification.notificationType);
-                    break;
-            }
-        }
-        return callForwardTxt;
-    }
-
-    private String getMtSsNotificationText(int code, int phoneId) {
-        String callForwardTxt = "";
-        Context context = TelephonyGlobals.getApplicationContext();
-        switch (code) {
-            case SuppServiceNotification.MT_CODE_FORWARDED_CALL:
-                //This message is displayed on C when the incoming
-                //call is forwarded from B
-                callForwardTxt = context.getString(R.string.card_title_forwarded_MTcall);
-                break;
-
-            case SuppServiceNotification.MT_CODE_CUG_CALL:
-                //This message is displayed on B, when A makes call to B, both A & B
-                //belong to a CUG group
-                callForwardTxt = context.getString(R.string.card_title_cugcall);
-                break;
-
-            case SuppServiceNotification.MT_CODE_CALL_ON_HOLD:
-                //This message is displayed on B,when A makes call to B & puts it on
-                // hold
-                callForwardTxt = context.getString(R.string.card_title_callonhold);
-                break;
-
-            case SuppServiceNotification.MT_CODE_CALL_RETRIEVED:
-                //This message is displayed on B,when A makes call to B, puts it on
-                //hold & retrives it back.
-                callForwardTxt = context.getString(R.string.card_title_callretrieved);
-                break;
-
-            case SuppServiceNotification.MT_CODE_MULTI_PARTY_CALL:
-                //This message is displayed on B when the the call is changed as
-                //multiparty
-                callForwardTxt = context.getString(R.string.card_title_multipartycall);
-                break;
-
-            case SuppServiceNotification.MT_CODE_ON_HOLD_CALL_RELEASED:
-                //This message is displayed on B, when A makes call to B, puts it on
-                //hold & then releases it.
-                callForwardTxt = context.getString(R.string.card_title_callonhold_released);
-                break;
-
-            case SuppServiceNotification.MT_CODE_FORWARD_CHECK_RECEIVED:
-                //This message is displayed on C when the incoming call is forwarded
-                //from B
-                callForwardTxt = context.getString(R.string.card_title_forwardcheckreceived);
-                break;
-
-            case SuppServiceNotification.MT_CODE_CALL_CONNECTING_ECT:
-                //This message is displayed on B,when Call is connecting through
-                //Explicit Cold Transfer
-                callForwardTxt = context.getString(R.string.card_title_callconnectingect);
-                break;
-
-            case SuppServiceNotification.MT_CODE_CALL_CONNECTED_ECT:
-                //This message is displayed on B,when Call is connected through
-                //Explicit Cold Transfer
-                callForwardTxt = context.getString(R.string.card_title_callconnectedect);
-                break;
-
-            case SuppServiceNotification.MT_CODE_DEFLECTED_CALL:
-                //This message is displayed on B when the incoming call is deflected
-                //call
-                callForwardTxt = context.getString(R.string.card_title_deflectedcall);
-                break;
-
-            case SuppServiceNotification.MT_CODE_ADDITIONAL_CALL_FORWARDED:
-                // This message is displayed on B when it is busy and the incoming call
-                // gets forwarded to C
-                callForwardTxt = context.getString(R.string.card_title_MTcall_forwarding);
-                break;
-
-            default :
-               Log.v(this,"Received unsupported MT SS Notification :" + code
-                      +" "+phoneId);
-                break;
-        }
-        return callForwardTxt;
-    }
-
-    private String getMoSsNotificationText(int code, int phoneId) {
-        String callForwardTxt = "";
-        Context context = TelephonyGlobals.getApplicationContext();
-        switch (code) {
-            case SuppServiceNotification.MO_CODE_UNCONDITIONAL_CF_ACTIVE:
-                // This message is displayed when an outgoing call is made
-                // and unconditional forwarding is enabled.
-                callForwardTxt = context.getString(R.string.card_title_unconditionalCF);
-            break;
-
-            case SuppServiceNotification.MO_CODE_SOME_CF_ACTIVE:
-                // This message is displayed when an outgoing call is made
-                // and conditional forwarding is enabled.
-                callForwardTxt = context.getString(R.string.card_title_conditionalCF);
-                break;
-
-            case SuppServiceNotification.MO_CODE_CALL_FORWARDED:
-                //This message is displayed on A when the outgoing call
-                //actually gets forwarded to C
-                callForwardTxt = context.getString(R.string.card_title_MOcall_forwarding);
-                break;
-
-            case SuppServiceNotification.MO_CODE_CALL_IS_WAITING:
-                //This message is displayed on A when the B is busy on another call
-                //and Call waiting is enabled on B
-                callForwardTxt = context.getString(R.string.card_title_calliswaiting);
-                break;
-
-            case SuppServiceNotification.MO_CODE_CUG_CALL:
-                //This message is displayed on A, when A makes call to B, both A & B
-                //belong to a CUG group
-                callForwardTxt = context.getString(R.string.card_title_cugcall);
-                break;
-
-            case SuppServiceNotification.MO_CODE_OUTGOING_CALLS_BARRED:
-                //This message is displayed on A when outging is barred on A
-                callForwardTxt = context.getString(R.string.card_title_outgoing_barred);
-                break;
-
-            case SuppServiceNotification.MO_CODE_INCOMING_CALLS_BARRED:
-                //This message is displayed on A, when A is calling B
-                //& incoming is barred on B
-                callForwardTxt = context.getString(R.string.card_title_incoming_barred);
-                break;
-
-            case SuppServiceNotification.MO_CODE_CLIR_SUPPRESSION_REJECTED:
-                //This message is displayed on A, when CLIR suppression is rejected
-                callForwardTxt = context.getString(R.string.card_title_clir_suppression_rejected);
-                break;
-
-            case SuppServiceNotification.MO_CODE_CALL_DEFLECTED:
-                //This message is displayed on A, when the outgoing call
-                //gets deflected to C from B
-                callForwardTxt = context.getString(R.string.card_title_call_deflected);
-                break;
-
-            default:
-                Log.v(this,"Received unsupported MO SS Notification :" + code
-                        +" "+phoneId);
-                break;
-        }
-        return callForwardTxt;
-    }
 
     /**
      * A listener/callback mechanism that is specific communication from TelephonyConnections
@@ -936,10 +675,6 @@
                 mHandler, MSG_HANDOVER_STATE_CHANGED, null);
         getPhone().registerForRingbackTone(mHandler, MSG_RINGBACK_TONE, null);
         getPhone().registerForDisconnect(mHandler, MSG_DISCONNECT, null);
-<<<<<<< HEAD
-=======
-        getPhone().registerForSuppServiceNotification(mHandler, MSG_SUPP_SERVICE_NOTIFY, null);
->>>>>>> b2f9847e
         getPhone().registerForInCallVoicePrivacyOn(mHandler, MSG_PHONE_VP_ON, null);
         getPhone().registerForInCallVoicePrivacyOff(mHandler, MSG_PHONE_VP_OFF, null);
         mOriginalConnection.addPostDialListener(mPostDialListener);
@@ -952,13 +687,6 @@
 
         // Set video state and capabilities
         setVideoState(mOriginalConnection.getVideoState());
-<<<<<<< HEAD
-
-        updateAddress();
-
-        updateState();
-=======
->>>>>>> b2f9847e
         setConnectionCapability(mOriginalConnection.getConnectionCapabilities());
         setWifi(mOriginalConnection.isWifi());
         setVideoProvider(mOriginalConnection.getVideoProvider());
@@ -1219,28 +947,10 @@
                         // EMERGENCY_TEMP_FAILURE & EMERGENCY_PERM_FAILURE, then redial on other sub.
                         emergencyRedial(cause, phone);
                         break;
-<<<<<<< HEAD
                     }
                     resetDisconnectCause();
                     setDisconnected(DisconnectCauseUtil.toTelecomDisconnectCause(
                             mOriginalConnection.getDisconnectCause()));
-=======
-                    } else if (mSsNotification != null) {
-                        setDisconnected(DisconnectCauseUtil.toTelecomDisconnectCause(
-                                mOriginalConnection.getDisconnectCause(),
-                                mOriginalConnection.getVendorDisconnectCause(),
-                                mSsNotification.notificationType,
-                                mSsNotification.code));
-                        mSsNotification = null;
-                        DisconnectCauseUtil.mNotificationCode = 0xFF;
-                        DisconnectCauseUtil.mNotificationType = 0xFF;
-                    } else {
-                        setDisconnected(DisconnectCauseUtil.toTelecomDisconnectCause(
-                                mOriginalConnection.getDisconnectCause(),
-                                mOriginalConnection.getVendorDisconnectCause()));
-                    }
-                    resetDisconnectCause();
->>>>>>> b2f9847e
                     close();
                     break;
                 case DISCONNECTING:
