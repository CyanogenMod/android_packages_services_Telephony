--- conflicted
+++ resolved
@@ -24,10 +24,7 @@
 import android.os.Handler;
 import android.os.Message;
 import android.os.PersistableBundle;
-<<<<<<< HEAD
 import android.widget.Toast;
-=======
->>>>>>> 136d33db
 import android.telecom.CallAudioState;
 import android.telecom.ConferenceParticipant;
 import android.telecom.Connection;
@@ -38,11 +35,8 @@
 import android.telecom.VideoProfile;
 import android.telephony.CarrierConfigManager;
 import android.telephony.PhoneNumberUtils;
-<<<<<<< HEAD
 import android.telephony.SubscriptionInfo;
 import android.telephony.SubscriptionManager;
-=======
->>>>>>> 136d33db
 import android.telephony.TelephonyManager;
 import android.util.Pair;
 
@@ -228,11 +222,6 @@
                         } else {
                             sendConnectionEvent(EVENT_ON_HOLD_TONE_END, null);
                         }
-<<<<<<< HEAD
-                   }
-                   break;
-
-=======
                     }
                     break;
 
@@ -244,7 +233,6 @@
                     Log.d(this, "MSG_CDMA_VOICE_PRIVACY_OFF received");
                     setCdmaVoicePrivacy(false);
                     break;
->>>>>>> 136d33db
             }
         }
     };
@@ -1296,20 +1284,9 @@
                     setRinging();
                     break;
                 case DISCONNECTED:
-                    if (mSsNotification != null) {
-                        setDisconnected(DisconnectCauseUtil.toTelecomDisconnectCause(
-                                mOriginalConnection.getDisconnectCause(),
-                                mOriginalConnection.getVendorDisconnectCause(),
-                                mSsNotification.notificationType,
-                                mSsNotification.code));
-                        mSsNotification = null;
-                        DisconnectCauseUtil.mNotificationCode = 0xFF;
-                        DisconnectCauseUtil.mNotificationType = 0xFF;
-                    } else {
-                        setDisconnected(DisconnectCauseUtil.toTelecomDisconnectCause(
-                                mOriginalConnection.getDisconnectCause(),
-                                mOriginalConnection.getVendorDisconnectCause()));
-                    }
+                    setDisconnected(DisconnectCauseUtil.toTelecomDisconnectCause(
+                            mOriginalConnection.getDisconnectCause(),
+                            mOriginalConnection.getVendorDisconnectCause()));
                     close();
                     break;
                 case DISCONNECTING:
