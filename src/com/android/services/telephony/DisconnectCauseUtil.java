--- conflicted
+++ resolved
@@ -28,12 +28,6 @@
 
 public class DisconnectCauseUtil {
 
-    public static int mNotificationCode = 0xFF;
-    public static int mNotificationType = 0xFF;
-    private static final int NOTIFICATION_TYPE_MT = 1;
-    private static final int NOTIFICATION_TYPE_MO = 0;
-
-
    /**
     * Converts from a disconnect code in {@link android.telephony.DisconnectCause} into a more generic
     * {@link android.telecom.DisconnectCause}.object, possibly populated with a localized message
@@ -44,13 +38,6 @@
     */
     public static DisconnectCause toTelecomDisconnectCause(int telephonyDisconnectCause) {
         return toTelecomDisconnectCause(telephonyDisconnectCause, null /* reason */);
-    }
-
-    public static DisconnectCause toTelecomDisconnectCause(int telephonyDisconnectCause,
-            String reason, int type, int code) {
-        mNotificationCode = code;
-        mNotificationType = type;
-        return toTelecomDisconnectCause(telephonyDisconnectCause, reason);
     }
 
    /**
@@ -295,32 +282,9 @@
 
         Integer resourceId = null;
         switch (telephonyDisconnectCause) {
-            case android.telephony.DisconnectCause.INCOMING_MISSED: {
-                // If the network sends SVC Notification then this dialog will be displayed
-                // in case of B when the incoming call at B is not answered and gets forwarded
-                // to C
-                if (mNotificationType == NOTIFICATION_TYPE_MT &&
-                        mNotificationCode ==
-                        SuppServiceNotification.MT_CODE_ADDITIONAL_CALL_FORWARDED) {
-                    resourceId = R.string.callUnanswered_forwarded;
-                }
-                break;
-            }
-
-            case android.telephony.DisconnectCause.CALL_BARRED:{
-                // When call is disconnected with this code then it can either be barring from
-                // MO side or MT side.
-                // In MT case, if network sends SVC Notification then this dialog will be
-                // displayed when A is calling B & incoming is barred on B.
-                if (mNotificationType == NOTIFICATION_TYPE_MO &&
-                        mNotificationCode ==
-                        SuppServiceNotification.MO_CODE_INCOMING_CALLS_BARRED) {
-                    resourceId = R.string.callFailed_incoming_cb_enabled;
-                } else {
-                    resourceId = R.string.callFailed_cb_enabled;
-                }
-                break;
-            }
+            case android.telephony.DisconnectCause.CALL_BARRED:
+                resourceId = R.string.callFailed_cb_enabled;
+                break;
 
             case android.telephony.DisconnectCause.CDMA_ALREADY_ACTIVATED:
                 resourceId = R.string.callFailed_cdma_activation;
@@ -612,13 +576,10 @@
                 resourceId = R.string.callFailed_normal;
                 break;
 
-<<<<<<< HEAD
-=======
             case android.telephony.DisconnectCause.NON_SELECTED_USER_CLEARING:
                 resourceId = R.string.callFailed_non_selected_user_clearing;
                 break;
 
->>>>>>> b2f9847e
             case android.telephony.DisconnectCause.OUTGOING_CANCELED:
                 // We don't want to show any dialog for the canceled case since the call was
                 // either canceled by the user explicitly (end-call button pushed immediately)
