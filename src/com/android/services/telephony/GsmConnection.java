/*
 * Copyright (C) 2014 The Android Open Source Project
 *
 * Licensed under the Apache License, Version 2.0 (the "License");
 * you may not use this file except in compliance with the License.
 * You may obtain a copy of the License at
 *
 *      http://www.apache.org/licenses/LICENSE-2.0
 *
 * Unless required by applicable law or agreed to in writing, software
 * distributed under the License is distributed on an "AS IS" BASIS,
 * WITHOUT WARRANTIES OR CONDITIONS OF ANY KIND, either express or implied.
 * See the License for the specific language governing permissions and
 * limitations under the License.
 */

package com.android.services.telephony;

import android.os.AsyncResult;
import android.os.Handler;
import android.os.Message;
import android.telecom.CallProperties;
import android.telecom.PhoneCapabilities;

import com.android.internal.telephony.Call;
import com.android.internal.telephony.CallStateException;
import com.android.internal.telephony.Connection;
import com.android.internal.telephony.Phone;
import com.android.internal.telephony.gsm.SuppServiceNotification;

/**
 * Manages a single phone call handled by GSM.
 */
final class GsmConnection extends TelephonyConnection {

    private final boolean mIsForwarded;
    private boolean mAdditionalCallForwarded;
    private boolean mDialingIsWaiting;
    private boolean mRemoteIncomingCallsBarred;

    GsmConnection(Connection connection, boolean isForwarded) {
        super(connection);
        mIsForwarded = isForwarded;
        setCallProperties(computeCallProperties());
<<<<<<< HEAD
=======
    }

    GsmConnection(Connection connection, boolean isForwarded, Call.State state) {
        super(connection, state);
        mIsForwarded = isForwarded;
        setCallProperties(computeCallProperties());
>>>>>>> 04f34459
    }

    /**
     * Clones the current {@link GsmConnection}.
     * <p>
     * Listeners are not copied to the new instance.
     *
     * @return The cloned connection.
     */
    @Override
    public TelephonyConnection cloneConnection() {
        GsmConnection gsmConnection = new GsmConnection(getOriginalConnection(), false,
                getOriginalConnectionState());
        return gsmConnection;
    }

    /** {@inheritDoc} */
    @Override
    public void onPlayDtmfTone(char digit) {
        if (getPhone() != null) {
            getPhone().startDtmf(digit);
        }
    }

    /** {@inheritDoc} */
    @Override
    public void onStopDtmfTone() {
        if (getPhone() != null) {
            getPhone().stopDtmf();
        }
    }

    @Override
    protected int buildCallCapabilities() {
        int capabilities = super.buildCallCapabilities();
        capabilities |= PhoneCapabilities.MUTE;
        capabilities |= PhoneCapabilities.SUPPORT_HOLD;
        if (getState() == STATE_ACTIVE || getState() == STATE_HOLDING) {
            capabilities |= PhoneCapabilities.HOLD;
        }
        return capabilities;
    }

    @Override
    void onRemovedFromCallService() {
        super.onRemovedFromCallService();
    }

    @Override
    protected void onSuppServiceNotification(SuppServiceNotification notification) {
        int state = getState();

        Log.d(this, "SS Notification: " + notification);

        if (notification.notificationType == SuppServiceNotification.NOTIFICATION_TYPE_MT &&
                notification.code == SuppServiceNotification.MT_CODE_ADDITIONAL_CALL_FORWARDED) {
                mAdditionalCallForwarded = true;
        } else if (notification.notificationType == SuppServiceNotification.NOTIFICATION_TYPE_MO) {
            if (notification.code == SuppServiceNotification.MO_CODE_CALL_IS_WAITING) {
                if (state == STATE_DIALING) {
                    mDialingIsWaiting = true;
                }
            } else if (notification.code ==
                    SuppServiceNotification.MO_CODE_INCOMING_CALLS_BARRED) {
                mRemoteIncomingCallsBarred = true;
            }
        }

        super.onSuppServiceNotification(notification);
    }

    @Override
    protected int computeCallProperties() {
        int newProperties = super.computeCallProperties();

        if (mIsForwarded) newProperties |= CallProperties.WAS_FORWARDED;
        if (mAdditionalCallForwarded) newProperties |= CallProperties.ADDITIONAL_CALL_FORWARDED;
        if (mDialingIsWaiting) newProperties |= CallProperties.DIALING_IS_WAITING;
        if (mRemoteIncomingCallsBarred) {
            newProperties |= CallProperties.REMOTE_INCOMING_CALLS_BARRED;
        }
        return newProperties;
    }
}<|MERGE_RESOLUTION|>--- conflicted
+++ resolved
@@ -42,15 +42,12 @@
         super(connection);
         mIsForwarded = isForwarded;
         setCallProperties(computeCallProperties());
-<<<<<<< HEAD
-=======
     }
 
     GsmConnection(Connection connection, boolean isForwarded, Call.State state) {
         super(connection, state);
         mIsForwarded = isForwarded;
         setCallProperties(computeCallProperties());
->>>>>>> 04f34459
     }
 
     /**
