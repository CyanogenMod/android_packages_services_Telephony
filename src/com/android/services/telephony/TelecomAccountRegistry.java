--- conflicted
+++ resolved
@@ -455,65 +455,56 @@
         Phone[] phones = PhoneFactory.getPhones();
         Log.d(this, "Found %d phones.  Attempting to register.", phones.length);
 
-<<<<<<< HEAD
-        // states we are interested in from what
-        // IExtTelephony.getCurrentUiccCardProvisioningStatus()can return
-        final int PROVISIONED = 1;
-        final int INVALID_STATE = -1;
-
-        IExtTelephony mExtTelephony =
-            IExtTelephony.Stub.asInterface(ServiceManager.getService("extphone"));
-
-        for (Phone phone : phones) {
-            int provisionStatus = PROVISIONED;
-            int subscriptionId = phone.getSubId();
-
-            if (mTelephonyManager.getPhoneCount() > 1) {
-                SubscriptionInfo record =
-                        mSubscriptionManager.getActiveSubscriptionInfo(subscriptionId);
-
-                if (record == null) {
-                    Log.d(this, "Record not created for dummy subscription id %d", subscriptionId);
-                    continue;
-                }
-
-                int slotId = record.getSimSlotIndex();
-
-                try {
-                    //get current provision state of the SIM.
-                    provisionStatus =
-                            mExtTelephony.getCurrentUiccCardProvisioningStatus(slotId);
-                } catch (RemoteException ex) {
-                    provisionStatus = INVALID_STATE;
-                    Log.w(this, "Failed to get status for, slotId: "+ slotId +" Exception: " + ex);
-                } catch (NullPointerException ex) {
-                    provisionStatus = INVALID_STATE;
-                    Log.w(this, "Failed to get status for, slotId: "+ slotId +" Exception: " + ex);
-                }
-
-                if (provisionStatus == INVALID_STATE) {
-                    provisionStatus = PROVISIONED;
-                }
-
-                Log.d(this, "Phone with subscription id: " + subscriptionId +
-                                " slotId: " + slotId + " provisionStatus: " + provisionStatus);
-            }
-
-            if ((subscriptionId >= 0) && (provisionStatus == PROVISIONED)){
-                mAccounts.add(new AccountEntry(phone, false /* emergency */, false /* isDummy */));
-=======
         final boolean phoneAccountsEnabled = mContext.getResources().getBoolean(
                 R.bool.config_pstn_phone_accounts_enabled);
 
         if (phoneAccountsEnabled) {
+            // states we are interested in from what
+            // IExtTelephony.getCurrentUiccCardProvisioningStatus()can return
+            final int PROVISIONED = 1;
+            final int INVALID_STATE = -1;
+
+            IExtTelephony mExtTelephony =
+                IExtTelephony.Stub.asInterface(ServiceManager.getService("extphone"));
+
             for (Phone phone : phones) {
+                int provisionStatus = PROVISIONED;
                 int subscriptionId = phone.getSubId();
-                Log.d(this, "Phone with subscription id %d", subscriptionId);
-                if (subscriptionId >= 0) {
-                    mAccounts.add(new AccountEntry(phone, false /* emergency */,
-                            false /* isDummy */));
+
+                if (mTelephonyManager.getPhoneCount() > 1) {
+                    SubscriptionInfo record =
+                            mSubscriptionManager.getActiveSubscriptionInfo(subscriptionId);
+
+                    if (record == null) {
+                        Log.d(this, "Record not created for dummy subscription id %d", subscriptionId);
+                        continue;
+                    }
+
+                    int slotId = record.getSimSlotIndex();
+
+                    try {
+                        //get current provision state of the SIM.
+                        provisionStatus =
+                                mExtTelephony.getCurrentUiccCardProvisioningStatus(slotId);
+                    } catch (RemoteException ex) {
+                        provisionStatus = INVALID_STATE;
+                        Log.w(this, "Failed to get status for, slotId: "+ slotId +" Exception: " + ex);
+                    } catch (NullPointerException ex) {
+                        provisionStatus = INVALID_STATE;
+                        Log.w(this, "Failed to get status for, slotId: "+ slotId +" Exception: " + ex);
+                    }
+
+                    if (provisionStatus == INVALID_STATE) {
+                        provisionStatus = PROVISIONED;
+                    }
+
+                    Log.d(this, "Phone with subscription id: " + subscriptionId +
+                                    " slotId: " + slotId + " provisionStatus: " + provisionStatus);
                 }
->>>>>>> 06067b94
+
+                if ((subscriptionId >= 0) && (provisionStatus == PROVISIONED)){
+                    mAccounts.add(new AccountEntry(phone, false /* emergency */, false /* isDummy */));
+                }
             }
         }
 
