/*
 * Copyright (C) 2014 The Android Open Source Project
 *
 * Licensed under the Apache License, Version 2.0 (the "License");
 * you may not use this file except in compliance with the License.
 * You may obtain a copy of the License at
 *
 *      http://www.apache.org/licenses/LICENSE-2.0
 *
 * Unless required by applicable law or agreed to in writing, software
 * distributed under the License is distributed on an "AS IS" BASIS,
 * WITHOUT WARRANTIES OR CONDITIONS OF ANY KIND, either express or implied.
 * See the License for the specific language governing permissions and
 * limitations under the License.
 */

package com.android.services.telephony;

import android.content.ComponentName;
import android.content.Context;
import android.content.Intent;
import android.net.Uri;
import android.os.RemoteException;
import android.os.ServiceManager;
import android.telecom.Connection;
import android.telecom.ConnectionRequest;
import android.telecom.ConnectionService;
import android.telecom.PhoneAccount;
import android.telecom.PhoneAccountHandle;
import android.telephony.CarrierConfigManager;
import android.telephony.DisconnectCause;
import android.telephony.PhoneNumberUtils;
import android.telephony.ServiceState;
import android.telephony.SubscriptionManager;
import android.telephony.TelephonyManager;
import android.text.TextUtils;

import com.android.internal.telephony.Call;
import com.android.internal.telephony.CallStateException;
import com.android.internal.telephony.IExtTelephony;
import com.android.internal.telephony.Phone;
import com.android.internal.telephony.PhoneConstants;
import com.android.internal.telephony.PhoneFactory;
import com.android.internal.telephony.PhoneProxy;
import com.android.internal.telephony.SubscriptionController;
import com.android.internal.telephony.cdma.CDMAPhone;
import com.android.internal.telephony.TelephonyProperties;
import com.android.phone.MMIDialogActivity;
import com.android.phone.PhoneUtils;
import com.android.phone.R;

import java.util.ArrayList;
import java.util.List;
<<<<<<< HEAD
import android.os.Bundle;
import java.util.Objects;
=======
>>>>>>> 8d664403
import java.util.regex.Pattern;

/**
 * Service for making GSM and CDMA connections.
 */
public class TelephonyConnectionService extends ConnectionService {

    // If configured, reject attempts to dial numbers matching this pattern.
    private static final Pattern CDMA_ACTIVATION_CODE_REGEX_PATTERN =
            Pattern.compile("\\*228[0-9]{0,2}");

    private static final int sPhoneCount = TelephonyManager.getDefault().getPhoneCount();

    private final TelephonyConferenceController[] mTelephonyConferenceController =
            new TelephonyConferenceController[sPhoneCount];
    private final CdmaConferenceController[] mCdmaConferenceController =
            new CdmaConferenceController[sPhoneCount];
    private final ImsConferenceController[] mImsConferenceController =
            new ImsConferenceController[sPhoneCount];

    private ComponentName mExpectedComponentName = null;
    private EmergencyCallHelper mEmergencyCallHelper;
    private EmergencyTonePlayer mEmergencyTonePlayer;
    private static boolean [] sLchState = new
            boolean[sPhoneCount];
    private ConnectionRequest mRequest;

    /**
     * A listener to actionable events specific to the TelephonyConnection.
     */
    private final TelephonyConnection.TelephonyConnectionListener mTelephonyConnectionListener =
            new TelephonyConnection.TelephonyConnectionListener() {
        @Override
        public void onOriginalConnectionConfigured(TelephonyConnection c) {
            addConnectionToConferenceController(c);
        }

        @Override
        public void onEmergencyRedial(
                TelephonyConnection connection, PhoneAccountHandle redialPhoneAccount,
                        int phoneId) {
            Log.d(this,"onEmergencyRedial");
            String number = connection.getAddress().getSchemeSpecificPart();
            Phone phone = PhoneFactory.getPhone(phoneId);

            Log.i(this, "setPhoneAccountHandle, account = " + redialPhoneAccount);
            Bundle connExtras = connection.getExtras();
            if (connExtras == null) {
                connExtras = new Bundle();
            }
            connExtras.putParcelable(TelephonyManager.EMR_DIAL_ACCOUNT, redialPhoneAccount);
            connection.setExtras(connExtras);

            Bundle bundle = mRequest.getExtras();
            com.android.internal.telephony.Connection originalConnection;
            try {
                originalConnection = phone.dial(number, null, mRequest.getVideoState(), bundle);
            } catch (CallStateException e) {
                Log.e(this, e, "onEmergencyRedial, phone.dial exception: " + e);
                connection.setDisconnected(DisconnectCauseUtil.toTelecomDisconnectCause(
                        android.telephony.DisconnectCause.OUTGOING_FAILURE,
                        e.getMessage()));
                return;
            }

            if (originalConnection == null) {
                int telephonyDisconnectCause = android.telephony.DisconnectCause.OUTGOING_FAILURE;
                Log.d(this, "onEmergencyRedial, phone.dial returned null");
                connection.setDisconnected(DisconnectCauseUtil.toTelecomDisconnectCause(
                        telephonyDisconnectCause, "Connection is null"));
            } else {
                connection.setOriginalConnection(originalConnection);
            }
        }
    };

    @Override
    public void onCreate() {
        super.onCreate();
        int size = sPhoneCount;
        for (int i = 0; i < size; i++) {
            mTelephonyConferenceController[i] = new TelephonyConferenceController(this);
            mImsConferenceController[i] = new ImsConferenceController(this);
            mCdmaConferenceController[i] = new CdmaConferenceController(this);
        }
        mExpectedComponentName = new ComponentName(this, this.getClass());
        mEmergencyTonePlayer = new EmergencyTonePlayer(this);
        TelecomAccountRegistry.getInstance(this).setTelephonyConnectionService(this);
    }

    @Override
    public Connection onCreateOutgoingConnection(
            PhoneAccountHandle connectionManagerPhoneAccount,
            final ConnectionRequest request) {
        Log.i(this, "onCreateOutgoingConnection, request: " + request);

        Bundle bundle = request.getExtras();
        boolean isSkipSchemaOrConfUri = (bundle != null) && (bundle.getBoolean(
                TelephonyProperties.EXTRA_SKIP_SCHEMA_PARSING, false) ||
                bundle.getBoolean(TelephonyProperties.EXTRA_DIAL_CONFERENCE_URI, false));
        Uri handle = request.getAddress();
        if (!isSkipSchemaOrConfUri && handle == null) {
            Log.d(this, "onCreateOutgoingConnection, handle is null");
            return Connection.createFailedConnection(
                    DisconnectCauseUtil.toTelecomDisconnectCause(
                            android.telephony.DisconnectCause.NO_PHONE_NUMBER_SUPPLIED,
                            "No phone number supplied"));
        }
        if (handle == null) handle = Uri.EMPTY;
        String scheme = handle.getScheme();
        final String number;
        if (PhoneAccount.SCHEME_VOICEMAIL.equals(scheme)) {
            // TODO: We don't check for SecurityException here (requires
            // CALL_PRIVILEGED permission).
            final Phone phone = getPhoneForAccount(request.getAccountHandle(), false);
            if (phone == null) {
                Log.d(this, "onCreateOutgoingConnection, phone is null");
                return Connection.createFailedConnection(
                        DisconnectCauseUtil.toTelecomDisconnectCause(
                                android.telephony.DisconnectCause.OUT_OF_SERVICE,
                                "Phone is null"));
            }
            number = phone.getVoiceMailNumber();
            if (TextUtils.isEmpty(number)) {
                Log.d(this, "onCreateOutgoingConnection, no voicemail number set.");
                return Connection.createFailedConnection(
                        DisconnectCauseUtil.toTelecomDisconnectCause(
                                android.telephony.DisconnectCause.VOICEMAIL_NUMBER_MISSING,
                                "Voicemail scheme provided but no voicemail number set."));
            }

            // Convert voicemail: to tel:
            handle = Uri.fromParts(PhoneAccount.SCHEME_TEL, number, null);
        } else {
            if (!isSkipSchemaOrConfUri && !PhoneAccount.SCHEME_TEL.equals(scheme)) {
                Log.d(this, "onCreateOutgoingConnection, Handle %s is not type tel", scheme);
                return Connection.createFailedConnection(
                        DisconnectCauseUtil.toTelecomDisconnectCause(
                                android.telephony.DisconnectCause.INVALID_NUMBER,
                                "Handle scheme is not type tel"));
            }

            number = handle.getSchemeSpecificPart();
            if (!isSkipSchemaOrConfUri && TextUtils.isEmpty(number)) {
                Log.d(this, "onCreateOutgoingConnection, unable to parse number");
                return Connection.createFailedConnection(
                        DisconnectCauseUtil.toTelecomDisconnectCause(
                                android.telephony.DisconnectCause.INVALID_NUMBER,
                                "Unable to parse number"));
            }

            final Phone phone = getPhoneForAccount(request.getAccountHandle(), false);
            if (phone != null && CDMA_ACTIVATION_CODE_REGEX_PATTERN.matcher(number).matches()) {
                // Obtain the configuration for the outgoing phone's SIM. If the outgoing number
                // matches the *228 regex pattern, fail the call. This number is used for OTASP, and
                // when dialed could lock LTE SIMs to 3G if not prohibited..
                boolean disableActivation = false;
                CarrierConfigManager cfgManager = (CarrierConfigManager)
                        phone.getContext().getSystemService(Context.CARRIER_CONFIG_SERVICE);
                if (cfgManager != null) {
                    disableActivation = cfgManager.getConfigForSubId(phone.getSubId())
                            .getBoolean(CarrierConfigManager.KEY_DISABLE_CDMA_ACTIVATION_CODE_BOOL);
                }

                if (disableActivation) {
                    return Connection.createFailedConnection(
                            DisconnectCauseUtil.toTelecomDisconnectCause(
                                    android.telephony.DisconnectCause
                                            .CDMA_ALREADY_ACTIVATED,
                                    "Tried to dial *228"));
                }
            }
        }

        boolean isEmergencyNumber = PhoneNumberUtils.isLocalEmergencyNumber(this, number);

        // Get the right phone object from the account data passed in.
        final Phone phone = getPhoneForAccount(request.getAccountHandle(), isEmergencyNumber);
        if (phone == null) {
            Log.d(this, "onCreateOutgoingConnection, phone is null");
            return Connection.createFailedConnection(
                    DisconnectCauseUtil.toTelecomDisconnectCause(
                            android.telephony.DisconnectCause.OUT_OF_SERVICE, "Phone is null"));
        }

        // Check both voice & data RAT to enable normal CS call,
        // when voice RAT is OOS but Data RAT is present.
        int state = phone.getServiceState().getState();
        if (state == ServiceState.STATE_OUT_OF_SERVICE) {
            int dataNetType = phone.getServiceState().getDataNetworkType();
            if (dataNetType == TelephonyManager.NETWORK_TYPE_LTE ||
                    dataNetType == TelephonyManager.NETWORK_TYPE_LTE_CA) {
                        state = phone.getServiceState().getDataRegState();
            }
        }
        boolean useEmergencyCallHelper = false;

        // If we're dialing a non-emergency number and the phone is in ECM mode, reject the call if
        // carrier configuration specifies that we cannot make non-emergency calls in ECM mode.
        if (!isEmergencyNumber && phone.isInEcm()) {
            boolean allowNonEmergencyCalls = true;
            CarrierConfigManager cfgManager = (CarrierConfigManager)
                    phone.getContext().getSystemService(Context.CARRIER_CONFIG_SERVICE);
            if (cfgManager != null) {
                allowNonEmergencyCalls = cfgManager.getConfigForSubId(phone.getSubId())
                        .getBoolean(CarrierConfigManager.KEY_ALLOW_NON_EMERGENCY_CALLS_IN_ECM_BOOL);
            }

            if (!allowNonEmergencyCalls) {
                return Connection.createFailedConnection(
                        DisconnectCauseUtil.toTelecomDisconnectCause(
                                DisconnectCause.CDMA_NOT_EMERGENCY,
                                "Cannot make non-emergency call in ECM mode."
                        ));
            }
        }

        if (isEmergencyNumber) {
            mRequest = request;
            if (!phone.isRadioOn()) {
                mRequest = request;
                useEmergencyCallHelper = true;
            }
        } else {
            switch (state) {
                case ServiceState.STATE_IN_SERVICE:
                case ServiceState.STATE_EMERGENCY_ONLY:
                    break;
                case ServiceState.STATE_OUT_OF_SERVICE:
                    if (phone.isUtEnabled() && number.endsWith("#")) {
                        Log.d(this, "onCreateOutgoingConnection dial for UT");
                        break;
                    } else {
                        return Connection.createFailedConnection(
                                DisconnectCauseUtil.toTelecomDisconnectCause(
                                        android.telephony.DisconnectCause.OUT_OF_SERVICE,
                                        "ServiceState.STATE_OUT_OF_SERVICE"));
                    }
                case ServiceState.STATE_POWER_OFF:
                    return Connection.createFailedConnection(
                            DisconnectCauseUtil.toTelecomDisconnectCause(
                                    android.telephony.DisconnectCause.POWER_OFF,
                                    "ServiceState.STATE_POWER_OFF"));
                default:
                    Log.d(this, "onCreateOutgoingConnection, unknown service state: %d", state);
                    return Connection.createFailedConnection(
                            DisconnectCauseUtil.toTelecomDisconnectCause(
                                    android.telephony.DisconnectCause.OUTGOING_FAILURE,
                                    "Unknown service state " + state));
            }
        }

        final TelephonyConnection connection =
                createConnectionFor(phone, null, true /* isOutgoing */, request.getAccountHandle());
        if (connection == null) {
            return Connection.createFailedConnection(
                    DisconnectCauseUtil.toTelecomDisconnectCause(
                            android.telephony.DisconnectCause.OUTGOING_FAILURE,
                            "Invalid phone type"));
        }
        connection.setAddress(handle, PhoneConstants.PRESENTATION_ALLOWED);
        connection.setInitializing();
        connection.setVideoState(request.getVideoState());

        if (useEmergencyCallHelper) {
            if (mEmergencyCallHelper == null) {
                mEmergencyCallHelper = new EmergencyCallHelper(this);
            }
            mEmergencyCallHelper.startTurnOnRadioSequence(phone,
                    new EmergencyCallHelper.Callback() {
                        @Override
                        public void onComplete(boolean isRadioReady) {
                            if (connection.getState() == Connection.STATE_DISCONNECTED) {
                                // If the connection has already been disconnected, do nothing.
                            } else if (isRadioReady) {
                                connection.setInitialized();
                                placeOutgoingConnection(connection, phone, request);
                            } else {
                                Log.d(this, "onCreateOutgoingConnection, failed to turn on radio");
                                connection.setDisconnected(
                                        DisconnectCauseUtil.toTelecomDisconnectCause(
                                                android.telephony.DisconnectCause.POWER_OFF,
                                                "Failed to turn on radio."));
                                connection.destroy();
                            }
                        }
                    });

        } else {
            placeOutgoingConnection(connection, phone, request);
        }

        return connection;
    }

    @Override
    public Connection onCreateIncomingConnection(
            PhoneAccountHandle connectionManagerPhoneAccount,
            ConnectionRequest request) {
        Log.i(this, "onCreateIncomingConnection, request: " + request);

        Phone phone = getPhoneForAccount(request.getAccountHandle(), false);
        if (phone == null) {
            return Connection.createFailedConnection(
                    DisconnectCauseUtil.toTelecomDisconnectCause(
                            android.telephony.DisconnectCause.ERROR_UNSPECIFIED,
                            "Phone is null"));
        }

        Call call = phone.getRingingCall();
        if (!call.getState().isRinging()) {
            Log.i(this, "onCreateIncomingConnection, no ringing call");
            return Connection.createFailedConnection(
                    DisconnectCauseUtil.toTelecomDisconnectCause(
                            android.telephony.DisconnectCause.INCOMING_MISSED,
                            "Found no ringing call"));
        }

        com.android.internal.telephony.Connection originalConnection =
                call.getState() == Call.State.WAITING ?
                    call.getLatestConnection() : call.getEarliestConnection();
        if (isOriginalConnectionKnown(originalConnection)) {
            Log.i(this, "onCreateIncomingConnection, original connection already registered");
            return Connection.createCanceledConnection();
        }

        Connection connection =
                createConnectionFor(phone, originalConnection, false /* isOutgoing */,
                        request.getAccountHandle());
        if (connection == null) {
            return Connection.createCanceledConnection();
        } else {
            return connection;
        }
    }

    @Override
    public void triggerConferenceRecalculate() {
<<<<<<< HEAD
        int size = sPhoneCount;
        for (int i = 0; i < size; i++) {
            if (mTelephonyConferenceController[i].shouldRecalculate()) {
                mTelephonyConferenceController[i].recalculate();
            }
=======
        if (mTelephonyConferenceController.shouldRecalculate()) {
            mTelephonyConferenceController.recalculate();
>>>>>>> 8d664403
        }
    }

    @Override
    public Connection onCreateUnknownConnection(PhoneAccountHandle connectionManagerPhoneAccount,
            ConnectionRequest request) {
        Log.i(this, "onCreateUnknownConnection, request: " + request);

        Phone phone = getPhoneForAccount(request.getAccountHandle(), false);
        if (phone == null) {
            return Connection.createFailedConnection(
                    DisconnectCauseUtil.toTelecomDisconnectCause(
                            android.telephony.DisconnectCause.ERROR_UNSPECIFIED,
                            "Phone is null"));
        }

        final List<com.android.internal.telephony.Connection> allConnections = new ArrayList<>();
        final Call ringingCall = phone.getRingingCall();
        if (ringingCall.hasConnections()) {
            allConnections.addAll(ringingCall.getConnections());
        }
        final Call foregroundCall = phone.getForegroundCall();
        if ((foregroundCall.getState() != Call.State.DISCONNECTED)
                && (foregroundCall.hasConnections())) {
            allConnections.addAll(foregroundCall.getConnections());
        }
        if (phone.getImsPhone() != null) {
            final Call imsFgCall = phone.getImsPhone().getForegroundCall();
            if ((imsFgCall.getState() != Call.State.DISCONNECTED) && imsFgCall.hasConnections()) {
                allConnections.addAll(imsFgCall.getConnections());
            }
        }
        final Call backgroundCall = phone.getBackgroundCall();
        if (backgroundCall.hasConnections()) {
            allConnections.addAll(phone.getBackgroundCall().getConnections());
        }

        com.android.internal.telephony.Connection unknownConnection = null;
        for (com.android.internal.telephony.Connection telephonyConnection : allConnections) {
            if (!isOriginalConnectionKnown(telephonyConnection)) {
                unknownConnection = telephonyConnection;
                Log.d(this, "onCreateUnknownConnection: conn = " + unknownConnection);
                break;
            }
        }

        if (unknownConnection == null) {
            Log.i(this, "onCreateUnknownConnection, did not find previously unknown connection.");
            return Connection.createCanceledConnection();
        }

        TelephonyConnection connection =
                createConnectionFor(phone, unknownConnection,
                        !unknownConnection.isIncoming() /* isOutgoing */,
                        request.getAccountHandle());

        if (connection == null) {
            return Connection.createCanceledConnection();
        } else {
            connection.updateState();
            return connection;
        }
    }

    @Override
    public void onConference(Connection connection1, Connection connection2) {
        if (connection1 instanceof TelephonyConnection &&
                connection2 instanceof TelephonyConnection) {
            ((TelephonyConnection) connection1).performConference(
                (TelephonyConnection) connection2);
        }

    }

    @Override
    public void onAddParticipant(Connection connection, String participant) {
        if (connection instanceof TelephonyConnection) {
            ((TelephonyConnection) connection).performAddParticipant(participant);
        }

    }

    private void placeOutgoingConnection(
            TelephonyConnection connection, Phone phone, ConnectionRequest request) {
        String number = connection.getAddress().getSchemeSpecificPart();

        PhoneAccountHandle pHandle = PhoneUtils.makePstnPhoneAccountHandle(phone);
        // For ECall handling on MSIM, till the request reaches here(i.e PhoneApp)
        // we dont know on which phone account ECall can be placed, once after deciding
        // the phone account for ECall we should inform Telecomm so that
        // the proper sub information will be displayed on InCallUI.
        if (TelephonyManager.getDefault().isMultiSimEnabled() && !Objects.equals(pHandle,
                request.getAccountHandle())) {
            Log.i(this, "setPhoneAccountHandle, account = " + pHandle);
            request.setAccountHandle(pHandle);
        }
        Bundle bundle = request.getExtras();
        boolean isAddParticipant = (bundle != null) && bundle
                .getBoolean(TelephonyProperties.ADD_PARTICIPANT_KEY, false);
        Log.d(this, "placeOutgoingConnection isAddParticipant = " + isAddParticipant);

        com.android.internal.telephony.Connection originalConnection;
        try {
            if (isAddParticipant) {
                phone.addParticipant(number);
                return;
            } else {
                originalConnection = phone.dial(number, null, request.getVideoState(), bundle);
            }
        } catch (CallStateException e) {
            Log.e(this, e, "placeOutgoingConnection, phone.dial exception: " + e);
            int cause = android.telephony.DisconnectCause.OUTGOING_FAILURE;
            if (e.getError() == CallStateException.ERROR_DISCONNECTED) {
                cause = android.telephony.DisconnectCause.OUT_OF_SERVICE;
            }
            connection.setDisconnected(DisconnectCauseUtil.toTelecomDisconnectCause(
                    cause, e.getMessage()));
            return;
        }

        if (originalConnection == null) {
            int telephonyDisconnectCause = android.telephony.DisconnectCause.OUTGOING_FAILURE;
            // On GSM phones, null connection means that we dialed an MMI code
            if (phone.getPhoneType() == PhoneConstants.PHONE_TYPE_GSM) {
                Log.d(this, "dialed MMI code");
                int subId = phone.getSubId();
                Log.d(this, "subId: " + subId);
                telephonyDisconnectCause = android.telephony.DisconnectCause.DIALED_MMI;
                final Intent intent = new Intent(this, MMIDialogActivity.class);
                intent.setFlags(Intent.FLAG_ACTIVITY_NEW_TASK |
                        Intent.FLAG_ACTIVITY_EXCLUDE_FROM_RECENTS);
                if (SubscriptionManager.isValidSubscriptionId(subId)) {
                    intent.putExtra(PhoneConstants.SUBSCRIPTION_KEY, subId);
                }
                startActivity(intent);
            }
            Log.d(this, "placeOutgoingConnection, phone.dial returned null");
            connection.setDisconnected(DisconnectCauseUtil.toTelecomDisconnectCause(
                    telephonyDisconnectCause, "Connection is null"));
        } else {
            connection.setOriginalConnection(originalConnection);
        }
    }

    private TelephonyConnection createConnectionFor(
            Phone phone,
            com.android.internal.telephony.Connection originalConnection,
            boolean isOutgoing,
            PhoneAccountHandle phoneAccountHandle) {
        TelephonyConnection returnConnection = null;
        int phoneType = phone.getPhoneType();
        if (phoneType == TelephonyManager.PHONE_TYPE_GSM) {
            returnConnection = new GsmConnection(originalConnection);
        } else if (phoneType == TelephonyManager.PHONE_TYPE_CDMA) {
            boolean allowMute = allowMute(phone);
            returnConnection = new CdmaConnection(
                    originalConnection, mEmergencyTonePlayer, allowMute, isOutgoing);
        }
        if (returnConnection != null) {
            // Listen to Telephony specific callbacks from the connection
            returnConnection.addTelephonyConnectionListener(mTelephonyConnectionListener);
            returnConnection.setVideoPauseSupported(
                    TelecomAccountRegistry.getInstance(this).isVideoPauseSupported(
                            phoneAccountHandle));
            returnConnection.setConferenceSupported(
                    TelecomAccountRegistry.getInstance(this).isMergeCallSupported(
                            phoneAccountHandle));
        }
        return returnConnection;
    }

    private boolean isOriginalConnectionKnown(
            com.android.internal.telephony.Connection originalConnection) {
        for (Connection connection : getAllConnections()) {
            if (connection instanceof TelephonyConnection) {
                TelephonyConnection telephonyConnection = (TelephonyConnection) connection;
                if (telephonyConnection.getOriginalConnection() == originalConnection) {
                    return true;
                }
            }
        }
        return false;
    }

    private Phone getPhoneForAccount(PhoneAccountHandle accountHandle, boolean isEmergency) {
        if (isEmergency) {
            IExtTelephony mExtTelephony =
                    IExtTelephony.Stub.asInterface(ServiceManager.getService("extphone"));
            int phoneId = 0; // default phoneId
            try {
                phoneId = mExtTelephony.getPhoneIdForECall();
            } catch (RemoteException ex) {
                Log.e(this, ex, "Exception : " + ex);
            } catch (NullPointerException ex) {
                Log.e(this, ex, "Exception : " + ex);
            }
            return PhoneFactory.getPhone(phoneId);
        }

        int subId = PhoneUtils.getSubIdForPhoneAccountHandle(accountHandle);
        if (subId != SubscriptionManager.INVALID_SUBSCRIPTION_ID) {
            int phoneId = SubscriptionController.getInstance().getPhoneId(subId);
            return PhoneFactory.getPhone(phoneId);
        }

        return null;
    }

    private Phone getFirstPhoneForEmergencyCall() {
        Phone selectPhone = null;
        for (int i = 0; i < TelephonyManager.getDefault().getSimCount(); i++) {
            int[] subIds = SubscriptionController.getInstance().getSubIdUsingSlotId(i);
            if (subIds.length == 0)
                continue;

            int phoneId = SubscriptionController.getInstance().getPhoneId(subIds[0]);
            Phone phone = PhoneFactory.getPhone(phoneId);
            if (phone == null)
                continue;

            if (ServiceState.STATE_IN_SERVICE == phone.getServiceState().getState()) {
                // the slot is radio on & state is in service
                Log.d(this, "pickBestPhoneForEmergencyCall, radio on & in service, slotId:" + i);
                return phone;
            } else if (ServiceState.STATE_POWER_OFF != phone.getServiceState().getState()) {
                // the slot is radio on & with SIM card inserted.
                if (TelephonyManager.getDefault().hasIccCard(i)) {
                    Log.d(this, "pickBestPhoneForEmergencyCall," +
                            "radio on and SIM card inserted, slotId:" + i);
                    selectPhone = phone;
                } else if (selectPhone == null) {
                    Log.d(this, "pickBestPhoneForEmergencyCall, radio on, slotId:" + i);
                    selectPhone = phone;
                }
            }
        }

        if (selectPhone == null) {
            Log.d(this, "pickBestPhoneForEmergencyCall, return default phone");
            selectPhone = PhoneFactory.getDefaultPhone();
        }

        return selectPhone;
    }

    /**
     * Determines if the connection should allow mute.
     *
     * @param phone The current phone.
     * @return {@code True} if the connection should allow mute.
     */
    private boolean allowMute(Phone phone) {
        // For CDMA phones, check if we are in Emergency Callback Mode (ECM).  Mute is disallowed
        // in ECM mode.
        if (phone.getPhoneType() == TelephonyManager.PHONE_TYPE_CDMA) {
            PhoneProxy phoneProxy = (PhoneProxy)phone;
            CDMAPhone cdmaPhone = (CDMAPhone)phoneProxy.getActivePhone();
            if (cdmaPhone != null) {
                if (cdmaPhone.isInEcm()) {
                    return false;
                }
            }
        }

        return true;
    }

    @Override
    public void removeConnection(Connection connection) {
        super.removeConnection(connection);
        if (connection instanceof TelephonyConnection) {
            TelephonyConnection telephonyConnection = (TelephonyConnection) connection;
            telephonyConnection.removeTelephonyConnectionListener(mTelephonyConnectionListener);
        }
    }

    /**
     * When a {@link TelephonyConnection} has its underlying original connection configured,
     * we need to add it to the correct conference controller.
     *
     * @param connection The connection to be added to the controller
     */
    public void addConnectionToConferenceController(TelephonyConnection connection) {
        // TODO: Do we need to handle the case of the original connection changing
        // and triggering this callback multiple times for the same connection?
        // If that is the case, we might want to remove this connection from all
        // conference controllers first before re-adding it.
        int phoneId;
        if (connection.getPhone()!= null) {
            phoneId = connection.getPhone().getPhoneId();
        } else {
            Log.w(this, "getPhone() has returned null, return from here." + connection);
            return;
        }

        if (connection.isImsConnection()) {
            Log.d(this, "Adding IMS connection to conference controller: " + connection);
            mImsConferenceController[phoneId].add(connection);
        } else {
            int phoneType = connection.getCall().getPhone().getPhoneType();
            if (phoneType == TelephonyManager.PHONE_TYPE_GSM) {
                Log.d(this, "Adding GSM connection to conference controller: " + connection);
                mTelephonyConferenceController[phoneId].add(connection);
            } else if (phoneType == TelephonyManager.PHONE_TYPE_CDMA &&
                    connection instanceof CdmaConnection) {
                Log.d(this, "Adding CDMA connection to conference controller: " + connection);
                mCdmaConferenceController[phoneId].add((CdmaConnection)connection);
            }
            Log.d(this, "Removing connection from IMS conference controller: " + connection);
            mImsConferenceController[phoneId].remove(connection);
        }
    }

    public static void setLocalCallHold(Phone ph, boolean lchStatus) {
        int phoneId = ph.getPhoneId();
        Log.d("setLocalCallHold", "lchStatus:" + lchStatus + " phoneId:"
                + phoneId + " sLchState:" + sLchState);
        if (sLchState[phoneId] != lchStatus) {
            ph.setLocalCallHold(lchStatus);
            sLchState[phoneId] = lchStatus;
        }
    }

    public static boolean isLchActive(int phoneId) {
        return sLchState[phoneId];
    }
}<|MERGE_RESOLUTION|>--- conflicted
+++ resolved
@@ -20,6 +20,7 @@
 import android.content.Context;
 import android.content.Intent;
 import android.net.Uri;
+import android.os.Bundle;
 import android.os.RemoteException;
 import android.os.ServiceManager;
 import android.telecom.Connection;
@@ -51,11 +52,7 @@
 
 import java.util.ArrayList;
 import java.util.List;
-<<<<<<< HEAD
-import android.os.Bundle;
 import java.util.Objects;
-=======
->>>>>>> 8d664403
 import java.util.regex.Pattern;
 
 /**
@@ -394,16 +391,11 @@
 
     @Override
     public void triggerConferenceRecalculate() {
-<<<<<<< HEAD
         int size = sPhoneCount;
         for (int i = 0; i < size; i++) {
             if (mTelephonyConferenceController[i].shouldRecalculate()) {
                 mTelephonyConferenceController[i].recalculate();
             }
-=======
-        if (mTelephonyConferenceController.shouldRecalculate()) {
-            mTelephonyConferenceController.recalculate();
->>>>>>> 8d664403
         }
     }
 
