--- conflicted
+++ resolved
@@ -293,7 +293,6 @@
         conferenceCapabilities = changeCapability(conferenceCapabilities,
                     Connection.CAPABILITY_SUPPORTS_DOWNGRADE_TO_VOICE_LOCAL,
                     can(capabilities, Connection.CAPABILITY_SUPPORTS_DOWNGRADE_TO_VOICE_LOCAL));
-<<<<<<< HEAD
 
         conferenceCapabilities = changeCapability(conferenceCapabilities,
                     Connection.CAPABILITY_SUPPORTS_DOWNGRADE_TO_VOICE_REMOTE,
@@ -306,21 +305,6 @@
         conferenceCapabilities = changeCapability(conferenceCapabilities,
                     Connection.CAPABILITY_HIGH_DEF_AUDIO,
                     can(capabilities, Connection.CAPABILITY_HIGH_DEF_AUDIO));
-
-=======
-
-        conferenceCapabilities = changeCapability(conferenceCapabilities,
-                    Connection.CAPABILITY_SUPPORTS_DOWNGRADE_TO_VOICE_REMOTE,
-                    can(capabilities, Connection.CAPABILITY_SUPPORTS_DOWNGRADE_TO_VOICE_REMOTE));
-
-        conferenceCapabilities = changeCapability(conferenceCapabilities,
-                    Connection.CAPABILITY_CAN_UPGRADE_TO_VIDEO,
-                    can(capabilities, Connection.CAPABILITY_CAN_UPGRADE_TO_VIDEO));
-
-        conferenceCapabilities = changeCapability(conferenceCapabilities,
-                    Connection.CAPABILITY_HIGH_DEF_AUDIO,
-                    can(capabilities, Connection.CAPABILITY_HIGH_DEF_AUDIO));
->>>>>>> b2f9847e
         return conferenceCapabilities;
     }
 
