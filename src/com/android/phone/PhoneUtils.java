/*
 * Copyright (c) 2011-2013, The Linux Foundation. All rights reserved.
 * Not a Contribution
 *
 * Copyright (C) 2006 The Android Open Source Project
 *
 * Licensed under the Apache License, Version 2.0 (the "License");
 * you may not use this file except in compliance with the License.
 * You may obtain a copy of the License at
 *
 *      http://www.apache.org/licenses/LICENSE-2.0
 *
 * Unless required by applicable law or agreed to in writing, software
 * distributed under the License is distributed on an "AS IS" BASIS,
 * WITHOUT WARRANTIES OR CONDITIONS OF ANY KIND, either express or implied.
 * See the License for the specific language governing permissions and
 * limitations under the License.
 */

package com.android.phone;

import android.app.AlertDialog;
import android.app.Dialog;
import android.app.ProgressDialog;
import android.bluetooth.IBluetoothHeadsetPhone;
import android.content.ActivityNotFoundException;
import android.content.Context;
import android.content.DialogInterface;
import android.content.Intent;
import android.content.SharedPreferences;
import android.content.pm.ApplicationInfo;
import android.content.pm.PackageManager;
import android.content.res.Configuration;
import android.graphics.drawable.Drawable;
import android.media.AudioManager;
import android.net.Uri;
import android.net.sip.SipManager;
import android.os.AsyncResult;
import android.os.Handler;
import android.os.Message;
import android.os.RemoteException;
import android.os.SystemProperties;
import android.preference.PreferenceManager;
import android.provider.Settings;
import android.telephony.MSimTelephonyManager;
import android.telephony.PhoneNumberUtils;
import android.telephony.ServiceState;
import android.text.TextUtils;
import android.util.Log;
import android.view.KeyEvent;
import android.view.LayoutInflater;
import android.view.View;
import android.view.WindowManager;
import android.widget.EditText;
import android.widget.Toast;

import com.android.internal.telephony.Call;
import com.android.internal.telephony.CallDetails;
import com.android.internal.telephony.CallManager;
import com.android.internal.telephony.CallStateException;
import com.android.internal.telephony.CallerInfo;
import com.android.internal.telephony.CallerInfoAsyncQuery;
import com.android.internal.telephony.Connection;
import com.android.internal.telephony.MmiCode;
import com.android.internal.telephony.MSimConstants;
import com.android.internal.telephony.Phone;
import com.android.internal.telephony.PhoneConstants;
import com.android.internal.telephony.TelephonyCapabilities;
import com.android.internal.telephony.TelephonyProperties;
import com.android.internal.util.Objects;
import com.android.internal.telephony.cdma.CdmaConnection;
import com.android.internal.telephony.sip.SipPhone;
import com.android.phone.CallGatewayManager.RawGatewayInfo;
import com.google.android.collect.Maps;

import java.util.ArrayList;
import java.util.Arrays;
import java.util.Hashtable;
import java.util.Iterator;
import java.util.List;
import java.util.Map;
import java.util.Map.Entry;

/**
 * Misc utilities for the Phone app.
 */
public class PhoneUtils {
    private static final String LOG_TAG = "PhoneUtils";
    private static final boolean DBG = (PhoneGlobals.DBG_LEVEL >= 2);

    // Do not check in with VDBG = true, since that may write PII to the system log.
    private static final boolean VDBG = false;

    /** Control stack trace for Audio Mode settings */
    private static final boolean DBG_SETAUDIOMODE_STACK = false;

    /** Identifier for the "Add Call" intent extra. */
    static final String ADD_CALL_MODE_KEY = "add_call_mode";

    // Return codes from placeCall()
    static final int CALL_STATUS_DIALED = 0;  // The number was successfully dialed
    static final int CALL_STATUS_DIALED_MMI = 1;  // The specified number was an MMI code
    static final int CALL_STATUS_FAILED = 2;  // The call failed

    // State of the Phone's audio modes
    // Each state can move to the other states, but within the state only certain
    //  transitions for AudioManager.setMode() are allowed.
    static final int AUDIO_IDLE = 0;  /** audio behaviour at phone idle */
    static final int AUDIO_RINGING = 1;  /** audio behaviour while ringing */
    static final int AUDIO_OFFHOOK = 2;  /** audio behaviour while in call. */

    // USSD string length for MMI operations
    static final int MIN_USSD_LEN = 1;
    static final int MAX_USSD_LEN = 160;

    /** Speaker state, persisting between wired headset connection events */
    private static boolean sIsSpeakerEnabled = false;

    /** Hash table to store mute (Boolean) values based upon the connection.*/
    private static Hashtable<Connection, Boolean> sConnectionMuteTable =
        new Hashtable<Connection, Boolean>();

    /** Static handler for the connection/mute tracking */
    private static ConnectionHandler mConnectionHandler;

    /** Phone state changed event*/
    private static final int PHONE_STATE_CHANGED = -1;

    /** check status then decide whether answerCall */
    private static final int MSG_CHECK_STATUS_ANSWERCALL = 100;

    /** poll phone DISCONNECTING status interval */
    private static final int DISCONNECTING_POLLING_INTERVAL_MS = 200;

    /** poll phone DISCONNECTING status times limit */
    private static final int DISCONNECTING_POLLING_TIMES_LIMIT = 8;

    /** Define for not a special CNAP string */
    private static final int CNAP_SPECIAL_CASE_NO = -1;

    /** Noise suppression status as selected by user */
    private static boolean sIsNoiseSuppressionEnabled = true;

    private static class FgRingCalls {
        private Call fgCall;
        private Call ringing;
        public FgRingCalls(Call fg, Call ring) {
            fgCall = fg;
            ringing = ring;
        }
    }

    /** USSD information used to aggregate all USSD messages */
    private static AlertDialog sUssdDialog = null;
    private static StringBuilder sUssdMsg = new StringBuilder();

    /**
     * Constants for IMS Service Status - the status of an Ims Service can be
     * the following 1. Disabled - for example, the user can disable IMS Voice
     * in UI 2. Enabled 3. Partially Disabled - for example, the user can use
     * IMS for emergency calls only 4. Not Supported - IMS software not present
     */
    public static final int IMS_SRV_STATUS_DISABLED = 0;
    public static final int IMS_SRV_STATUS_ENABLED = 1;
    public static final int IMS_SRV_STATUS_PARTIALLY_DISABLED = 2;
    public static final int IMS_SRV_STATUS_NOT_SUPPORTED = 3;

    /**
     * Handler that tracks the connections and updates the value of the
     * Mute settings for each connection as needed.
     */
    private static class ConnectionHandler extends Handler {
        @Override
        public void handleMessage(Message msg) {
            switch (msg.what) {
                case MSG_CHECK_STATUS_ANSWERCALL:
                    FgRingCalls frC = (FgRingCalls) msg.obj;
                    // wait for finishing disconnecting
                    // before check the ringing call state
                    if ((frC.fgCall != null) &&
                        (frC.fgCall.getState() == Call.State.DISCONNECTING) &&
                        (msg.arg1 < DISCONNECTING_POLLING_TIMES_LIMIT)) {
                        Message retryMsg =
                            mConnectionHandler.obtainMessage(MSG_CHECK_STATUS_ANSWERCALL);
                        retryMsg.arg1 = 1 + msg.arg1;
                        retryMsg.obj = msg.obj;
                        mConnectionHandler.sendMessageDelayed(retryMsg,
                            DISCONNECTING_POLLING_INTERVAL_MS);
                    // since hangupActiveCall() also accepts the ringing call
                    // check if the ringing call was already answered or not
                    // only answer it when the call still is ringing
                    } else if (frC.ringing.isRinging()) {
                        if (msg.arg1 == DISCONNECTING_POLLING_TIMES_LIMIT) {
                            Log.e(LOG_TAG, "DISCONNECTING time out");
                        }
                        answerCall(frC.ringing);
                    }
                    break;
                case PHONE_STATE_CHANGED:
                    AsyncResult ar = (AsyncResult) msg.obj;
                    if (DBG) log("ConnectionHandler: updating mute state for each connection");

                    CallManager cm = (CallManager) ar.userObj;

                    // update the foreground connections, if there are new connections.
                    // Have to get all foreground calls instead of the active one
                    // because there may two foreground calls co-exist in shore period
                    // (a racing condition based on which phone changes firstly)
                    // Otherwise the connection may get deleted.
                    List<Connection> fgConnections = new ArrayList<Connection>();
                    for (Call fgCall : cm.getForegroundCalls()) {
                        if (!fgCall.isIdle()) {
                            fgConnections.addAll(fgCall.getConnections());
                        }
                    }
                    for (Connection cn : fgConnections) {
                        if (sConnectionMuteTable.get(cn) == null) {
                            sConnectionMuteTable.put(cn, Boolean.FALSE);
                        }
                    }

                    // mute is connection based operation, we need loop over
                    // all background calls instead of the first one to update
                    // the background connections, if there are new connections.
                    List<Connection> bgConnections = new ArrayList<Connection>();
                    for (Call bgCall : cm.getBackgroundCalls()) {
                        if (!bgCall.isIdle()) {
                            bgConnections.addAll(bgCall.getConnections());
                        }
                    }
                    for (Connection cn : bgConnections) {
                        if (sConnectionMuteTable.get(cn) == null) {
                          sConnectionMuteTable.put(cn, Boolean.FALSE);
                        }
                    }

                    // Check to see if there are any lingering connections here
                    // (disconnected connections), use old-school iterators to avoid
                    // concurrent modification exceptions.
                    Connection cn;
                    for (Iterator<Connection> cnlist = sConnectionMuteTable.keySet().iterator();
                            cnlist.hasNext();) {
                        cn = cnlist.next();
                        if (!fgConnections.contains(cn) && !bgConnections.contains(cn)) {
                            if (DBG) log("connection '" + cn + "' not accounted for, removing.");
                            for (Connection fgcn : fgConnections) {
                                if (Objects.equal(cn.getAddress(), fgcn.getAddress())) {
                                    Boolean bMute = sConnectionMuteTable.get(cn);
                                    log("updating fg conn '" + fgcn +"' wth mute value: " + bMute +
                                            " address: " + fgcn.getAddress());
                                    sConnectionMuteTable.put(fgcn, bMute);
                                    break;
                                }
                            }

                            for (Connection bgcn : bgConnections) {
                                if (Objects.equal(cn.getAddress(), bgcn.getAddress())) {
                                    Boolean bMute = sConnectionMuteTable.get(cn);
                                    log("updating bg conn '" + bgcn + "' wth mute value: " + bMute +
                                            " address: " + bgcn.getAddress());
                                    sConnectionMuteTable.put(bgcn, bMute);
                                    break;
                                }
                            }
                            cnlist.remove();
                        }
                    }

                    // Restore the mute state of the foreground call if we're not IDLE,
                    // otherwise just clear the mute state. This is really saying that
                    // as long as there is one or more connections, we should update
                    // the mute state with the earliest connection on the foreground
                    // call, and that with no connections, we should be back to a
                    // non-mute state.
                    if (cm.getState() != PhoneConstants.State.IDLE) {
                        restoreMuteState();
                    } else {
                        setMuteInternal(cm.getFgPhone(), false);
                    }

                    break;
            }
        }
    }

    /**
     * Register the ConnectionHandler with the phone, to receive connection events
     */
    public static void initializeConnectionHandler(CallManager cm) {
        if (mConnectionHandler == null) {
            mConnectionHandler = new ConnectionHandler();
        }

        // pass over cm as user.obj
        cm.registerForPreciseCallStateChanged(mConnectionHandler, PHONE_STATE_CHANGED, cm);

    }

    /** This class is never instantiated. */
    private PhoneUtils() {
    }

    /**
     * Answer the currently-ringing call.
     *
     * @return true if we answered the call, or false if there wasn't
     *         actually a ringing incoming call, or some other error occurred.
     *
     * @see #answerAndEndHolding(CallManager, Call)
     * @see #answerAndEndActive(CallManager, Call)
     */
    /* package */ static boolean answerCall(Call ringingCall) {
        return answerCall(ringingCall, Phone.CALL_TYPE_UNKNOWN);
    }

    /**
     * Answer the currently-ringing call.
     *
     * @return true if we answered the call, or false if there wasn't
     *         actually a ringing incoming call, or some other error occurred.
     *
     * @see #answerAndEndHolding(CallManager, Call)
     * @see #answerAndEndActive(CallManager, Call)
     */
    /* package */ static boolean answerCall(Call ringingCall, int answerCallType) {
        log("answerCall(" + ringingCall + ")..." + "calltype:" + answerCallType);
        final PhoneGlobals app = PhoneGlobals.getInstance();
        final CallNotifier notifier = app.notifier;

        // If the ringer is currently ringing and/or vibrating, stop it
        // right now (before actually answering the call.)
        notifier.silenceRinger();

        final Phone phone = ringingCall.getPhone();
        final boolean phoneIsCdma = (phone.getPhoneType() == PhoneConstants.PHONE_TYPE_CDMA);
        boolean answered = false;
        IBluetoothHeadsetPhone btPhone = null;

        // enable noise suppression
        turnOnNoiseSuppression(app.getApplicationContext(), true);

        if (phoneIsCdma) {
            // Stop any signalInfo tone being played when a Call waiting gets answered
            if (ringingCall.getState() == Call.State.WAITING) {
                notifier.stopSignalInfoTone();
            }
        }

        if (ringingCall != null && ringingCall.isRinging()) {
            if (DBG) log("answerCall: call state = " + ringingCall.getState());
            try {
                if (phoneIsCdma) {
                    if (app.cdmaPhoneCallState.getCurrentCallState()
                            == CdmaPhoneCallState.PhoneCallState.IDLE) {
                        // This is the FIRST incoming call being answered.
                        // Set the Phone Call State to SINGLE_ACTIVE
                        app.cdmaPhoneCallState.setCurrentCallState(
                                CdmaPhoneCallState.PhoneCallState.SINGLE_ACTIVE);
                    } else {
                        // This is the CALL WAITING call being answered.
                        // Set the Phone Call State to CONF_CALL
                        app.cdmaPhoneCallState.setCurrentCallState(
                                CdmaPhoneCallState.PhoneCallState.CONF_CALL);
                        // Enable "Add Call" option after answering a Call Waiting as the user
                        // should be allowed to add another call in case one of the parties
                        // drops off
                        app.cdmaPhoneCallState.setAddCallMenuStateAfterCallWaiting(true);

                        // If a BluetoothPhoneService is valid we need to set the second call state
                        // so that the Bluetooth client can update the Call state correctly when
                        // a call waiting is answered from the Phone.
                        btPhone = app.getBluetoothPhoneService();
                        if (btPhone != null) {
                            try {
                                btPhone.cdmaSetSecondCallState(true);
                            } catch (RemoteException e) {
                                Log.e(LOG_TAG, Log.getStackTraceString(new Throwable()));
                            }
                        }
                  }
                }

                final boolean isRealIncomingCall = isRealIncomingCall(ringingCall.getState());

                //if (DBG) log("sPhone.acceptCall");
                app.mCM.acceptCall(ringingCall, answerCallType);
                answered = true;

                handleWaitingCallOnLchSub(phone.getSubscription(), true);

                // Always reset to "unmuted" for a freshly-answered call
                setMute(false);

                setAudioMode();

                // Check is phone in any dock, and turn on speaker accordingly
                final boolean speakerActivated = activateSpeakerIfDocked(phone);

                final BluetoothManager btManager = app.getBluetoothManager();

                // When answering a phone call, the user will move the phone near to her/his ear
                // and start conversation, without checking its speaker status. If some other
                // application turned on the speaker mode before the call and didn't turn it off,
                // Phone app would need to be responsible for the speaker phone.
                // Here, we turn off the speaker if
                // - the phone call is the first in-coming call,
                // - we did not activate speaker by ourselves during the process above, and
                // - Bluetooth headset is not in use.
                if (isRealIncomingCall && !speakerActivated && isSpeakerOn(app)
                        && !btManager.isBluetoothHeadsetAudioOn()) {
                    // This is not an error but might cause users' confusion. Add log just in case.
                    Log.i(LOG_TAG, "Forcing speaker off due to new incoming call...");
                    turnOnSpeaker(app, false, true);
                }
            } catch (CallStateException ex) {
                Log.w(LOG_TAG, "answerCall: caught " + ex, ex);

                if (phoneIsCdma) {
                    // restore the cdmaPhoneCallState and btPhone.cdmaSetSecondCallState:
                    app.cdmaPhoneCallState.setCurrentCallState(
                            app.cdmaPhoneCallState.getPreviousCallState());
                    if (btPhone != null) {
                        try {
                            btPhone.cdmaSetSecondCallState(false);
                        } catch (RemoteException e) {
                            Log.e(LOG_TAG, Log.getStackTraceString(new Throwable()));
                        }
                    }
                }
            }
        }
        return answered;
    }

    public static void modifyCallInitiate(Connection conn, int newCallType, String[] newExtras) {
        Phone phone = conn.getCall().getPhone();
        Message msg = null;// TODO : Need to write generic error
                                    // message to UI
        if (phone != null && phone.getPhoneType() == PhoneConstants.PHONE_TYPE_IMS) {
            Log.d(LOG_TAG, "modifyCallInitiate");
            try {
                phone.changeConnectionType(msg, conn,
                        newCallType, null);
            } catch (CallStateException e) {
                Log.e(LOG_TAG, "Exception in modifyCallInitiate" + e);
            }
        }
    }

    public static void modifyCallConfirm(boolean responseType, Connection conn,
            String[] newExtras) {
        Phone phone = conn.getCall().getPhone();
        if (phone != null && phone.getPhoneType() == PhoneConstants.PHONE_TYPE_IMS) {
            Log.d(LOG_TAG, "modifyCallConfirm");
            try {
                if (responseType) {
                    phone.acceptConnectionTypeChange(conn, null);
                } else {
                    phone.rejectConnectionTypeChange(conn);
                }
            } catch (CallStateException e) {
                Log.e(LOG_TAG, "Exception in modifyCallConfirm" + e);
            }
        }
    }

    public static boolean isVTModifyAllowed(Connection conn) {
        boolean ret = false;
        Phone phone = conn.getCall().getPhone();
        if (phone != null && phone.getPhoneType() == PhoneConstants.PHONE_TYPE_IMS) {
            try {
                ret = phone.isVTModifyAllowed();
            } catch (CallStateException e) {
                Log.e("PhoneUtils", "Exception in isVTModifyAllowed" + e);
            }
        }
        return ret;
    }


    /**
     * Hangs up all active calls.
     */
    static void hangupAllCalls(CallManager cm) {
        final Call ringing = cm.getFirstActiveRingingCall();
        final Call fg = cm.getActiveFgCall();
        final Call bg = cm.getFirstActiveBgCall();

        // We go in reverse order, BG->FG->RINGING because hanging up a ringing call or an active
        // call can move a bg call to a fg call which would force us to loop over each call
        // several times.  This ordering works best to ensure we dont have any more calls.
        if (bg != null && !bg.isIdle()) {
            hangup(bg);
        }
        if (fg != null && !fg.isIdle()) {
            hangup(fg);
        }
        if (ringing != null && !ringing.isIdle()) {
            hangupRingingCall(fg);
        }
    }

    /**
     * Smart "hang up" helper method which hangs up exactly one connection,
     * based on the current Phone state, as follows:
     * <ul>
     * <li>If there's a ringing call, hang that up.
     * <li>Else if there's a foreground call, hang that up.
     * <li>Else if there's a background call, hang that up.
     * <li>Otherwise do nothing.
     * </ul>
     * @return true if we successfully hung up, or false
     *              if there were no active calls at all.
     */
    static boolean hangup(CallManager cm) {
        boolean hungup = false;
        Call ringing = cm.getFirstActiveRingingCall();
        Call fg = cm.getActiveFgCall();
        Call bg = cm.getFirstActiveBgCall();

        if (!ringing.isIdle()) {
            log("hangup(): hanging up ringing call");
            hungup = hangupRingingCall(ringing);
        } else if (!fg.isIdle()) {
            log("hangup(): hanging up foreground call");
            hungup = hangup(fg);
        } else if (!bg.isIdle()) {
            log("hangup(): hanging up background call");
            hungup = hangup(bg);
        } else {
            // No call to hang up!  This is unlikely in normal usage,
            // since the UI shouldn't be providing an "End call" button in
            // the first place.  (But it *can* happen, rarely, if an
            // active call happens to disconnect on its own right when the
            // user is trying to hang up..)
            log("hangup(): no active call to hang up");
        }
        if (DBG) log("==> hungup = " + hungup);

        return hungup;
    }

    static boolean hangupRingingCall(Call ringing) {
        if (DBG) log("hangup ringing call");
        int phoneType = ringing.getPhone().getPhoneType();
        Call.State state = ringing.getState();

        if (state == Call.State.INCOMING) {
            // Regular incoming call (with no other active calls)
            log("hangupRingingCall(): regular incoming call: hangup()");
            return hangup(ringing);
        } else if (state == Call.State.WAITING) {
            // Call-waiting: there's an incoming call, but another call is
            // already active.
            // TODO: It would be better for the telephony layer to provide
            // a "hangupWaitingCall()" API that works on all devices,
            // rather than us having to check the phone type here and do
            // the notifier.sendCdmaCallWaitingReject() hack for CDMA phones.
            if (phoneType == PhoneConstants.PHONE_TYPE_CDMA) {
                // CDMA: Ringing call and Call waiting hangup is handled differently.
                // For Call waiting we DO NOT call the conventional hangup(call) function
                // as in CDMA we just want to hangup the Call waiting connection.
                log("hangupRingingCall(): CDMA-specific call-waiting hangup");
                final CallNotifier notifier = PhoneGlobals.getInstance().notifier;
                notifier.sendCdmaCallWaitingReject();
                return true;
            } else {
                handleWaitingCallOnLchSub(ringing.getPhone().getSubscription(), false);
                // Otherwise, the regular hangup() API works for
                // call-waiting calls too.
                log("hangupRingingCall(): call-waiting call: hangup()");
                return hangup(ringing);
            }
        } else {
            // Unexpected state: the ringing call isn't INCOMING or
            // WAITING, so there's no reason to have called
            // hangupRingingCall() in the first place.
            // (Presumably the incoming call went away at the exact moment
            // we got here, so just do nothing.)
            Log.w(LOG_TAG, "hangupRingingCall: no INCOMING or WAITING call");
            return false;
        }
    }

    static boolean hangupActiveCall(Call foreground) {
        if (DBG) log("hangup active call");
        return hangup(foreground);
    }

    static boolean hangupHoldingCall(Call background) {
        if (DBG) log("hangup holding call");
        return hangup(background);
    }

    /**
     * Used in CDMA phones to end the complete Call session
     * @param phone the Phone object.
     * @return true if *any* call was successfully hung up
     */
    static boolean hangupRingingAndActive(Phone phone) {
        boolean hungUpRingingCall = false;
        boolean hungUpFgCall = false;
        CallManager cm = PhoneGlobals.getInstance().mCM;
        Call ringingCall = cm.getFirstActiveRingingCall();
        Call fgCall = cm.getActiveFgCall();

        // Hang up any Ringing Call
        if (!ringingCall.isIdle()) {
            log("hangupRingingAndActive: Hang up Ringing Call");
            hungUpRingingCall = hangupRingingCall(ringingCall);
        }

        // Hang up any Active Call
        if (!fgCall.isIdle()) {
            log("hangupRingingAndActive: Hang up Foreground Call");
            hungUpFgCall = hangupActiveCall(fgCall);
        }

        return hungUpRingingCall || hungUpFgCall;
    }

    /**
     * Trivial wrapper around Call.hangup(), except that we return a
     * boolean success code rather than throwing CallStateException on
     * failure.
     *
     * @return true if the call was successfully hung up, or false
     *         if the call wasn't actually active.
     */
    static boolean hangup(Call call) {
        try {
            CallManager cm = PhoneGlobals.getInstance().mCM;

            if (call.getState() == Call.State.ACTIVE && cm.hasActiveBgCall()) {
                // handle foreground call hangup while there is background call
                log("- hangup(Call): hangupForegroundResumeBackground...");
                cm.hangupForegroundResumeBackground(cm.getFirstActiveBgCall());
            } else {
                log("- hangup(Call): regular hangup()...");
                call.hangup();
            }
            return true;
        } catch (CallStateException ex) {
            Log.e(LOG_TAG, "Call hangup: caught " + ex, ex);
        }

        return false;
    }

    /**
     * Trivial wrapper around Connection.hangup(), except that we silently
     * do nothing (rather than throwing CallStateException) if the
     * connection wasn't actually active.
     */
    static void hangup(Connection c) {
        try {
            if (c != null) {
                if (c.getCall().getPhone().getPhoneType() == PhoneConstants.PHONE_TYPE_CDMA &&
                        c.getCall().getState() == Call.State.WAITING) {
                    handleWaitingCallOnLchSub(c.getCall().getPhone().getSubscription(), false);
                }
                c.hangup();
            }
        } catch (CallStateException ex) {
            Log.w(LOG_TAG, "Connection hangup: caught " + ex, ex);
        }
    }

    static boolean answerAndEndHolding(CallManager cm, Call ringing) {
        if (DBG) log("end holding & answer waiting: 1");
        if (!hangupHoldingCall(cm.getFirstActiveBgCall())) {
            Log.e(LOG_TAG, "end holding failed!");
            return false;
        }

        if (DBG) log("end holding & answer waiting: 2");
        return answerCall(ringing);

    }

    /**
     * Answers the incoming call specified by "ringing", and ends the currently active phone call.
     *
     * This method is useful when's there's an incoming call which we cannot manage with the
     * current call. e.g. when you are having a phone call with CDMA network and has received
     * a SIP call, then we won't expect our telephony can manage those phone calls simultaneously.
     * Note that some types of network may allow multiple phone calls at once; GSM allows to hold
     * an ongoing phone call, so we don't need to end the active call. The caller of this method
     * needs to check if the network allows multiple phone calls or not.
     *
     * @see #answerCall(Call)
     * @see InCallScreen#internalAnswerCall()
     */
    /* package */ static boolean answerAndEndActive(CallManager cm, Call ringing) {
        if (DBG) log("answerAndEndActive()...");
        Phone ringingPhone = ringing.getPhone();
        Phone activePhone = cm.getActiveFgCall().getPhone();
        // Unlike the answerCall() method, we *don't* need to stop the
        // ringer or change audio modes here since the user is already
        // in-call, which means that the audio mode is already set
        // correctly, and that we wouldn't have started the ringer in the
        // first place.

        // hanging up the active call also accepts the waiting call
        // while active call and waiting call are from the same phone
        // i.e. both from GSM phone
        Call fgCall = cm.getActiveFgCall();
        if (!hangupActiveCall(fgCall)) {
            Log.w(LOG_TAG, "end active call failed!");
            return false;
        }

        mConnectionHandler.removeMessages(MSG_CHECK_STATUS_ANSWERCALL);
        Message msg = mConnectionHandler.obtainMessage(MSG_CHECK_STATUS_ANSWERCALL);
        msg.arg1 = 1;
        msg.obj = new FgRingCalls(fgCall, ringing);
        mConnectionHandler.sendMessage(msg);

        return true;
    }

    /**
     * For a CDMA phone, advance the call state upon making a new
     * outgoing call.
     *
     * <pre>
     *   IDLE -> SINGLE_ACTIVE
     * or
     *   SINGLE_ACTIVE -> THRWAY_ACTIVE
     * </pre>
     * @param app The phone instance.
     */
    private static void updateCdmaCallStateOnNewOutgoingCall(PhoneGlobals app,
            Connection connection) {
        if (app.cdmaPhoneCallState.getCurrentCallState() ==
            CdmaPhoneCallState.PhoneCallState.IDLE) {
            // This is the first outgoing call. Set the Phone Call State to ACTIVE
            app.cdmaPhoneCallState.setCurrentCallState(
                CdmaPhoneCallState.PhoneCallState.SINGLE_ACTIVE);
        } else {
            // This is the second outgoing call. Set the Phone Call State to 3WAY
            app.cdmaPhoneCallState.setCurrentCallState(
                CdmaPhoneCallState.PhoneCallState.THRWAY_ACTIVE);

            app.getCallModeler().setCdmaOutgoing3WayCall(connection);
        }
    }

    /**
     * @see placeCall below
     */
    public static int placeCall(Context context, Phone phone, String number, Uri contactRef,
            boolean isEmergencyCall) {
        return placeCall(context, phone, number, contactRef, isEmergencyCall,
                CallGatewayManager.EMPTY_INFO, null);
    }

    /**
     * Dial the number using the phone passed in.
     *
     * If the connection is establised, this method issues a sync call
     * that may block to query the caller info.
     * TODO: Change the logic to use the async query.
     *
     * @param context To perform the CallerInfo query.
     * @param phone the Phone object.
     * @param number to be dialed as requested by the user. This is
     * NOT the phone number to connect to. It is used only to build the
     * call card and to update the call log. See above for restrictions.
     * @param contactRef that triggered the call. Typically a 'tel:'
     * uri but can also be a 'content://contacts' one.
     * @param isEmergencyCall indicates that whether or not this is an
     * emergency call
     * @param gatewayUri Is the address used to setup the connection, null
     * if not using a gateway
     * @param callGateway Class for setting gateway data on a successful call.
     *
     * @return either CALL_STATUS_DIALED or CALL_STATUS_FAILED
     */
    public static int placeCall(Context context, Phone phone, String number, Uri contactRef,
            boolean isEmergencyCall, RawGatewayInfo gatewayInfo, CallGatewayManager callGateway) {
        final Uri gatewayUri = gatewayInfo.gatewayUri;

        if (VDBG) {
            log("placeCall()... number: '" + number + "'"
                    + ", GW:'" + gatewayUri + "'"
                    + ", contactRef:" + contactRef
                    + ", isEmergencyCall: " + isEmergencyCall);
        } else {
            log("placeCall()... number: " + toLogSafePhoneNumber(number)
                    + ", GW: " + (gatewayUri != null ? "non-null" : "null")
                    + ", emergency? " + isEmergencyCall);
        }
        return placeCall(context, phone, number, contactRef, isEmergencyCall, gatewayInfo,
                callGateway, Phone.CALL_TYPE_VOICE, null);
    }

    /**
     * Dial the number using the phone passed in.
     *
     * If the connection is establised, this method issues a sync call
     * that may block to query the caller info.
     * TODO: Change the logic to use the async query.
     *
     * @param context To perform the CallerInfo query.
     * @param phone the Phone object.
     * @param number to be dialed as requested by the user. This is
     * NOT the phone number to connect to. It is used only to build the
     * call card and to update the call log. See above for restrictions.
     * @param contactRef that triggered the call. Typically a 'tel:'
     * uri but can also be a 'content://contacts' one.
     * @param isEmergencyCall indicates that whether or not this is an
     * emergency call
     * @param gatewayUri Is the address used to setup the connection, null
     * if not using a gateway
     * @param callType indicates that type of call, used mainly for IMS calls
     * @param extras callDetails indicating if current call is VoLTE IMS call
     *
     * @return either CALL_STATUS_DIALED or CALL_STATUS_FAILED
     */
    public static int placeCall(Context context, Phone phone,
            String number, Uri contactRef, boolean isEmergencyCall, RawGatewayInfo gatewayInfo,
            CallGatewayManager callGateway, int callType, String[] extras) {
        final Uri gatewayUri = gatewayInfo.gatewayUri;

        if (DBG) {
            log("placeCall '" + number + "' GW:'" + gatewayUri + "'" + " CallType:" + callType);
        }
        final PhoneGlobals app = PhoneGlobals.getInstance();

        boolean useGateway = false;
        if (null != gatewayUri &&
            !isEmergencyCall &&
            PhoneUtils.isRoutableViaGateway(number)) {  // Filter out MMI, OTA and other codes.
            useGateway = true;
        }

        int status = CALL_STATUS_DIALED;
        Connection connection;
        String numberToDial;
        if (useGateway) {
            // TODO: 'tel' should be a constant defined in framework base
            // somewhere (it is in webkit.)
            if (null == gatewayUri || !Constants.SCHEME_TEL.equals(gatewayUri.getScheme())) {
                Log.e(LOG_TAG, "Unsupported URL:" + gatewayUri);
                return CALL_STATUS_FAILED;
            }

            // We can use getSchemeSpecificPart because we don't allow #
            // in the gateway numbers (treated a fragment delim.) However
            // if we allow more complex gateway numbers sequence (with
            // passwords or whatnot) that use #, this may break.
            // TODO: Need to support MMI codes.
            numberToDial = gatewayUri.getSchemeSpecificPart();
        } else {
            numberToDial = number;
        }

        // Remember if the phone state was in IDLE state before this call.
        // After calling CallManager#dial(), getState() will return different state.
        boolean initiallyIdle = false;
        if (MSimTelephonyManager.getDefault().isMultiSimEnabled()) {
            for (int i = 0; i < MSimTelephonyManager.getDefault().getPhoneCount(); i++) {
                initiallyIdle = initiallyIdle || (app.mCM.getState(i) == PhoneConstants.State.IDLE);
            }
        } else {
            initiallyIdle = app.mCM.getState() == PhoneConstants.State.IDLE;
        }

        if (isCallOnImsEnabled() && (PhoneNumberUtils.isLocalEmergencyNumber(number, app)
                || PhoneNumberUtils.isPotentialLocalEmergencyNumber(number, app))) {
            Log.d(LOG_TAG, "IMS is enabled , place emergency call on ims phone");
            phone = getImsPhone(app.mCM);
        }

        try {
            connection = app.mCM.dial(phone, numberToDial, callType, extras);
        } catch (CallStateException ex) {
            // CallStateException means a new outgoing call is not currently
            // possible: either no more call slots exist, or there's another
            // call already in the process of dialing or ringing.
            Log.w(LOG_TAG, "Exception from app.mCM.dial()", ex);
            return CALL_STATUS_FAILED;

            // Note that it's possible for CallManager.dial() to return
            // null *without* throwing an exception; that indicates that
            // we dialed an MMI (see below).
        }

        int phoneType = phone.getPhoneType();

        // On GSM phones, null is returned for MMI codes
        if (null == connection) {
            if ((phoneType == PhoneConstants.PHONE_TYPE_GSM ||
                 phoneType == PhoneConstants.PHONE_TYPE_IMS) && gatewayUri == null) {
                if (DBG) log("dialed MMI code: " + number);
                status = CALL_STATUS_DIALED_MMI;
            } else {
                status = CALL_STATUS_FAILED;
            }
        } else {
<<<<<<< HEAD
            // The phone on whilch dial request for voice call is initiated
            // set it as active subscription
            setActiveSubscription(phone.getSubscription());
=======
            // Now that the call is successful, we can save the gateway info for the call
            if (callGateway != null) {
                callGateway.setGatewayInfoForConnection(connection, gatewayInfo);
            }
>>>>>>> 7e09c536

            if (phoneType == PhoneConstants.PHONE_TYPE_CDMA) {
                updateCdmaCallStateOnNewOutgoingCall(app, connection);
            }

            if (gatewayUri == null) {
                // phone.dial() succeeded: we're now in a normal phone call.
                // attach the URI to the CallerInfo Object if it is there,
                // otherwise just attach the Uri Reference.
                // if the uri does not have a "content" scheme, then we treat
                // it as if it does NOT have a unique reference.
                String content = context.getContentResolver().SCHEME_CONTENT;
                if ((contactRef != null) && (contactRef.getScheme().equals(content))) {
                    Object userDataObject = connection.getUserData();
                    if (userDataObject == null) {
                        connection.setUserData(contactRef);
                    } else {
                        // TODO: This branch is dead code, we have
                        // just created the connection which has
                        // no user data (null) by default.
                        if (userDataObject instanceof CallerInfo) {
                        ((CallerInfo) userDataObject).contactRefUri = contactRef;
                        } else {
                        ((CallerInfoToken) userDataObject).currentInfo.contactRefUri =
                            contactRef;
                        }
                    }
                }
            }

            startGetCallerInfo(context, connection, null, null, gatewayInfo);

            // Always set mute to off when we are dialing an emergency number
            if (isEmergencyCall) {
                setMute(false);
            }

            setAudioMode();

            if (DBG) log("about to activate speaker");
            // Check is phone in any dock, and turn on speaker accordingly
            final boolean speakerActivated = activateSpeakerIfDocked(phone);

            final BluetoothManager btManager = app.getBluetoothManager();

            // See also similar logic in answerCall().
            if (initiallyIdle && !speakerActivated && isSpeakerOn(app)
                    && !btManager.isBluetoothHeadsetAudioOn()) {
                // This is not an error but might cause users' confusion. Add log just in case.
                Log.i(LOG_TAG, "Forcing speaker off when initiating a new outgoing call...");
                PhoneUtils.turnOnSpeaker(app, false, true);
            }
        }

        return status;
    }

    /* package */ static String toLogSafePhoneNumber(String number) {
        // For unknown number, log empty string.
        if (number == null) {
            return "";
        }

        if (VDBG) {
            // When VDBG is true we emit PII.
            return number;
        }

        // Do exactly same thing as Uri#toSafeString() does, which will enable us to compare
        // sanitized phone numbers.
        StringBuilder builder = new StringBuilder();
        for (int i = 0; i < number.length(); i++) {
            char c = number.charAt(i);
            if (c == '-' || c == '@' || c == '.') {
                builder.append(c);
            } else {
                builder.append('x');
            }
        }
        return builder.toString();
    }

    /**
     * Wrapper function to control when to send an empty Flash command to the network.
     * Mainly needed for CDMA networks, such as scenarios when we need to send a blank flash
     * to the network prior to placing a 3-way call for it to be successful.
     */
    static void sendEmptyFlash(Phone phone) {
        if (phone.getPhoneType() == PhoneConstants.PHONE_TYPE_CDMA) {
            Call fgCall = phone.getForegroundCall();
            if (fgCall.getState() == Call.State.ACTIVE) {
                // Send the empty flash
                if (DBG) Log.d(LOG_TAG, "onReceive: (CDMA) sending empty flash to network");
                switchHoldingAndActive(phone.getBackgroundCall());
            }
        }
    }

    static void swap() {
        final PhoneGlobals mApp = PhoneGlobals.getInstance();
        if (!okToSwapCalls(mApp.mCM)) {
            // TODO: throw an error instead?
            return;
        }

        // Swap the fg and bg calls.
        // In the future we may provide some way for user to choose among
        // multiple background calls, for now, always act on the first background call.
        PhoneUtils.switchHoldingAndActive(mApp.mCM.getFirstActiveBgCall());

        // If we have a valid BluetoothPhoneService then since CDMA network or
        // Telephony FW does not send us information on which caller got swapped
        // we need to update the second call active state in BluetoothPhoneService internally
        if (mApp.mCM.getBgPhone().getPhoneType() == PhoneConstants.PHONE_TYPE_CDMA) {
            final IBluetoothHeadsetPhone btPhone = mApp.getBluetoothPhoneService();
            if (btPhone != null) {
                try {
                    btPhone.cdmaSwapSecondCallState();
                } catch (RemoteException e) {
                    Log.e(LOG_TAG, Log.getStackTraceString(new Throwable()));
                }
            }
        }
    }

    /**
     * @param heldCall is the background call want to be swapped
     */
    static void switchHoldingAndActive(Call heldCall) {
        log("switchHoldingAndActive()...");
        try {
            CallManager cm = PhoneGlobals.getInstance().mCM;
            if (heldCall.isIdle()) {
                // no heldCall, so it is to hold active call
                cm.switchHoldingAndActive(cm.getFgPhone().getBackgroundCall());
            } else {
                // has particular heldCall, so to switch
                cm.switchHoldingAndActive(heldCall);
            }
            setAudioMode(cm);
        } catch (CallStateException ex) {
            Log.w(LOG_TAG, "switchHoldingAndActive: caught " + ex, ex);
        }
    }

    /**
     * Restore the mute setting from the earliest connection of the
     * foreground call.
     */
    static Boolean restoreMuteState() {
        Phone phone = PhoneGlobals.getInstance().mCM.getFgPhone();

        //get the earliest connection
        Connection c = phone.getForegroundCall().getEarliestConnection();

        // only do this if connection is not null.
        if (c != null) {

            int phoneType = phone.getPhoneType();

            // retrieve the mute value.
            Boolean shouldMute = null;

            // In CDMA, mute is not maintained per Connection. Single mute apply for
            // a call where  call can have multiple connections such as
            // Three way and Call Waiting.  Therefore retrieving Mute state for
            // latest connection can apply for all connection in that call
            if (phoneType == PhoneConstants.PHONE_TYPE_CDMA) {
                shouldMute = sConnectionMuteTable.get(
                        phone.getForegroundCall().getLatestConnection());
            } else if ((phoneType == PhoneConstants.PHONE_TYPE_GSM)
                    || (phoneType == PhoneConstants.PHONE_TYPE_SIP)
                    || (phoneType == PhoneConstants.PHONE_TYPE_IMS)) {
                shouldMute = sConnectionMuteTable.get(c);
            }
            if (shouldMute == null) {
                if (DBG) log("problem retrieving mute value for this connection.");
                shouldMute = Boolean.FALSE;
            }

            // set the mute value and return the result.
            setMute (shouldMute.booleanValue());
            return shouldMute;
        }
        return Boolean.valueOf(getMute());
    }

    static void mergeCalls() {
        mergeCalls(PhoneGlobals.getInstance().mCM);
    }

    static void mergeCalls(CallManager cm) {
        int phoneType = cm.getFgPhone().getPhoneType();
        if (phoneType == PhoneConstants.PHONE_TYPE_CDMA) {
            log("mergeCalls(): CDMA...");
            PhoneGlobals app = PhoneGlobals.getInstance();
            if (app.cdmaPhoneCallState.getCurrentCallState()
                    == CdmaPhoneCallState.PhoneCallState.THRWAY_ACTIVE) {
                // Set the Phone Call State to conference
                app.cdmaPhoneCallState.setCurrentCallState(
                        CdmaPhoneCallState.PhoneCallState.CONF_CALL);

                // Send flash cmd
                // TODO: Need to change the call from switchHoldingAndActive to
                // something meaningful as we are not actually trying to swap calls but
                // instead are merging two calls by sending a Flash command.
                log("- sending flash...");
                switchHoldingAndActive(cm.getFirstActiveBgCall());
            }
        } else {
            try {
                log("mergeCalls(): calling cm.conference()...");
                cm.conference(cm.getFirstActiveBgCall());
            } catch (CallStateException ex) {
                Log.w(LOG_TAG, "mergeCalls: caught " + ex, ex);
            }
        }
    }

    static void separateCall(Connection c) {
        try {
            if (DBG) log("separateCall: " + toLogSafePhoneNumber(c.getAddress()));
            c.separate();
        } catch (CallStateException ex) {
            Log.w(LOG_TAG, "separateCall: caught " + ex, ex);
        }
    }

    /**
     * Handle the MMIInitiate message and put up an alert that lets
     * the user cancel the operation, if applicable.
     *
     * @param context context to get strings.
     * @param mmiCode the MmiCode object being started.
     * @param buttonCallbackMessage message to post when button is clicked.
     * @param previousAlert a previous alert used in this activity.
     * @return the dialog handle
     */
    static Dialog displayMMIInitiate(Context context,
                                          MmiCode mmiCode,
                                          Message buttonCallbackMessage,
                                          Dialog previousAlert) {
        if (DBG) log("displayMMIInitiate: " + mmiCode);
        if (previousAlert != null) {
            previousAlert.dismiss();
        }

        // The UI paradigm we are using now requests that all dialogs have
        // user interaction, and that any other messages to the user should
        // be by way of Toasts.
        //
        // In adhering to this request, all MMI initiating "OK" dialogs
        // (non-cancelable MMIs) that end up being closed when the MMI
        // completes (thereby showing a completion dialog) are being
        // replaced with Toasts.
        //
        // As a side effect, moving to Toasts for the non-cancelable MMIs
        // also means that buttonCallbackMessage (which was tied into "OK")
        // is no longer invokable for these dialogs.  This is not a problem
        // since the only callback messages we supported were for cancelable
        // MMIs anyway.
        //
        // A cancelable MMI is really just a USSD request. The term
        // "cancelable" here means that we can cancel the request when the
        // system prompts us for a response, NOT while the network is
        // processing the MMI request.  Any request to cancel a USSD while
        // the network is NOT ready for a response may be ignored.
        //
        // With this in mind, we replace the cancelable alert dialog with
        // a progress dialog, displayed until we receive a request from
        // the the network.  For more information, please see the comments
        // in the displayMMIComplete() method below.
        //
        // Anything that is NOT a USSD request is a normal MMI request,
        // which will bring up a toast (desribed above).

        boolean isCancelable = (mmiCode != null) && mmiCode.isCancelable();

        if (!isCancelable) {
            if (DBG) log("not a USSD code, displaying status toast.");
            CharSequence text = context.getText(R.string.mmiStarted);
            Toast.makeText(context, text, Toast.LENGTH_SHORT)
                .show();
            return null;
        } else {
            if (DBG) log("running USSD code, displaying indeterminate progress.");

            // create the indeterminate progress dialog and display it.
            ProgressDialog pd = new ProgressDialog(context);
            pd.setMessage(context.getText(R.string.ussdRunning));
            pd.setCancelable(false);
            pd.setIndeterminate(true);
            pd.getWindow().addFlags(WindowManager.LayoutParams.FLAG_DIM_BEHIND);

            pd.show();

            return pd;
        }

    }

    /**
     * Handle the MMIComplete message and fire off an intent to display
     * the message.
     *
     * @param context context to get strings.
     * @param mmiCode MMI result.
     * @param previousAlert a previous alert used in this activity.
     */
    static void displayMMIComplete(final Phone phone, Context context, final MmiCode mmiCode,
            Message dismissCallbackMessage,
            AlertDialog previousAlert) {
        final PhoneGlobals app = PhoneGlobals.getInstance();
        CharSequence text;
        int title = 0;  // title for the progress dialog, if needed.
        MmiCode.State state = mmiCode.getState();

        if (DBG) log("displayMMIComplete: state=" + state);

        switch (state) {
            case PENDING:
                // USSD code asking for feedback from user.
                text = mmiCode.getMessage();
                if (DBG) log("- using text from PENDING MMI message: '" + text + "'");
                break;
            case CANCELLED:
                text = null;
                break;
            case COMPLETE:
                if (app.getPUKEntryActivity() != null) {
                    // if an attempt to unPUK the device was made, we specify
                    // the title and the message here.
                    title = com.android.internal.R.string.PinMmi;
                    text = context.getText(R.string.puk_unlocked);
                    break;
                }
                // All other conditions for the COMPLETE mmi state will cause
                // the case to fall through to message logic in common with
                // the FAILED case.

            case FAILED:
                text = mmiCode.getMessage();
                if (DBG) log("- using text from MMI message: '" + text + "'");
                break;
            default:
                throw new IllegalStateException("Unexpected MmiCode state: " + state);
        }

        if (previousAlert != null) {
            previousAlert.dismiss();
        }

        // Check to see if a UI exists for the PUK activation.  If it does
        // exist, then it indicates that we're trying to unblock the PUK.
        if ((app.getPUKEntryActivity() != null) && (state == MmiCode.State.COMPLETE)) {
            if (DBG) log("displaying PUK unblocking progress dialog.");

            // create the progress dialog, make sure the flags and type are
            // set correctly.
            ProgressDialog pd = new ProgressDialog(app);
            pd.setTitle(title);
            pd.setMessage(text);
            pd.setCancelable(false);
            pd.setIndeterminate(true);
            pd.getWindow().setType(WindowManager.LayoutParams.TYPE_SYSTEM_DIALOG);
            pd.getWindow().addFlags(WindowManager.LayoutParams.FLAG_DIM_BEHIND);

            // display the dialog
            pd.show();

            // indicate to the Phone app that the progress dialog has
            // been assigned for the PUK unlock / SIM READY process.
            app.setPukEntryProgressDialog(pd);

        } else {
            // In case of failure to unlock, we'll need to reset the
            // PUK unlock activity, so that the user may try again.
            if (app.getPUKEntryActivity() != null) {
                app.setPukEntryActivity(null);
            }

            // A USSD in a pending state means that it is still
            // interacting with the user.
            if (state != MmiCode.State.PENDING) {
                if (DBG) log("MMI code has finished running.");

                if (DBG) log("Extended NW displayMMIInitiate (" + text + ")");
                if (text == null || text.length() == 0)
                    return;

                // displaying system alert dialog on the screen instead of
                // using another activity to display the message.  This
                // places the message at the forefront of the UI.

                if (sUssdDialog == null) {
                    sUssdDialog = new AlertDialog.Builder(context)
                            .setPositiveButton(R.string.ok, null)
                            .setCancelable(true)
                            .setOnDismissListener(new DialogInterface.OnDismissListener() {
                                @Override
                                public void onDismiss(DialogInterface dialog) {
                                    sUssdMsg.setLength(0);
                                }
                            })
                            .create();

                    sUssdDialog.getWindow().setType(
                            WindowManager.LayoutParams.TYPE_SYSTEM_DIALOG);
                    sUssdDialog.getWindow().addFlags(
                            WindowManager.LayoutParams.FLAG_DIM_BEHIND);
                }
                if (sUssdMsg.length() != 0) {
                    sUssdMsg
                            .insert(0, "\n")
                            .insert(0, app.getResources().getString(R.string.ussd_dialog_sep))
                            .insert(0, "\n");
                }
                sUssdMsg.insert(0, text);
                sUssdDialog.setMessage(sUssdMsg.toString());
                sUssdDialog.show();
            } else {
                if (DBG) log("USSD code has requested user input. Constructing input dialog.");

                // USSD MMI code that is interacting with the user.  The
                // basic set of steps is this:
                //   1. User enters a USSD request
                //   2. We recognize the request and displayMMIInitiate
                //      (above) creates a progress dialog.
                //   3. Request returns and we get a PENDING or COMPLETE
                //      message.
                //   4. These MMI messages are caught in the PhoneApp
                //      (onMMIComplete) and the InCallScreen
                //      (mHandler.handleMessage) which bring up this dialog
                //      and closes the original progress dialog,
                //      respectively.
                //   5. If the message is anything other than PENDING,
                //      we are done, and the alert dialog (directly above)
                //      displays the outcome.
                //   6. If the network is requesting more information from
                //      the user, the MMI will be in a PENDING state, and
                //      we display this dialog with the message.
                //   7. User input, or cancel requests result in a return
                //      to step 1.  Keep in mind that this is the only
                //      time that a USSD should be canceled.

                // inflate the layout with the scrolling text area for the dialog.
                LayoutInflater inflater = (LayoutInflater) context.getSystemService(
                        Context.LAYOUT_INFLATER_SERVICE);
                View dialogView = inflater.inflate(R.layout.dialog_ussd_response, null);

                // get the input field.
                final EditText inputText = (EditText) dialogView.findViewById(R.id.input_field);

                // specify the dialog's click listener, with SEND and CANCEL logic.
                final DialogInterface.OnClickListener mUSSDDialogListener =
                    new DialogInterface.OnClickListener() {
                        public void onClick(DialogInterface dialog, int whichButton) {
                            switch (whichButton) {
                                case DialogInterface.BUTTON_POSITIVE:
                                    // As per spec 24.080, valid length of ussd string
                                    // is 1 - 160. If length is out of the range then
                                    // display toast message & Cancel MMI operation.
                                    if (inputText.length() < MIN_USSD_LEN
                                            || inputText.length() > MAX_USSD_LEN) {
                                        Toast.makeText(app,
                                                app.getResources().getString(R.string.enter_input,
                                                MIN_USSD_LEN, MAX_USSD_LEN),
                                                Toast.LENGTH_LONG).show();
                                        if (mmiCode.isCancelable()) {
                                            mmiCode.cancel();
                                        }
                                    } else {
                                        phone.sendUssdResponse(inputText.getText().toString());
                                    }
                                    break;
                                case DialogInterface.BUTTON_NEGATIVE:
                                    if (mmiCode.isCancelable()) {
                                        mmiCode.cancel();
                                    }
                                    break;
                            }
                        }
                    };

                // build the dialog
                final AlertDialog newDialog = new AlertDialog.Builder(context)
                        .setMessage(text)
                        .setView(dialogView)
                        .setPositiveButton(R.string.send_button, mUSSDDialogListener)
                        .setNegativeButton(R.string.cancel, mUSSDDialogListener)
                        .setCancelable(false)
                        .create();

                // attach the key listener to the dialog's input field and make
                // sure focus is set.
                final View.OnKeyListener mUSSDDialogInputListener =
                    new View.OnKeyListener() {
                        public boolean onKey(View v, int keyCode, KeyEvent event) {
                            switch (keyCode) {
                                case KeyEvent.KEYCODE_CALL:
                                case KeyEvent.KEYCODE_ENTER:
                                    if(event.getAction() == KeyEvent.ACTION_DOWN) {
                                        phone.sendUssdResponse(inputText.getText().toString());
                                        newDialog.dismiss();
                                    }
                                    return true;
                            }
                            return false;
                        }
                    };
                inputText.setOnKeyListener(mUSSDDialogInputListener);
                inputText.requestFocus();

                // set the window properties of the dialog
                newDialog.getWindow().setType(
                        WindowManager.LayoutParams.TYPE_SYSTEM_DIALOG);
                newDialog.getWindow().addFlags(
                        WindowManager.LayoutParams.FLAG_DIM_BEHIND);

                // now show the dialog!
                newDialog.show();
            }
        }
    }

    /**
     * Cancels the current pending MMI operation, if applicable.
     * @return true if we canceled an MMI operation, or false
     *         if the current pending MMI wasn't cancelable
     *         or if there was no current pending MMI at all.
     *
     * @see displayMMIInitiate
     */
    static boolean cancelMmiCode(Phone phone) {
        List<? extends MmiCode> pendingMmis = phone.getPendingMmiCodes();
        int count = pendingMmis.size();
        if (DBG) log("cancelMmiCode: num pending MMIs = " + count);

        boolean canceled = false;
        if (count > 0) {
            // assume that we only have one pending MMI operation active at a time.
            // I don't think it's possible to enter multiple MMI codes concurrently
            // in the phone UI, because during the MMI operation, an Alert panel
            // is displayed, which prevents more MMI code from being entered.
            MmiCode mmiCode = pendingMmis.get(0);
            if (mmiCode.isCancelable()) {
                mmiCode.cancel();
                canceled = true;
            }
        }
        return canceled;
    }

    public static class VoiceMailNumberMissingException extends Exception {
        VoiceMailNumberMissingException() {
            super();
        }

        VoiceMailNumberMissingException(String msg) {
            super(msg);
        }
    }

    /**
     * Given an Intent (which is presumably the ACTION_CALL intent that
     * initiated this outgoing call), figure out the actual phone number we
     * should dial.
     *
     * Note that the returned "number" may actually be a SIP address,
     * if the specified intent contains a sip: URI.
     *
     * This method is basically a wrapper around PhoneUtils.getNumberFromIntent(),
     * except it's also aware of the EXTRA_ACTUAL_NUMBER_TO_DIAL extra.
     * (That extra, if present, tells us the exact string to pass down to the
     * telephony layer.  It's guaranteed to be safe to dial: it's either a PSTN
     * phone number with separators and keypad letters stripped out, or a raw
     * unencoded SIP address.)
     *
     * @return the phone number corresponding to the specified Intent, or null
     *   if the Intent has no action or if the intent's data is malformed or
     *   missing.
     *
     * @throws VoiceMailNumberMissingException if the intent
     *   contains a "voicemail" URI, but there's no voicemail
     *   number configured on the device.
     */
    public static String getInitialNumber(Intent intent)
            throws PhoneUtils.VoiceMailNumberMissingException {
        if (DBG) log("getInitialNumber(): " + intent);

        String action = intent.getAction();
        if (TextUtils.isEmpty(action)) {
            return null;
        }

        // If the EXTRA_ACTUAL_NUMBER_TO_DIAL extra is present, get the phone
        // number from there.  (That extra takes precedence over the actual data
        // included in the intent.)
        if (intent.hasExtra(OutgoingCallBroadcaster.EXTRA_ACTUAL_NUMBER_TO_DIAL)) {
            String actualNumberToDial =
                    intent.getStringExtra(OutgoingCallBroadcaster.EXTRA_ACTUAL_NUMBER_TO_DIAL);
            if (DBG) {
                log("==> got EXTRA_ACTUAL_NUMBER_TO_DIAL; returning '"
                        + toLogSafePhoneNumber(actualNumberToDial) + "'");
            }
            return actualNumberToDial;
        }

        return getNumberFromIntent(PhoneGlobals.getInstance(), intent);
    }

    /**
     * Gets the phone number to be called from an intent.  Requires a Context
     * to access the contacts database, and a Phone to access the voicemail
     * number.
     *
     * <p>If <code>phone</code> is <code>null</code>, the function will return
     * <code>null</code> for <code>voicemail:</code> URIs;
     * if <code>context</code> is <code>null</code>, the function will return
     * <code>null</code> for person/phone URIs.</p>
     *
     * <p>If the intent contains a <code>sip:</code> URI, the returned
     * "number" is actually the SIP address.
     *
     * @param context a context to use (or
     * @param intent the intent
     *
     * @throws VoiceMailNumberMissingException if <code>intent</code> contains
     *         a <code>voicemail:</code> URI, but <code>phone</code> does not
     *         have a voicemail number set.
     *
     * @return the phone number (or SIP address) that would be called by the intent,
     *         or <code>null</code> if the number cannot be found.
     */
    private static String getNumberFromIntent(Context context, Intent intent)
            throws VoiceMailNumberMissingException {
        Uri uri = intent.getData();
        String scheme = uri.getScheme();

        // The sip: scheme is simple: just treat the rest of the URI as a
        // SIP address.
        if (Constants.SCHEME_SIP.equals(scheme)) {
            return uri.getSchemeSpecificPart();
        }

        // Otherwise, let PhoneNumberUtils.getNumberFromIntent() handle
        // the other cases (i.e. tel: and voicemail: and contact: URIs.)

        final String number = PhoneNumberUtils.getNumberFromIntent(intent, context);

        // Check for a voicemail-dialing request.  If the voicemail number is
        // empty, throw a VoiceMailNumberMissingException.
        if (Constants.SCHEME_VOICEMAIL.equals(scheme) &&
                (number == null || TextUtils.isEmpty(number)))
            throw new VoiceMailNumberMissingException();

        return number;
    }

    /**
     * Returns the caller-id info corresponding to the specified Connection.
     * (This is just a simple wrapper around CallerInfo.getCallerInfo(): we
     * extract a phone number from the specified Connection, and feed that
     * number into CallerInfo.getCallerInfo().)
     *
     * The returned CallerInfo may be null in certain error cases, like if the
     * specified Connection was null, or if we weren't able to get a valid
     * phone number from the Connection.
     *
     * Finally, if the getCallerInfo() call did succeed, we save the resulting
     * CallerInfo object in the "userData" field of the Connection.
     *
     * NOTE: This API should be avoided, with preference given to the
     * asynchronous startGetCallerInfo API.
     */
    static CallerInfo getCallerInfo(Context context, Connection c) {
        CallerInfo info = null;

        if (c != null) {
            //See if there is a URI attached.  If there is, this means
            //that there is no CallerInfo queried yet, so we'll need to
            //replace the URI with a full CallerInfo object.
            Object userDataObject = c.getUserData();
            if (userDataObject instanceof Uri) {
                info = CallerInfo.getCallerInfo(context, (Uri) userDataObject);
                if (info != null) {
                    c.setUserData(info);
                }
            } else {
                if (userDataObject instanceof CallerInfoToken) {
                    //temporary result, while query is running
                    info = ((CallerInfoToken) userDataObject).currentInfo;
                } else {
                    //final query result
                    info = (CallerInfo) userDataObject;
                }
                if (info == null) {
                    // No URI, or Existing CallerInfo, so we'll have to make do with
                    // querying a new CallerInfo using the connection's phone number.
                    String number = c.getAddress();

                    if (DBG) log("getCallerInfo: number = " + toLogSafePhoneNumber(number));

                    if (!TextUtils.isEmpty(number)) {
                        info = CallerInfo.getCallerInfo(context, number);
                        if (info != null) {
                            c.setUserData(info);
                        }
                    }
                }
            }
        }
        return info;
    }

    /**
     * Class returned by the startGetCallerInfo call to package a temporary
     * CallerInfo Object, to be superceded by the CallerInfo Object passed
     * into the listener when the query with token mAsyncQueryToken is complete.
     */
    public static class CallerInfoToken {
        /**indicates that there will no longer be updates to this request.*/
        public boolean isFinal;

        public CallerInfo currentInfo;
        public CallerInfoAsyncQuery asyncQuery;
    }

    /**
     * Start a CallerInfo Query based on the earliest connection in the call.
     */
    static CallerInfoToken startGetCallerInfo(Context context, Call call,
            CallerInfoAsyncQuery.OnQueryCompleteListener listener, Object cookie) {
        Connection conn = null;
        int phoneType = call.getPhone().getPhoneType();
        if (phoneType == PhoneConstants.PHONE_TYPE_CDMA) {
            conn = call.getLatestConnection();
        } else if ((phoneType == PhoneConstants.PHONE_TYPE_GSM)
                || (phoneType == PhoneConstants.PHONE_TYPE_SIP)
                || (phoneType == PhoneConstants.PHONE_TYPE_IMS)) {
            conn = call.getEarliestConnection();
        } else {
            throw new IllegalStateException("Unexpected phone type: " + phoneType);
        }

        return startGetCallerInfo(context, conn, listener, cookie);
    }

    static CallerInfoToken startGetCallerInfo(Context context, Connection c,
            CallerInfoAsyncQuery.OnQueryCompleteListener listener, Object cookie) {
        return startGetCallerInfo(context, c, listener, cookie, null);
    }

    /**
     * place a temporary callerinfo object in the hands of the caller and notify
     * caller when the actual query is done.
     */
    static CallerInfoToken startGetCallerInfo(Context context, Connection c,
            CallerInfoAsyncQuery.OnQueryCompleteListener listener, Object cookie,
            RawGatewayInfo info) {
        CallerInfoToken cit;

        if (c == null) {
            //TODO: perhaps throw an exception here.
            cit = new CallerInfoToken();
            cit.asyncQuery = null;
            return cit;
        }

        Object userDataObject = c.getUserData();

        // There are now 3 states for the Connection's userData object:
        //
        //   (1) Uri - query has not been executed yet
        //
        //   (2) CallerInfoToken - query is executing, but has not completed.
        //
        //   (3) CallerInfo - query has executed.
        //
        // In each case we have slightly different behaviour:
        //   1. If the query has not been executed yet (Uri or null), we start
        //      query execution asynchronously, and note it by attaching a
        //      CallerInfoToken as the userData.
        //   2. If the query is executing (CallerInfoToken), we've essentially
        //      reached a state where we've received multiple requests for the
        //      same callerInfo.  That means that once the query is complete,
        //      we'll need to execute the additional listener requested.
        //   3. If the query has already been executed (CallerInfo), we just
        //      return the CallerInfo object as expected.
        //   4. Regarding isFinal - there are cases where the CallerInfo object
        //      will not be attached, like when the number is empty (caller id
        //      blocking).  This flag is used to indicate that the
        //      CallerInfoToken object is going to be permanent since no
        //      query results will be returned.  In the case where a query
        //      has been completed, this flag is used to indicate to the caller
        //      that the data will not be updated since it is valid.
        //
        //      Note: For the case where a number is NOT retrievable, we leave
        //      the CallerInfo as null in the CallerInfoToken.  This is
        //      something of a departure from the original code, since the old
        //      code manufactured a CallerInfo object regardless of the query
        //      outcome.  From now on, we will append an empty CallerInfo
        //      object, to mirror previous behaviour, and to avoid Null Pointer
        //      Exceptions.

        if (userDataObject instanceof Uri) {
            // State (1): query has not been executed yet

            //create a dummy callerinfo, populate with what we know from URI.
            cit = new CallerInfoToken();
            cit.currentInfo = new CallerInfo();
            cit.asyncQuery = CallerInfoAsyncQuery.startQuery(QUERY_TOKEN, context,
                    (Uri) userDataObject, sCallerInfoQueryListener, c);
            cit.asyncQuery.addQueryListener(QUERY_TOKEN, listener, cookie);
            cit.isFinal = false;

            c.setUserData(cit);

            if (DBG) log("startGetCallerInfo: query based on Uri: " + userDataObject);

        } else if (userDataObject == null) {
            // No URI, or Existing CallerInfo, so we'll have to make do with
            // querying a new CallerInfo using the connection's phone number.
            String number = c.getAddress();

            if (info != null && info != CallGatewayManager.EMPTY_INFO) {
                // Gateway number, the connection number is actually the gateway number.
                // need to lookup via dialed number.
                number = info.trueNumber;
            }

            if (DBG) {
                log("PhoneUtils.startGetCallerInfo: new query for phone number...");
                log("- number (address): " + toLogSafePhoneNumber(number));
                log("- c: " + c);
                log("- phone: " + c.getCall().getPhone());
                int phoneType = c.getCall().getPhone().getPhoneType();
                log("- phoneType: " + phoneType);
                switch (phoneType) {
                    case PhoneConstants.PHONE_TYPE_NONE: log("  ==> PHONE_TYPE_NONE"); break;
                    case PhoneConstants.PHONE_TYPE_GSM: log("  ==> PHONE_TYPE_GSM"); break;
                    case PhoneConstants.PHONE_TYPE_CDMA: log("  ==> PHONE_TYPE_CDMA"); break;
                    case PhoneConstants.PHONE_TYPE_SIP: log("  ==> PHONE_TYPE_SIP"); break;
                    case PhoneConstants.PHONE_TYPE_IMS: log("  ==> PHONE_TYPE_IMS"); break;
                    default: log("  ==> Unknown phone type"); break;
                }
            }

            cit = new CallerInfoToken();
            cit.currentInfo = new CallerInfo();

            // Store CNAP information retrieved from the Connection (we want to do this
            // here regardless of whether the number is empty or not).
            cit.currentInfo.cnapName =  c.getCnapName();
            cit.currentInfo.name = cit.currentInfo.cnapName; // This can still get overwritten
                                                             // by ContactInfo later
            cit.currentInfo.numberPresentation = c.getNumberPresentation();
            cit.currentInfo.namePresentation = c.getCnapNamePresentation();

            if (VDBG) {
                log("startGetCallerInfo: number = " + number);
                log("startGetCallerInfo: CNAP Info from FW(1): name="
                    + cit.currentInfo.cnapName
                    + ", Name/Number Pres=" + cit.currentInfo.numberPresentation);
            }

            // handling case where number is null (caller id hidden) as well.
            if (!TextUtils.isEmpty(number)) {
                // Check for special CNAP cases and modify the CallerInfo accordingly
                // to be sure we keep the right information to display/log later
                number = modifyForSpecialCnapCases(context, cit.currentInfo, number,
                        cit.currentInfo.numberPresentation);

                cit.currentInfo.phoneNumber = number;
                // For scenarios where we may receive a valid number from the network but a
                // restricted/unavailable presentation, we do not want to perform a contact query
                // (see note on isFinal above). So we set isFinal to true here as well.
                if (cit.currentInfo.numberPresentation != PhoneConstants.PRESENTATION_ALLOWED) {
                    cit.isFinal = true;
                } else {
                    if (DBG) log("==> Actually starting CallerInfoAsyncQuery.startQuery()...");
                    cit.asyncQuery = CallerInfoAsyncQuery.startQuery(QUERY_TOKEN, context,
                            number, sCallerInfoQueryListener, c);
                    cit.asyncQuery.addQueryListener(QUERY_TOKEN, listener, cookie);
                    cit.isFinal = false;
                }
            } else {
                // This is the case where we are querying on a number that
                // is null or empty, like a caller whose caller id is
                // blocked or empty (CLIR).  The previous behaviour was to
                // throw a null CallerInfo object back to the user, but
                // this departure is somewhat cleaner.
                if (DBG) log("startGetCallerInfo: No query to start, send trivial reply.");
                cit.isFinal = true; // please see note on isFinal, above.
            }

            c.setUserData(cit);

            if (DBG) {
                log("startGetCallerInfo: query based on number: " + toLogSafePhoneNumber(number));
            }

        } else if (userDataObject instanceof CallerInfoToken) {
            // State (2): query is executing, but has not completed.

            // just tack on this listener to the queue.
            cit = (CallerInfoToken) userDataObject;

            // handling case where number is null (caller id hidden) as well.
            if (cit.asyncQuery != null) {
                cit.asyncQuery.addQueryListener(QUERY_TOKEN, listener, cookie);

                if (DBG) log("startGetCallerInfo: query already running, adding listener: " +
                        listener.getClass().toString());
            } else {
                // handling case where number/name gets updated later on by the network
                String updatedNumber = c.getAddress();

                if (info != null) {
                    // Gateway number, the connection number is actually the gateway number.
                    // need to lookup via dialed number.
                    updatedNumber = info.trueNumber;
                }

                if (DBG) {
                    log("startGetCallerInfo: updatedNumber initially = "
                            + toLogSafePhoneNumber(updatedNumber));
                }
                if (!TextUtils.isEmpty(updatedNumber)) {
                    // Store CNAP information retrieved from the Connection
                    cit.currentInfo.cnapName =  c.getCnapName();
                    // This can still get overwritten by ContactInfo
                    cit.currentInfo.name = cit.currentInfo.cnapName;
                    cit.currentInfo.numberPresentation = c.getNumberPresentation();
                    cit.currentInfo.namePresentation = c.getCnapNamePresentation();

                    updatedNumber = modifyForSpecialCnapCases(context, cit.currentInfo,
                            updatedNumber, cit.currentInfo.numberPresentation);

                    cit.currentInfo.phoneNumber = updatedNumber;
                    if (DBG) {
                        log("startGetCallerInfo: updatedNumber="
                                + toLogSafePhoneNumber(updatedNumber));
                    }
                    if (VDBG) {
                        log("startGetCallerInfo: CNAP Info from FW(2): name="
                                + cit.currentInfo.cnapName
                                + ", Name/Number Pres=" + cit.currentInfo.numberPresentation);
                    } else if (DBG) {
                        log("startGetCallerInfo: CNAP Info from FW(2)");
                    }
                    // For scenarios where we may receive a valid number from the network but a
                    // restricted/unavailable presentation, we do not want to perform a contact query
                    // (see note on isFinal above). So we set isFinal to true here as well.
                    if (cit.currentInfo.numberPresentation != PhoneConstants.PRESENTATION_ALLOWED) {
                        cit.isFinal = true;
                    } else {
                        cit.asyncQuery = CallerInfoAsyncQuery.startQuery(QUERY_TOKEN, context,
                                updatedNumber, sCallerInfoQueryListener, c);
                        cit.asyncQuery.addQueryListener(QUERY_TOKEN, listener, cookie);
                        cit.isFinal = false;
                    }
                } else {
                    if (DBG) log("startGetCallerInfo: No query to attach to, send trivial reply.");
                    if (cit.currentInfo == null) {
                        cit.currentInfo = new CallerInfo();
                    }
                    // Store CNAP information retrieved from the Connection
                    cit.currentInfo.cnapName = c.getCnapName();  // This can still get
                                                                 // overwritten by ContactInfo
                    cit.currentInfo.name = cit.currentInfo.cnapName;
                    cit.currentInfo.numberPresentation = c.getNumberPresentation();
                    cit.currentInfo.namePresentation = c.getCnapNamePresentation();

                    if (VDBG) {
                        log("startGetCallerInfo: CNAP Info from FW(3): name="
                                + cit.currentInfo.cnapName
                                + ", Name/Number Pres=" + cit.currentInfo.numberPresentation);
                    } else if (DBG) {
                        log("startGetCallerInfo: CNAP Info from FW(3)");
                    }
                    cit.isFinal = true; // please see note on isFinal, above.
                }
            }
        } else {
            // State (3): query is complete.

            // The connection's userDataObject is a full-fledged
            // CallerInfo instance.  Wrap it in a CallerInfoToken and
            // return it to the user.

            cit = new CallerInfoToken();
            cit.currentInfo = (CallerInfo) userDataObject;
            cit.asyncQuery = null;
            cit.isFinal = true;
            // since the query is already done, call the listener.
            if (DBG) log("startGetCallerInfo: query already done, returning CallerInfo");
            if (DBG) log("==> cit.currentInfo = " + cit.currentInfo);
        }
        return cit;
    }

    /**
     * Static CallerInfoAsyncQuery.OnQueryCompleteListener instance that
     * we use with all our CallerInfoAsyncQuery.startQuery() requests.
     */
    private static final int QUERY_TOKEN = -1;
    static CallerInfoAsyncQuery.OnQueryCompleteListener sCallerInfoQueryListener =
        new CallerInfoAsyncQuery.OnQueryCompleteListener () {
            /**
             * When the query completes, we stash the resulting CallerInfo
             * object away in the Connection's "userData" (where it will
             * later be retrieved by the in-call UI.)
             */
            public void onQueryComplete(int token, Object cookie, CallerInfo ci) {
                if (DBG) log("query complete, updating connection.userdata");
                Connection conn = (Connection) cookie;

                // Added a check if CallerInfo is coming from ContactInfo or from Connection.
                // If no ContactInfo, then we want to use CNAP information coming from network
                if (DBG) log("- onQueryComplete: CallerInfo:" + ci);
                if (ci.contactExists || ci.isEmergencyNumber() || ci.isVoiceMailNumber()) {
                    // If the number presentation has not been set by
                    // the ContactInfo, use the one from the
                    // connection.

                    // TODO: Need a new util method to merge the info
                    // from the Connection in a CallerInfo object.
                    // Here 'ci' is a new CallerInfo instance read
                    // from the DB. It has lost all the connection
                    // info preset before the query (see PhoneUtils
                    // line 1334). We should have a method to merge
                    // back into this new instance the info from the
                    // connection object not set by the DB. If the
                    // Connection already has a CallerInfo instance in
                    // userData, then we could use this instance to
                    // fill 'ci' in. The same routine could be used in
                    // PhoneUtils.
                    if (0 == ci.numberPresentation) {
                        ci.numberPresentation = conn.getNumberPresentation();
                    }
                } else {
                    // No matching contact was found for this number.
                    // Return a new CallerInfo based solely on the CNAP
                    // information from the network.

                    CallerInfo newCi = getCallerInfo(null, conn);

                    // ...but copy over the (few) things we care about
                    // from the original CallerInfo object:
                    if (newCi != null) {
                        newCi.phoneNumber = ci.phoneNumber; // To get formatted phone number
                        newCi.geoDescription = ci.geoDescription; // To get geo description string
                        ci = newCi;
                    }
                }

                if (DBG) log("==> Stashing CallerInfo " + ci + " into the connection...");
                conn.setUserData(ci);
            }
        };


    /**
     * Returns a single "name" for the specified given a CallerInfo object.
     * If the name is null, return defaultString as the default value, usually
     * context.getString(R.string.unknown).
     */
    static String getCompactNameFromCallerInfo(CallerInfo ci, Context context) {
        if (DBG) log("getCompactNameFromCallerInfo: info = " + ci);

        String compactName = null;
        if (ci != null) {
            if (TextUtils.isEmpty(ci.name)) {
                // Perform any modifications for special CNAP cases to
                // the phone number being displayed, if applicable.
                compactName = modifyForSpecialCnapCases(context, ci, ci.phoneNumber,
                                                        ci.numberPresentation);
            } else {
                // Don't call modifyForSpecialCnapCases on regular name. See b/2160795.
                compactName = ci.name;
            }
        }

        if ((compactName == null) || (TextUtils.isEmpty(compactName))) {
            // If we're still null/empty here, then check if we have a presentation
            // string that takes precedence that we could return, otherwise display
            // "unknown" string.
            if (ci != null && ci.numberPresentation == PhoneConstants.PRESENTATION_RESTRICTED) {
                compactName = context.getString(R.string.private_num);
            } else if (ci != null && ci.numberPresentation == PhoneConstants.PRESENTATION_PAYPHONE) {
                compactName = context.getString(R.string.payphone);
            } else {
                compactName = context.getString(R.string.unknown);
            }
        }
        if (VDBG) log("getCompactNameFromCallerInfo: compactName=" + compactName);
        return compactName;
    }

    /**
     * Returns true if the specified Call is a "conference call", meaning
     * that it owns more than one Connection object.  This information is
     * used to trigger certain UI changes that appear when a conference
     * call is active (like displaying the label "Conference call", and
     * enabling the "Manage conference" UI.)
     *
     * Watch out: This method simply checks the number of Connections,
     * *not* their states.  So if a Call has (for example) one ACTIVE
     * connection and one DISCONNECTED connection, this method will return
     * true (which is unintuitive, since the Call isn't *really* a
     * conference call any more.)
     *
     * @return true if the specified call has more than one connection (in any state.)
     */
    static boolean isConferenceCall(Call call) {
        // CDMA phones don't have the same concept of "conference call" as
        // GSM phones do; there's no special "conference call" state of
        // the UI or a "manage conference" function.  (Instead, when
        // you're in a 3-way call, all we can do is display the "generic"
        // state of the UI.)  So as far as the in-call UI is concerned,
        // Conference corresponds to generic display.
        final PhoneGlobals app = PhoneGlobals.getInstance();
        int phoneType = call.getPhone().getPhoneType();
        if (phoneType == PhoneConstants.PHONE_TYPE_CDMA) {
            CdmaPhoneCallState.PhoneCallState state = app.cdmaPhoneCallState.getCurrentCallState();
            if ((state == CdmaPhoneCallState.PhoneCallState.CONF_CALL)
                    || ((state == CdmaPhoneCallState.PhoneCallState.THRWAY_ACTIVE)
                    && !app.cdmaPhoneCallState.IsThreeWayCallOrigStateDialing())) {
                return true;
            }
        } else {
            return call.isMultiparty();
        }
        return false;

        // TODO: We may still want to change the semantics of this method
        // to say that a given call is only really a conference call if
        // the number of ACTIVE connections, not the total number of
        // connections, is greater than one.  (See warning comment in the
        // javadoc above.)
        // Here's an implementation of that:
        //        if (connections == null) {
        //            return false;
        //        }
        //        int numActiveConnections = 0;
        //        for (Connection conn : connections) {
        //            if (DBG) log("  - CONN: " + conn + ", state = " + conn.getState());
        //            if (conn.getState() == Call.State.ACTIVE) numActiveConnections++;
        //            if (numActiveConnections > 1) {
        //                return true;
        //            }
        //        }
        //        return false;
    }

    /**
     * Launch the Dialer to start a new call.
     * This is just a wrapper around the ACTION_DIAL intent.
     */
    /* package */ static boolean startNewCall(final CallManager cm) {
        final PhoneGlobals app = PhoneGlobals.getInstance();

        // Sanity-check that this is OK given the current state of the phone.
        if (!okToAddCall(cm)) {
            Log.w(LOG_TAG, "startNewCall: can't add a new call in the current state");
            dumpCallManager();
            return false;
        }

        Intent intent = new Intent(Intent.ACTION_DIAL);
        intent.addFlags(Intent.FLAG_ACTIVITY_NEW_TASK);

        // when we request the dialer come up, we also want to inform
        // it that we're going through the "add call" option from the
        // InCallScreen / PhoneUtils.
        intent.putExtra(ADD_CALL_MODE_KEY, true);
        try {
            app.startActivity(intent);
        } catch (ActivityNotFoundException e) {
            // This is rather rare but possible.
            // Note: this method is used even when the phone is encrypted. At that moment
            // the system may not find any Activity which can accept this Intent.
            Log.e(LOG_TAG, "Activity for adding calls isn't found.");
            return false;
        }

        return true;
    }

    /**
     * Turns on/off speaker.
     *
     * @param context Context
     * @param flag True when speaker should be on. False otherwise.
     * @param store True when the settings should be stored in the device.
     */
    /* package */ static void turnOnSpeaker(Context context, boolean flag, boolean store) {
        if (DBG) log("turnOnSpeaker(flag=" + flag + ", store=" + store + ")...");
        final PhoneGlobals app = PhoneGlobals.getInstance();

        AudioManager audioManager = (AudioManager) context.getSystemService(Context.AUDIO_SERVICE);
        audioManager.setSpeakerphoneOn(flag);

        // record the speaker-enable value
        if (store) {
            sIsSpeakerEnabled = flag;
        }

        // Update the status bar icon
        app.notificationMgr.updateSpeakerNotification(flag);

        // We also need to make a fresh call to PhoneApp.updateWakeState()
        // any time the speaker state changes, since the screen timeout is
        // sometimes different depending on whether or not the speaker is
        // in use.
        app.updateWakeState();

        app.mCM.setEchoSuppressionEnabled(flag);
    }

    /**
     * Restore the speaker mode, called after a wired headset disconnect
     * event.
     */
    static void restoreSpeakerMode(Context context) {
        if (DBG) log("restoreSpeakerMode, restoring to: " + sIsSpeakerEnabled);

        // change the mode if needed.
        if (isSpeakerOn(context) != sIsSpeakerEnabled) {
            turnOnSpeaker(context, sIsSpeakerEnabled, false);
        }
    }

    static boolean isSpeakerOn(Context context) {
        AudioManager audioManager = (AudioManager) context.getSystemService(Context.AUDIO_SERVICE);
        return audioManager.isSpeakerphoneOn();
    }

    static void turnOnNoiseSuppression(Context context, boolean flag) {
        if (DBG) log("turnOnNoiseSuppression: " + flag);
        AudioManager audioManager = (AudioManager) context.getSystemService(Context.AUDIO_SERVICE);

        if (!context.getResources().getBoolean(R.bool.has_in_call_noise_suppression)) {
            return;
        }

        int nsp = android.provider.Settings.System.getInt(context.getContentResolver(),
                android.provider.Settings.System.NOISE_SUPPRESSION, 1);

        String aParam = context.getResources().getString(
                R.string.in_call_noise_suppression_audioparameter);
        String[] aPValues = aParam.split("=");

        if (aPValues[0].length() == 0) {
            aPValues[0] = "noise_suppression";
        }

        if (aPValues[1].length() == 0) {
            aPValues[1] = "on";
        }

        if (aPValues[2].length() == 0) {
            aPValues[2] = "off";
        }

        if (nsp == 1 && flag) {
            if (DBG) log("turnOnNoiseSuppression: " + aPValues[0] + "=" + aPValues[1]);
            audioManager.setParameters(aPValues[0] + "=" + aPValues[1]);
        } else {
            if (DBG) log("turnOnNoiseSuppression: " + aPValues[0] + "=" + aPValues[2]);
            audioManager.setParameters(aPValues[0] + "=" + aPValues[2]);
        }
    }

    /**
     *
     * Mute / umute the foreground phone, which has the current foreground call
     *
     * All muting / unmuting from the in-call UI should go through this
     * wrapper.
     *
     * Wrapper around Phone.setMute() and setMicrophoneMute().
     * It also updates the connectionMuteTable and mute icon in the status bar.
     *
     */
    static void setMute(boolean muted) {
        CallManager cm = PhoneGlobals.getInstance().mCM;

        // Emergency calls never get muted.
        if (isInEmergencyCall(cm)) {
            muted = false;
        }

        int activeSub = getActiveSubscription();
        if (cm.getLocalCallHoldStatus(activeSub) == true) {
            if (muted == false) {
                // if the current active sub is in lch state and user
                // has clicked the unmute button, deactivate this sub's
                // lch state and set the audio mode accordingly.
                cm.deactivateLchState(activeSub);
                cm.setAudioMode();
            }

            // if any local hold tones are playing then they need to be stoped.
            final MSimCallNotifier notifier =
                    (MSimCallNotifier) PhoneGlobals.getInstance().notifier;
            notifier.manageMSimInCallTones(false);
        }

        // make the call to mute the audio
        setMuteInternal(cm.getFgPhone(), muted);

        // update the foreground connections to match.  This includes
        // all the connections on conference calls.
        for (Connection cn : cm.getActiveFgCall().getConnections()) {
            if (sConnectionMuteTable.get(cn) == null) {
                if (DBG) log("problem retrieving mute value for this connection.");
            }
            sConnectionMuteTable.put(cn, Boolean.valueOf(muted));
        }

        // update the background connections to match.  This includes
        // all the connections on conference calls.
        if (cm.hasActiveBgCall()) {
            for (Connection cn : cm.getFirstActiveBgCall().getConnections()) {
                if (sConnectionMuteTable.get(cn) == null) {
                    if (DBG) log("problem retrieving mute value for this connection.");
                }
                sConnectionMuteTable.put(cn, Boolean.valueOf(muted));
            }
        }
    }

    static boolean isInEmergencyCall(CallManager cm) {
        for (Connection cn : cm.getActiveFgCall().getConnections()) {
            if (PhoneNumberUtils.isLocalEmergencyNumber(cn.getAddress(),
                    PhoneGlobals.getInstance())) {
                return true;
            }
        }
        return false;
    }

    /**
     * Internally used muting function.
     */
    private static void setMuteInternal(Phone phone, boolean muted) {
        final PhoneGlobals app = PhoneGlobals.getInstance();
        Context context = app;
        boolean routeToAudioManager =
            context.getResources().getBoolean(R.bool.send_mic_mute_to_AudioManager);
        if (routeToAudioManager) {
            AudioManager audioManager =
                (AudioManager) context.getSystemService(Context.AUDIO_SERVICE);
            if (DBG) log("setMuteInternal: using setMicrophoneMute(" + muted + ")...");
            audioManager.setMicrophoneMute(muted);
        } else {
            if (DBG) log("setMuteInternal: using phone.setMute(" + muted + ")...");
            phone.setMute(muted);
        }
        app.notificationMgr.updateMuteNotification();
        app.getAudioRouter().onMuteChange(muted);
    }

    /**
     * Get the mute state of foreground phone, which has the current
     * foreground call
     */
    static boolean getMute() {
        final PhoneGlobals app = PhoneGlobals.getInstance();

        boolean routeToAudioManager =
            app.getResources().getBoolean(R.bool.send_mic_mute_to_AudioManager);
        if (routeToAudioManager) {
            AudioManager audioManager =
                (AudioManager) app.getSystemService(Context.AUDIO_SERVICE);
            return audioManager.isMicrophoneMute();
        } else {
            return app.mCM.getMute();
        }
    }

    /* package */ static void setAudioMode() {
        setAudioMode(PhoneGlobals.getInstance().mCM);
    }

    /**
     * Sets the audio mode per current phone state.
     */
    /* package */ static void setAudioMode(CallManager cm) {
        if (DBG) Log.d(LOG_TAG, "setAudioMode()..." + cm.getState());

        Context context = PhoneGlobals.getInstance();
        AudioManager audioManager = (AudioManager)
                context.getSystemService(Context.AUDIO_SERVICE);
        int modeBefore = audioManager.getMode();
        cm.setAudioMode();
        int modeAfter = audioManager.getMode();

        if (modeBefore != modeAfter) {
            // Enable stack dump only when actively debugging ("new Throwable()" is expensive!)
            if (DBG_SETAUDIOMODE_STACK) Log.d(LOG_TAG, "Stack:", new Throwable("stack dump"));
        } else {
            if (DBG) Log.d(LOG_TAG, "setAudioMode() no change: "
                    + audioModeToString(modeBefore));
        }
    }
    private static String audioModeToString(int mode) {
        switch (mode) {
            case AudioManager.MODE_INVALID: return "MODE_INVALID";
            case AudioManager.MODE_CURRENT: return "MODE_CURRENT";
            case AudioManager.MODE_NORMAL: return "MODE_NORMAL";
            case AudioManager.MODE_RINGTONE: return "MODE_RINGTONE";
            case AudioManager.MODE_IN_CALL: return "MODE_IN_CALL";
            default: return String.valueOf(mode);
        }
    }

    /**
     * Handles the wired headset button while in-call.
     *
     * This is called from the PhoneApp, not from the InCallScreen,
     * since the HEADSETHOOK button means "mute or unmute the current
     * call" *any* time a call is active, even if the user isn't actually
     * on the in-call screen.
     *
     * @return true if we consumed the event.
     */
    /* package */ static boolean handleHeadsetHook(Phone phone, KeyEvent event) {
        if (DBG) log("handleHeadsetHook()..." + event.getAction() + " " + event.getRepeatCount());
        final PhoneGlobals app = PhoneGlobals.getInstance();

        // If the phone is totally idle, we ignore HEADSETHOOK events
        // (and instead let them fall through to the media player.)
        if (phone.getState() == PhoneConstants.State.IDLE) {
            return false;
        }

        // Ok, the phone is in use.
        // The headset button button means "Answer" if an incoming call is
        // ringing.  If not, it toggles the mute / unmute state.
        //
        // And in any case we *always* consume this event; this means
        // that the usual mediaplayer-related behavior of the headset
        // button will NEVER happen while the user is on a call.

        final boolean hasRingingCall = !phone.getRingingCall().isIdle();
        final boolean hasActiveCall = !phone.getForegroundCall().isIdle();
        final boolean hasHoldingCall = !phone.getBackgroundCall().isIdle();

        if (hasRingingCall &&
            event.getRepeatCount() == 0 &&
            event.getAction() == KeyEvent.ACTION_UP) {
            // If an incoming call is ringing, answer it (just like with the
            // CALL button):
            int phoneType = phone.getPhoneType();
            if (phoneType == PhoneConstants.PHONE_TYPE_CDMA) {
                answerCall(phone.getRingingCall());
            } else if ((phoneType == PhoneConstants.PHONE_TYPE_GSM)
                    || (phoneType == PhoneConstants.PHONE_TYPE_SIP)
                    || (phoneType == PhoneConstants.PHONE_TYPE_IMS)) {
                if (hasActiveCall && hasHoldingCall) {
                    if (DBG) log("handleHeadsetHook: ringing (both lines in use) ==> answer!");
                    answerAndEndActive(app.mCM, phone.getRingingCall());
                } else {
                    if (DBG) log("handleHeadsetHook: ringing ==> answer!");
                    // answerCall() will automatically hold the current
                    // active call, if there is one.
                    answerCall(phone.getRingingCall());
                }
            } else {
                throw new IllegalStateException("Unexpected phone type: " + phoneType);
            }
        } else {
            // No incoming ringing call.
            if (event.isLongPress()) {
                if (DBG) log("handleHeadsetHook: longpress -> hangup");
                hangup(app.mCM);
            }
            else if (event.getAction() == KeyEvent.ACTION_UP &&
                     event.getRepeatCount() == 0) {
                Connection c = phone.getForegroundCall().getLatestConnection();
                // If it is NOT an emg #, toggle the mute state. Otherwise, ignore the hook.
                if (c != null && !PhoneNumberUtils.isLocalEmergencyNumber(c.getAddress(),
                                                                          PhoneGlobals.getInstance())) {
                    if (getMute()) {
                        if (DBG) log("handleHeadsetHook: UNmuting...");
                        setMute(false);
                    } else {
                        if (DBG) log("handleHeadsetHook: muting...");
                        setMute(true);
                    }
                }
            }
        }

        // Even if the InCallScreen is the current activity, there's no
        // need to force it to update, because (1) if we answered a
        // ringing call, the InCallScreen will imminently get a phone
        // state change event (causing an update), and (2) if we muted or
        // unmuted, the setMute() call automagically updates the status
        // bar, and there's no "mute" indication in the InCallScreen
        // itself (other than the menu item, which only ever stays
        // onscreen for a second anyway.)
        // TODO: (2) isn't entirely true anymore. Once we return our result
        // to the PhoneApp, we ask InCallScreen to update its control widgets
        // in case we changed mute or speaker state and phones with touch-
        // screen [toggle] buttons need to update themselves.

        return true;
    }

    /**
     * Look for ANY connections on the phone that qualify as being
     * disconnected.
     *
     * @return true if we find a connection that is disconnected over
     * all the phone's call objects.
     */
    /* package */ static boolean hasDisconnectedConnections(Phone phone) {
        return hasDisconnectedConnections(phone.getForegroundCall()) ||
                hasDisconnectedConnections(phone.getBackgroundCall()) ||
                hasDisconnectedConnections(phone.getRingingCall());
    }

    /**
     * Iterate over all connections in a call to see if there are any
     * that are not alive (disconnected or idle).
     *
     * @return true if we find a connection that is disconnected, and
     * pending removal via
     * {@link com.android.internal.telephony.gsm.GsmCall#clearDisconnected()}.
     */
    private static final boolean hasDisconnectedConnections(Call call) {
        // look through all connections for non-active ones.
        for (Connection c : call.getConnections()) {
            if (!c.isAlive()) {
                return true;
            }
        }
        return false;
    }

    //
    // Misc UI policy helper functions
    //

    /**
     * @return true if we're allowed to hold calls, given the current
     * state of the Phone.
     */
    /* package */ static boolean okToHoldCall(CallManager cm) {
        final Call fgCall = cm.getActiveFgCall();
        final boolean hasHoldingCall = cm.hasActiveBgCall();
        final Call.State fgCallState = fgCall.getState();

        // The "Hold" control is disabled entirely if there's
        // no way to either hold or unhold in the current state.
        final boolean okToHold = (fgCallState == Call.State.ACTIVE) && !hasHoldingCall;
        final boolean okToUnhold = cm.hasActiveBgCall() && (fgCallState == Call.State.IDLE);
        final boolean canHold = okToHold || okToUnhold;

        return canHold;
    }

    static boolean okToHoldCall(CallManager cm, int subscription) {
        final Call fgCall = cm.getActiveFgCall(subscription);
        final boolean hasHoldingCall = cm.hasActiveBgCall(subscription);
        final Call.State fgCallState = fgCall.getState();

        // The "Hold" control is disabled entirely if there's
        // no way to either hold or unhold in the current state.
        final boolean okToHold = (fgCallState == Call.State.ACTIVE) && !hasHoldingCall;
        final boolean okToUnhold = cm.hasActiveBgCall(subscription) &&
                (fgCallState == Call.State.IDLE);
        final boolean canHold = okToHold || okToUnhold;

        return canHold;
    }

    /**
     * @return true if we support holding calls, given the current
     * state of the Phone.
     */
    /* package */ static boolean okToSupportHold(CallManager cm) {
        boolean supportsHold = false;

        final Call fgCall = cm.getActiveFgCall();
        final boolean hasHoldingCall = cm.hasActiveBgCall();
        final Call.State fgCallState = fgCall.getState();

        if (TelephonyCapabilities.supportsHoldAndUnhold(fgCall.getPhone())) {
            // This phone has the concept of explicit "Hold" and "Unhold" actions.
            supportsHold = true;
        } else if (hasHoldingCall && (fgCallState == Call.State.IDLE)) {
            // Even when foreground phone device doesn't support hold/unhold, phone devices
            // for background holding calls may do.
            final Call bgCall = cm.getFirstActiveBgCall();
            if (bgCall != null &&
                    TelephonyCapabilities.supportsHoldAndUnhold(bgCall.getPhone())) {
                supportsHold = true;
            }
        }
        return supportsHold;
    }

    static boolean okToSupportHold(CallManager cm, int subscription) {
        boolean supportsHold = false;

        final Call fgCall = cm.getActiveFgCall(subscription);
        final boolean hasHoldingCall = cm.hasActiveBgCall(subscription);
        final Call.State fgCallState = fgCall.getState();

        if (TelephonyCapabilities.supportsHoldAndUnhold(fgCall.getPhone())) {
            // This phone has the concept of explicit "Hold" and "Unhold" actions.
            supportsHold = true;
        } else if (hasHoldingCall && (fgCallState == Call.State.IDLE)) {
            // Even when foreground phone device doesn't support hold/unhold, phone devices
            // for background holding calls may do.
            final Call bgCall = cm.getFirstActiveBgCall(subscription);
            if (bgCall != null &&
                    TelephonyCapabilities.supportsHoldAndUnhold(bgCall.getPhone())) {
                supportsHold = true;
            }
        }
        return supportsHold;
    }

    /**
     * @return true if we're allowed to swap calls, given the current
     * state of the Phone.
     */
    /* package */ static boolean okToSwapCalls(CallManager cm) {
        int phoneType = cm.getFgPhone().getPhoneType();
        if (phoneType == PhoneConstants.PHONE_TYPE_CDMA) {
            // CDMA: "Swap" is enabled only when the phone reaches a *generic*.
            // state by either accepting a Call Waiting or by merging two calls
            PhoneGlobals app = PhoneGlobals.getInstance();
            return (app.cdmaPhoneCallState.getCurrentCallState()
                    == CdmaPhoneCallState.PhoneCallState.CONF_CALL);
        } else if ((phoneType == PhoneConstants.PHONE_TYPE_GSM)
                || (phoneType == PhoneConstants.PHONE_TYPE_SIP)
                || (phoneType == PhoneConstants.PHONE_TYPE_IMS)) {
            // GSM: "Swap" is available if both lines are in use and there's no
            // incoming call.  (Actually we need to verify that the active
            // call really is in the ACTIVE state and the holding call really
            // is in the HOLDING state, since you *can't* actually swap calls
            // when the foreground call is DIALING or ALERTING.)
            return !cm.hasActiveRingingCall()
                    && (cm.getActiveFgCall().getState() == Call.State.ACTIVE)
                    && (cm.getFirstActiveBgCall().getState() == Call.State.HOLDING);
        } else {
            throw new IllegalStateException("Unexpected phone type: " + phoneType);
        }
    }

    static boolean okToSwapCalls(CallManager cm, int subscription) {
        int phoneType = cm.getFgPhone(subscription).getPhoneType();
        if (phoneType == PhoneConstants.PHONE_TYPE_CDMA) {
            // CDMA: "Swap" is enabled only when the phone reaches a *generic*.
            // state by either accepting a Call Waiting or by merging two calls
            PhoneGlobals app = PhoneGlobals.getInstance();
            return (app.cdmaPhoneCallState.getCurrentCallState()
                    == CdmaPhoneCallState.PhoneCallState.CONF_CALL);
        } else if ((phoneType == PhoneConstants.PHONE_TYPE_GSM)
                || (phoneType == PhoneConstants.PHONE_TYPE_SIP)
                || (phoneType == PhoneConstants.PHONE_TYPE_IMS)) {
            // GSM: "Swap" is available if both lines are in use and there's no
            // incoming call.  (Actually we need to verify that the active
            // call really is in the ACTIVE state and the holding call really
            // is in the HOLDING state, since you *can't* actually swap calls
            // when the foreground call is DIALING or ALERTING.)
            return !cm.hasActiveRingingCall(subscription)
                    && (cm.getActiveFgCall(subscription).getState() == Call.State.ACTIVE)
                    && (cm.getFirstActiveBgCall(subscription).getState() == Call.State.HOLDING);
        } else {
            throw new IllegalStateException("Unexpected phone type: " + phoneType);
        }
    }

    /**
     * @return true if we're allowed to merge calls, given the current
     * state of the Phone.
     */
    /* package */ static boolean okToMergeCalls(CallManager cm) {
        int phoneType = cm.getFgPhone().getPhoneType();
        int bgPhoneType = cm.getBgPhone().getPhoneType();

        if (phoneType != bgPhoneType) {
            // Merging calls on different technologies is not supported
            return false;
        }

        if (phoneType == PhoneConstants.PHONE_TYPE_CDMA) {
            // CDMA: "Merge" is enabled only when the user is in a 3Way call.
            PhoneGlobals app = PhoneGlobals.getInstance();
            return ((app.cdmaPhoneCallState.getCurrentCallState()
                    == CdmaPhoneCallState.PhoneCallState.THRWAY_ACTIVE)
                    && !app.cdmaPhoneCallState.IsThreeWayCallOrigStateDialing());
        } else {
            // GSM: "Merge" is available if both lines are in use and there's no
            // incoming call, *and* the current conference isn't already
            // "full".
            // TODO: shall move all okToMerge logic to CallManager
            return !cm.hasActiveRingingCall() && cm.hasActiveFgCall()
                    && cm.hasActiveBgCall()
                    && cm.canConference(cm.getFirstActiveBgCall());
        }
    }

    static boolean okToMergeCalls(CallManager cm, int subscription) {
        int phoneType = cm.getFgPhone(subscription).getPhoneType();
        int bgPhoneType = cm.getBgPhone(subscription).getPhoneType();

        if (phoneType != bgPhoneType) {
            // Merging calls on different technologies is not supported
            return false;
        }

        if (phoneType == PhoneConstants.PHONE_TYPE_CDMA) {
            // CDMA: "Merge" is enabled only when the user is in a 3Way call.
            PhoneGlobals app = PhoneGlobals.getInstance();
            return ((app.cdmaPhoneCallState.getCurrentCallState()
                    == CdmaPhoneCallState.PhoneCallState.THRWAY_ACTIVE)
                    && !app.cdmaPhoneCallState.IsThreeWayCallOrigStateDialing());
        } else {
            // GSM: "Merge" is available if both lines are in use and there's no
            // incoming call, *and* the current conference isn't already
            // "full".
            // TODO: shall move all okToMerge logic to CallManager
            return !cm.hasActiveRingingCall(subscription) && cm.hasActiveFgCall(subscription)
                    && cm.hasActiveBgCall(subscription)
                    && cm.canConference(cm.getFirstActiveBgCall(subscription), subscription);
        }
    }

    /**
     * @return true if the UI should let you add a new call, given the current
     * state of the Phone.
     */
    /* package */ static boolean okToAddCall(CallManager cm) {
        if (!isCallOnImsEnabled()) {
            Phone phone = cm.getActiveFgCall().getPhone();

            // "Add call" is never allowed in emergency callback mode (ECM).
            if (isPhoneInEcm(phone)) {
                return false;
            }

            int phoneType = phone.getPhoneType();
            final Call.State fgCallState = cm.getActiveFgCall().getState();
            if (phoneType == PhoneConstants.PHONE_TYPE_CDMA) {
               // CDMA: "Add call" button is only enabled when:
               // - ForegroundCall is in ACTIVE state
               // - After 30 seconds of user Ignoring/Missing a Call Waiting call.
                PhoneGlobals app = PhoneGlobals.getInstance();
                return ((fgCallState == Call.State.ACTIVE)
                        && (app.cdmaPhoneCallState.getAddCallMenuStateAfterCallWaiting()));
            } else if ((phoneType == PhoneConstants.PHONE_TYPE_GSM)
                    || (phoneType == PhoneConstants.PHONE_TYPE_SIP)) {
                // GSM: "Add call" is available only if ALL of the following are true:
                // - There's no incoming ringing call
                // - There's < 2 lines in use
                // - The foreground call is ACTIVE or IDLE or DISCONNECTED.
                //   (We mainly need to make sure it *isn't* DIALING or ALERTING.)
                final boolean hasRingingCall = cm.hasActiveRingingCall();
                final boolean hasActiveCall = cm.hasActiveFgCall();
                final boolean hasHoldingCall = cm.hasActiveBgCall();
                final boolean allLinesTaken = hasActiveCall && hasHoldingCall;

                return !hasRingingCall
                        && !allLinesTaken
                        && ((fgCallState == Call.State.ACTIVE)
                            || (fgCallState == Call.State.IDLE)
                            || (fgCallState == Call.State.DISCONNECTED));
            } else if (phoneType == PhoneConstants.PHONE_TYPE_IMS){
                Log.e(LOG_TAG, "Unexpected IMS phone type add call not allowed");
                return false;
            } else {
                throw new IllegalStateException("Unexpected phone type: " + phoneType);
            }
        } else {
            return okToAddCallForIms(cm);
        }
    }

    /**
     * returns true , If Call is on IMS and its service is enabled other case
     * return false
     * @param cm
     * @return
     */
    static boolean canAddParticipant(CallManager cm) {
        boolean ret = false;
        Phone phone = cm.getActiveFgCall().getPhone();
        int phoneType = phone.getPhoneType();
        if (phoneType == PhoneConstants.PHONE_TYPE_IMS) {
            ret = true;
        }
        return ret;
    }

    static boolean okToAddCall(CallManager cm, int subscription) {
        if (!isCallOnImsEnabled()) {
            Phone phone = cm.getActiveFgCall(subscription).getPhone();

            // "Add call" is never allowed in emergency callback mode (ECM).
            if (isPhoneInEcm(phone)) {
                return false;
            }

            int phoneType = phone.getPhoneType();
            final Call.State fgCallState = cm.getActiveFgCall(subscription).getState();
            if (phoneType == PhoneConstants.PHONE_TYPE_CDMA) {
               // CDMA: "Add call" button is only enabled when:
               // - ForegroundCall is in ACTIVE state
               // - After 30 seconds of user Ignoring/Missing a Call Waiting call.
                PhoneGlobals app = PhoneGlobals.getInstance();
                return ((fgCallState == Call.State.ACTIVE)
                        && (app.cdmaPhoneCallState.getAddCallMenuStateAfterCallWaiting()));
            } else if ((phoneType == PhoneConstants.PHONE_TYPE_GSM)
                    || (phoneType == PhoneConstants.PHONE_TYPE_SIP)) {
                // GSM: "Add call" is available only if ALL of the following are true:
                // - There's no incoming ringing call
                // - There's < 2 lines in use
                // - The foreground call is ACTIVE or IDLE or DISCONNECTED.
                //   (We mainly need to make sure it *isn't* DIALING or ALERTING.)
                final boolean hasRingingCall = cm.hasActiveRingingCall(subscription);
                final boolean hasActiveCall = cm.hasActiveFgCall(subscription);
                final boolean hasHoldingCall = cm.hasActiveBgCall(subscription);
                final boolean allLinesTaken = hasActiveCall && hasHoldingCall;

                return !hasRingingCall
                        && !allLinesTaken
                        && ((fgCallState == Call.State.ACTIVE)
                            || (fgCallState == Call.State.IDLE)
                            || (fgCallState == Call.State.DISCONNECTED));
            } else if (phoneType == PhoneConstants.PHONE_TYPE_IMS){
                Log.e(LOG_TAG, "Unexpected IMS phone type add call not allowed");
                return false;
            } else {
                throw new IllegalStateException("Unexpected phone type: " + phoneType);
            }
        } else {
            return okToAddCallForIms(cm);
        }
    }

    /* package */ static boolean okToAddCallForIms(CallManager cm) {
        Phone phone = cm.getPhoneInCall();

        // "Add call" is never allowed in emergency callback mode (ECM).
        if (isPhoneInEcm(phone)) {
            return false;
        }

        // For IMS scenarios, add call should be allowed in any of the below combination
        // Gsm+Lte, Cdma+Lte, Lte+Lte
        // Gsm+Gsm, Cdma+Cdma
        final Call.State fgCallState = cm.getActiveFgCall().getState();
        final boolean hasRingingCall = cm.hasActiveRingingCall();
        final boolean hasActiveCall = cm.hasActiveFgCall();
        final boolean hasHoldingCall = cm.hasActiveBgCall();
        final boolean allLinesTaken = hasActiveCall && hasHoldingCall;

        return !hasRingingCall
                && !allLinesTaken
                && ((fgCallState == Call.State.ACTIVE)
                    || (fgCallState == Call.State.IDLE)
                    || (fgCallState == Call.State.DISCONNECTED));
    }

    /**
     * Based on the input CNAP number string,
     * @return _RESTRICTED or _UNKNOWN for all the special CNAP strings.
     * Otherwise, return CNAP_SPECIAL_CASE_NO.
     */
    private static int checkCnapSpecialCases(String n) {
        if (n.equals("PRIVATE") ||
                n.equals("P") ||
                n.equals("RES")) {
            if (DBG) log("checkCnapSpecialCases, PRIVATE string: " + n);
            return PhoneConstants.PRESENTATION_RESTRICTED;
        } else if (n.equals("UNAVAILABLE") ||
                n.equals("UNKNOWN") ||
                n.equals("UNA") ||
                n.equals("U")) {
            if (DBG) log("checkCnapSpecialCases, UNKNOWN string: " + n);
            return PhoneConstants.PRESENTATION_UNKNOWN;
        } else {
            if (DBG) log("checkCnapSpecialCases, normal str. number: " + n);
            return CNAP_SPECIAL_CASE_NO;
        }
    }

    /**
     * Handles certain "corner cases" for CNAP. When we receive weird phone numbers
     * from the network to indicate different number presentations, convert them to
     * expected number and presentation values within the CallerInfo object.
     * @param number number we use to verify if we are in a corner case
     * @param presentation presentation value used to verify if we are in a corner case
     * @return the new String that should be used for the phone number
     */
    /* package */ static String modifyForSpecialCnapCases(Context context, CallerInfo ci,
            String number, int presentation) {
        // Obviously we return number if ci == null, but still return number if
        // number == null, because in these cases the correct string will still be
        // displayed/logged after this function returns based on the presentation value.
        if (ci == null || number == null) return number;

        if (DBG) {
            log("modifyForSpecialCnapCases: initially, number="
                    + toLogSafePhoneNumber(number)
                    + ", presentation=" + presentation + " ci " + ci);
        }

        // "ABSENT NUMBER" is a possible value we could get from the network as the
        // phone number, so if this happens, change it to "Unknown" in the CallerInfo
        // and fix the presentation to be the same.
        final String[] absentNumberValues =
                context.getResources().getStringArray(R.array.absent_num);
        if (Arrays.asList(absentNumberValues).contains(number)
                && presentation == PhoneConstants.PRESENTATION_ALLOWED) {
            number = context.getString(R.string.unknown);
            ci.numberPresentation = PhoneConstants.PRESENTATION_UNKNOWN;
        }

        // Check for other special "corner cases" for CNAP and fix them similarly. Corner
        // cases only apply if we received an allowed presentation from the network, so check
        // if we think we have an allowed presentation, or if the CallerInfo presentation doesn't
        // match the presentation passed in for verification (meaning we changed it previously
        // because it's a corner case and we're being called from a different entry point).
        if (ci.numberPresentation == PhoneConstants.PRESENTATION_ALLOWED
                || (ci.numberPresentation != presentation
                        && presentation == PhoneConstants.PRESENTATION_ALLOWED)) {
            int cnapSpecialCase = checkCnapSpecialCases(number);
            if (cnapSpecialCase != CNAP_SPECIAL_CASE_NO) {
                // For all special strings, change number & numberPresentation.
                if (cnapSpecialCase == PhoneConstants.PRESENTATION_RESTRICTED) {
                    number = context.getString(R.string.private_num);
                } else if (cnapSpecialCase == PhoneConstants.PRESENTATION_UNKNOWN) {
                    number = context.getString(R.string.unknown);
                }
                if (DBG) {
                    log("SpecialCnap: number=" + toLogSafePhoneNumber(number)
                            + "; presentation now=" + cnapSpecialCase);
                }
                ci.numberPresentation = cnapSpecialCase;
            }
        }
        if (DBG) {
            log("modifyForSpecialCnapCases: returning number string="
                    + toLogSafePhoneNumber(number));
        }
        return number;
    }

    //
    // Support for 3rd party phone service providers.
    //

    /**
     * Copy the IMS related extras if set to the destination intent
     * @param src Intent which may contain the IMS's extras.
     * @param dst Intent where a copy of the extras will be added if applicable.
     */
    static void copyImsExtras(Intent src, Intent dst) {
        if (null == src || null == dst) {
            Log.e(LOG_TAG, "intent is null");
            return;
        }

        dst.putExtra(OutgoingCallBroadcaster.EXTRA_CALL_TYPE,
                src.getIntExtra(OutgoingCallBroadcaster.EXTRA_CALL_TYPE,
                        Phone.CALL_TYPE_VOICE));
        dst.putExtra(OutgoingCallBroadcaster.EXTRA_CALL_DOMAIN,
                src.getIntExtra(OutgoingCallBroadcaster.EXTRA_CALL_DOMAIN,
                        Phone.CALL_DOMAIN_CS));
        dst.putExtra(OutgoingCallBroadcaster.EXTRA_DIAL_CONFERENCE_URI,
                src.getBooleanExtra(OutgoingCallBroadcaster.EXTRA_DIAL_CONFERENCE_URI,
                        false));
    }

    /**
     * Check if a phone number can be route through a 3rd party
     * gateway. The number must be a global phone number in numerical
     * form (1-800-666-SEXY won't work).
     *
     * MMI codes and the like cannot be used as a dial number for the
     * gateway either.
     *
     * @param number To be dialed via a 3rd party gateway.
     * @return true If the number can be routed through the 3rd party network.
     */
    private static boolean isRoutableViaGateway(String number) {
        if (TextUtils.isEmpty(number)) {
            return false;
        }
        number = PhoneNumberUtils.stripSeparators(number);
        if (!number.equals(PhoneNumberUtils.convertKeypadLettersToDigits(number))) {
            return false;
        }
        number = PhoneNumberUtils.extractNetworkPortion(number);
        return PhoneNumberUtils.isGlobalPhoneNumber(number);
    }

   /**
    * This function is called when phone answers or places a call.
    * Check if the phone is in a car dock or desk dock.
    * If yes, turn on the speaker, when no wired or BT headsets are connected.
    * Otherwise do nothing.
    * @return true if activated
    */
    private static boolean activateSpeakerIfDocked(Phone phone) {
        if (DBG) log("activateSpeakerIfDocked()...");

        boolean activated = false;
        if (PhoneGlobals.mDockState != Intent.EXTRA_DOCK_STATE_UNDOCKED) {
            if (DBG) log("activateSpeakerIfDocked(): In a dock -> may need to turn on speaker.");
            final PhoneGlobals app = PhoneGlobals.getInstance();

            // TODO: This function should move to AudioRouter
            final BluetoothManager btManager = app.getBluetoothManager();
            final WiredHeadsetManager wiredHeadset = app.getWiredHeadsetManager();
            final AudioRouter audioRouter = app.getAudioRouter();

            if (!wiredHeadset.isHeadsetPlugged() && !btManager.isBluetoothHeadsetAudioOn()) {
                audioRouter.setSpeaker(true);
                activated = true;
            }
        }
        return activated;
    }


    /**
     * Returns whether the phone is in ECM ("Emergency Callback Mode") or not.
     */
    /* package */ static boolean isPhoneInEcm(Phone phone) {
        if ((phone != null) && TelephonyCapabilities.supportsEcm(phone)) {
            // For phones that support ECM, return true iff PROPERTY_INECM_MODE == "true".
            // TODO: There ought to be a better API for this than just
            // exposing a system property all the way up to the app layer,
            // probably a method like "inEcm()" provided by the telephony
            // layer.
            String ecmMode =
                    SystemProperties.get(TelephonyProperties.PROPERTY_INECM_MODE);
            if (ecmMode != null) {
                return ecmMode.equals("true");
            }
        }
        return false;
    }

    /**
     * Returns the most appropriate Phone object to handle a call
     * to the specified number.
     *
     * @param cm the CallManager.
     * @param scheme the scheme from the data URI that the number originally came from.
     * @param number the phone number, or SIP address.
     */
    public static Phone pickPhoneBasedOnNumber(CallManager cm,
            String scheme, String number, String primarySipUri, int subscription) {
        if (DBG) {
            log("pickPhoneBasedOnNumber: scheme " + scheme
                    + ", number " + toLogSafePhoneNumber(number)
                    + ", sipUri "
                    + (primarySipUri != null ? Uri.parse(primarySipUri).toSafeString() : "null")
                    + ", subscription" + subscription);
        }

        if (primarySipUri != null) {
            Phone phone = getSipPhoneFromUri(cm, primarySipUri);
            if (phone != null) return phone;
        }

        // If the scheme is "sip" and the primarySipUri is null that means
        // this is an IMS call
        if (Constants.SCHEME_SIP.equals(scheme)){
            Phone phone = getImsPhone(cm);
            if (phone != null) return phone;
        }

        return PhoneGlobals.getInstance().getPhone(subscription);
    }

    public static Phone getGsmPhone(CallManager cm) {
        for (Phone phone: cm.getAllPhones()) {
            if (phone.getPhoneType() == PhoneConstants.PHONE_TYPE_GSM) {
                return phone;
            }
        }
        return null;
    }

    public static Phone getSipPhoneFromUri(CallManager cm, String target) {
        for (Phone phone : cm.getAllPhones()) {
            if (phone.getPhoneType() == PhoneConstants.PHONE_TYPE_SIP) {
                String sipUri = ((SipPhone) phone).getSipUri();
                if (target.equals(sipUri)) {
                    if (DBG) log("- pickPhoneBasedOnNumber:" +
                            "found SipPhone! obj = " + phone + ", "
                            + phone.getClass());
                    return phone;
                }
            }
        }
        return null;
    }

    public static Phone getImsPhone(CallManager cm) {
        if (DBG) { log("Find IMS phone:"); }
        for (Phone phone : cm.getAllPhones()) {
            if (phone.getPhoneType() == PhoneConstants.PHONE_TYPE_IMS) {
                log("found IMSPhone = " + phone + ", " + phone.getClass());
                return phone;
            }
        }
        if (DBG) log("IMS phone not present");
        return null;
    }

    /**
     * Returns true when the given call is in INCOMING state and there's no foreground phone call,
     * meaning the call is the first real incoming call the phone is having.
     */
    public static boolean isRealIncomingCall(Call.State state) {
        return (state == Call.State.INCOMING &&
                !PhoneGlobals.getInstance().mCM.hasActiveFgCallAnyPhone());
    }

    private static boolean sVoipSupported = false;
    static {
        PhoneGlobals app = PhoneGlobals.getInstance();
        sVoipSupported = SipManager.isVoipSupported(app)
                && app.getResources().getBoolean(com.android.internal.R.bool.config_built_in_sip_phone)
                && app.getResources().getBoolean(com.android.internal.R.bool.config_voice_capable);
    }

    /**
     * @return true if this device supports voice calls using the built-in SIP stack.
     */
    static boolean isVoipSupported() {
        return sVoipSupported;
    }

    public static String getPresentationString(Context context, int presentation) {
        String name = context.getString(R.string.unknown);
        if (presentation == PhoneConstants.PRESENTATION_RESTRICTED) {
            name = context.getString(R.string.private_num);
        } else if (presentation == PhoneConstants.PRESENTATION_PAYPHONE) {
            name = context.getString(R.string.payphone);
        }
        return name;
    }

    public static void sendViewNotificationAsync(Context context, Uri contactUri) {
        if (DBG) Log.d(LOG_TAG, "Send view notification to Contacts (uri: " + contactUri + ")");
        Intent intent = new Intent("com.android.contacts.VIEW_NOTIFICATION", contactUri);
        intent.setClassName("com.android.contacts",
                "com.android.contacts.ViewNotificationService");
        context.startService(intent);
    }

     /* Return true if the scheme is SIP and the Domain is RIL_CALL_DOMAIN_PS
     *
     * @param scheme
     * @param intent
     * @return
     */
    public static boolean isImsCallIntent(String scheme, Intent intent) {
        // If the scheme is not SIP then this can not be an IMS call
        if (!Constants.SCHEME_SIP.equals(scheme)) {
            return false;
        }

        // Check the call domain stashed away in the intent by the original sender
        // of ACTION_CALL intent
        int callDomain = intent.getIntExtra(OutgoingCallBroadcaster.EXTRA_CALL_DOMAIN,
                Phone.CALL_DOMAIN_CS);
        if (DBG) log("In isIMSCall, call domain:" + callDomain);
        if (callDomain == Phone.CALL_DOMAIN_PS) {
            return true;
        } else {
            return false;
        }
    }

    /**
     * Return true if this is a video call
     *
     * @param call
     * @return
     */
    public static boolean isImsVideoCall(Call call) {
        if (DBG) log("In isImsVideoCall call=" + call);
        Phone phone = call.getPhone();
        if (phone.getPhoneType() == PhoneConstants.PHONE_TYPE_IMS) {
            try {
                int callType = phone.getCallType(call);
                if (callType == Phone.CALL_TYPE_VT || callType == Phone.CALL_TYPE_VT_RX
                        || callType == Phone.CALL_TYPE_VT_TX) {
                    return true;
                }
            } catch (CallStateException ex) {
                Log.e(LOG_TAG, "isIMSVideoCall: caught " + ex, ex);
            }
        }
        return false;
    }

    /**
     * Return true if this is an active video call
     *
     * @param cm CallManager
     * @return
     */
    public static boolean isImsVideoCallActive(Call call) {
        if (call == null) return false;

        // Check if there is an active call
        if (call.getState() != Call.State.ACTIVE) {
            if (DBG) log("Call is not active");
            return false;
        }

        // Check if this is a video call
        return isImsVideoCall(call);
    }

    //
    // General phone and call state debugging/testing code
    //

    /* package */ static void dumpCallState(Phone phone) {
        PhoneGlobals app = PhoneGlobals.getInstance();
        Log.d(LOG_TAG, "dumpCallState():");
        Log.d(LOG_TAG, "- Phone: " + phone + ", name = " + phone.getPhoneName()
              + ", state = " + phone.getState());

        StringBuilder b = new StringBuilder(128);

        Call call = phone.getForegroundCall();
        b.setLength(0);
        b.append("  - FG call: ").append(call.getState());
        b.append(" isAlive ").append(call.getState().isAlive());
        b.append(" isRinging ").append(call.getState().isRinging());
        b.append(" isDialing ").append(call.getState().isDialing());
        b.append(" isIdle ").append(call.isIdle());
        b.append(" hasConnections ").append(call.hasConnections());
        Log.d(LOG_TAG, b.toString());

        call = phone.getBackgroundCall();
        b.setLength(0);
        b.append("  - BG call: ").append(call.getState());
        b.append(" isAlive ").append(call.getState().isAlive());
        b.append(" isRinging ").append(call.getState().isRinging());
        b.append(" isDialing ").append(call.getState().isDialing());
        b.append(" isIdle ").append(call.isIdle());
        b.append(" hasConnections ").append(call.hasConnections());
        Log.d(LOG_TAG, b.toString());

        call = phone.getRingingCall();
        b.setLength(0);
        b.append("  - RINGING call: ").append(call.getState());
        b.append(" isAlive ").append(call.getState().isAlive());
        b.append(" isRinging ").append(call.getState().isRinging());
        b.append(" isDialing ").append(call.getState().isDialing());
        b.append(" isIdle ").append(call.isIdle());
        b.append(" hasConnections ").append(call.hasConnections());
        Log.d(LOG_TAG, b.toString());


        final boolean hasRingingCall = !phone.getRingingCall().isIdle();
        final boolean hasActiveCall = !phone.getForegroundCall().isIdle();
        final boolean hasHoldingCall = !phone.getBackgroundCall().isIdle();
        final boolean allLinesTaken = hasActiveCall && hasHoldingCall;
        b.setLength(0);
        b.append("  - hasRingingCall ").append(hasRingingCall);
        b.append(" hasActiveCall ").append(hasActiveCall);
        b.append(" hasHoldingCall ").append(hasHoldingCall);
        b.append(" allLinesTaken ").append(allLinesTaken);
        Log.d(LOG_TAG, b.toString());

        // On CDMA phones, dump out the CdmaPhoneCallState too:
        if (phone.getPhoneType() == PhoneConstants.PHONE_TYPE_CDMA) {
            if (app.cdmaPhoneCallState != null) {
                Log.d(LOG_TAG, "  - CDMA call state: "
                      + app.cdmaPhoneCallState.getCurrentCallState());
            } else {
                Log.d(LOG_TAG, "  - CDMA device, but null cdmaPhoneCallState!");
            }
        }

        // Watch out: the isRinging() call below does NOT tell us anything
        // about the state of the telephony layer; it merely tells us whether
        // the Ringer manager is currently playing the ringtone.
        boolean ringing = app.getRinger().isRinging();
        Log.d(LOG_TAG, "  - Ringer state: " + ringing);
    }

    /**
     * Returns true if callType is supported on IMS, when unknown is used
     * returns true only when atleast one of voice or video is supported.
     */
    public static boolean isCallOnImsEnabled() {
        return isCallOnImsEnabled(Phone.CALL_TYPE_UNKNOWN);
    }

    /**
     * Returns true if callType is supported on IMS, when unknown is used
     * returns true only when atleast one of voice or video is supported.
     */
    public static boolean isCallOnImsEnabled(int callType) {
        boolean isEnabled = false;
        boolean isVoiceSupported = PhoneGlobals.getImsServiceStatus(Phone.CALL_TYPE_VOICE) !=
                IMS_SRV_STATUS_NOT_SUPPORTED;
        boolean isVideoSupported = PhoneGlobals.getImsServiceStatus(Phone.CALL_TYPE_VT) !=
                IMS_SRV_STATUS_NOT_SUPPORTED;
        switch (callType) {
            case Phone.CALL_TYPE_UNKNOWN:
                isEnabled = isVoiceSupported | isVideoSupported;
                break;
            case Phone.CALL_TYPE_VT:
                isEnabled = isVideoSupported;
                break;
            case Phone.CALL_TYPE_VOICE:
                isEnabled = isVoiceSupported;
                break;
        }
        return isEnabled;
    }

    /**
     * Returns true if Android supports Csvt calls
     */
    public static boolean isCallOnCsvtEnabled() {
        return CallManager.isCallOnCsvtEnabled();
    }

    /**
     * If the intent is not  already the IMS intent, conert the intent to the
     * IMS intent
     */
    public static void convertCallToIms( Intent intent, int callType) {
        Uri uri = intent.getData();
        String scheme = uri.getScheme();
        String number = PhoneNumberUtils.getNumberFromIntent(intent, PhoneGlobals.getInstance());
        String imsNumber = PhoneNumberUtils.stripSeparators(number);

        log( "Intent for IMS conversion:" + intent + "extras" + intent.getExtras());

        // If it is already an IMS intent then leave the call intent as is
        if (isImsCallIntent(scheme, intent)) {
            log("IMS Conversion not required ");
        } else {

            intent.setData(Uri.fromParts(Constants.SCHEME_SIP, imsNumber, null));
            intent.putExtra(OutgoingCallBroadcaster.EXTRA_CALL_TYPE, callType);

            /*
             * If the EXTRA_ACTUAL_NUMBER_TO_DIAL extra is present, set the
             * phone number there. (That extra takes precedence over the actual
             * number included in the intent.)
             *
             * If it is dial conference uri use original number.
             */
            boolean isConferenceUri = intent.getBooleanExtra(
                    OutgoingCallBroadcaster.EXTRA_DIAL_CONFERENCE_URI, false);
            if (intent.hasExtra(OutgoingCallBroadcaster.EXTRA_ACTUAL_NUMBER_TO_DIAL) &&
                    !isConferenceUri) {
                intent.putExtra(OutgoingCallBroadcaster.EXTRA_ACTUAL_NUMBER_TO_DIAL,
                        imsNumber);
            }
            log("IMS Converted intent: "+ intent + "extras" + intent.getExtras());
        }
        return;
    }

    public static void addParticipant(String dialString, int clir, int callType, String[] extras) {
        final PhoneGlobals app = PhoneGlobals.getInstance();
        Phone phone = getImsPhone(app.getCallManager());
        if (phone != null) {
            Log.d(LOG_TAG, "addParticipant");
            try {
                phone.addParticipant(dialString, clir, callType, extras);
            } catch (CallStateException e) {
                Log.e("PhoneUtils", "Exception in addParticipant" + e);
            }
        }
    }

    public static void hangupWithReason(int callId, String userUri,
            boolean mpty, int failCause, String errorInfo) {
        final PhoneGlobals app = PhoneGlobals.getInstance();
        Phone phone = getImsPhone(app.getCallManager());
        if (phone != null) {
            Log.d(LOG_TAG, "hangupWithReason");
            try {
                phone.hangupWithReason(callId, userUri, mpty, failCause, errorInfo);
            } catch (CallStateException e) {
                Log.e("PhoneUtils", "Exception in hangupWithReason" + e);
            }
        }
    }

    private static void log(String msg) {
        Log.d(LOG_TAG, msg);
    }

    static void dumpCallManager() {
        Call call;
        CallManager cm = PhoneGlobals.getInstance().mCM;
        StringBuilder b = new StringBuilder(128);



        Log.d(LOG_TAG, "############### dumpCallManager() ##############");
        // TODO: Don't log "cm" itself, since CallManager.toString()
        // already spews out almost all this same information.
        // We should fix CallManager.toString() to be more minimal, and
        // use an explicit dumpState() method for the verbose dump.
        // Log.d(LOG_TAG, "CallManager: " + cm
        //         + ", state = " + cm.getState());
        Log.d(LOG_TAG, "CallManager: state = " + cm.getState());
        b.setLength(0);
        call = cm.getActiveFgCall();
        b.append(" - FG call: ").append(cm.hasActiveFgCall()? "YES ": "NO ");
        b.append(call);
        b.append( "  State: ").append(cm.getActiveFgCallState());
        b.append( "  Conn: ").append(cm.getFgCallConnections());
        Log.d(LOG_TAG, b.toString());
        b.setLength(0);
        call = cm.getFirstActiveBgCall();
        b.append(" - BG call: ").append(cm.hasActiveBgCall()? "YES ": "NO ");
        b.append(call);
        b.append( "  State: ").append(cm.getFirstActiveBgCall().getState());
        b.append( "  Conn: ").append(cm.getBgCallConnections());
        Log.d(LOG_TAG, b.toString());
        b.setLength(0);
        call = cm.getFirstActiveRingingCall();
        b.append(" - RINGING call: ").append(cm.hasActiveRingingCall()? "YES ": "NO ");
        b.append(call);
        b.append( "  State: ").append(cm.getFirstActiveRingingCall().getState());
        Log.d(LOG_TAG, b.toString());



        for (Phone phone : CallManager.getInstance().getAllPhones()) {
            if (phone != null) {
                Log.d(LOG_TAG, "Phone: " + phone + ", name = " + phone.getPhoneName()
                        + ", state = " + phone.getState());
                b.setLength(0);
                call = phone.getForegroundCall();
                b.append(" - FG call: ").append(call);
                b.append( "  State: ").append(call.getState());
                b.append( "  Conn: ").append(call.hasConnections());
                Log.d(LOG_TAG, b.toString());
                b.setLength(0);
                call = phone.getBackgroundCall();
                b.append(" - BG call: ").append(call);
                b.append( "  State: ").append(call.getState());
                b.append( "  Conn: ").append(call.hasConnections());
                Log.d(LOG_TAG, b.toString());b.setLength(0);
                call = phone.getRingingCall();
                b.append(" - RINGING call: ").append(call);
                b.append( "  State: ").append(call.getState());
                b.append( "  Conn: ").append(call.hasConnections());
                Log.d(LOG_TAG, b.toString());
            }
        }

        Log.d(LOG_TAG, "############## END dumpCallManager() ###############");
    }

    /**
     * @return if the context is in landscape orientation.
     */
    public static boolean isLandscape(Context context) {
        return context.getResources().getConfiguration().orientation
                == Configuration.ORIENTATION_LANDSCAPE;
    }

    static class PhoneSettings {
        /* vibration preferences */
        static boolean vibOn45Secs(Context context) {
            return getPrefs(context).getBoolean("button_vibrate_45", false);
        }
        static boolean vibHangup(Context context) {
            return getPrefs(context).getBoolean("button_vibrate_hangup", false);
        }
        static boolean vibOutgoing(Context context) {
            return getPrefs(context).getBoolean("button_vibrate_outgoing", false);
        }
        static boolean vibCallWaiting(Context context) {
            return getPrefs(context).getBoolean("button_vibrate_call_waiting", false);
        }

        /* misc. UI and behaviour preferences */
        static boolean showInCallEvents(Context context) {
            return getPrefs(context).getBoolean("button_show_ssn_key", false);
        }

        private static SharedPreferences getPrefs(Context context) {
            return PreferenceManager.getDefaultSharedPreferences(context);
        }
    }

    public static String[] getExtrasFromMap(Map<String, String> newExtras) {
        String []extras = null;

        if (newExtras == null) {
            return null;
        }

        // TODO: Merge new extras into extras. For now, just serialize and set them
        extras = new String[newExtras.size()];

        if (extras != null) {
            int i = 0;
            for (Entry<String, String> entry : newExtras.entrySet()) {
                extras[i] = "" + entry.getKey() + "=" + entry.getValue();
            }
        }
        return extras;
    }

    /**
     * Set the given subscription as current active subscription i.e currently on
     * which voice call is active(with state OFFHOOK/RINGING) and which needs to be
     * visible to user.
     *
     * @param subscription the sub id which needs to be active one.
     */
    public static void setActiveSubscription(int subscription) {
        CallManager cm = PhoneGlobals.getInstance().mCM;
        int activeSub = getActiveSubscription();

        if (activeSub != subscription) {
            if ((cm.getState(subscription) == PhoneConstants.State.OFFHOOK) &&
                    (cm.getState(activeSub) == PhoneConstants.State.OFFHOOK)) {
                // If there is a change in active subscription while both the
                // subscriptions are in active state, need to siwtch the
                // playing of LCH/SCH tone to new LCH subscription.
                final MSimCallNotifier notifier =
                        (MSimCallNotifier)PhoneGlobals.getInstance().notifier;
                notifier.manageMSimInCallTones(true);
            }
            cm.setActiveSubscription(subscription);
        }
    }

    /**
     * Returns the current active subscription id on which voice call is
     * active and visible to user.
     */
    public static int getActiveSubscription() {
        return PhoneGlobals.getInstance().mCM.getActiveSubscription();
    }

    /**
     * This method checks whether any other subscription currently has active
     * voice call(with state OFFHOOK/RINGING) other than provided subscription,
     * if yes it returns true.
     */
    public static boolean isAnyOtherSubActive(int subscription) {
        return (getOtherActiveSub(subscription) !=
                MSimConstants.INVALID_SUBSCRIPTION) ? true : false;
    }

    /**
     * This method checks whether any other subscription currently has active voice
     * call(with state OFFHOOK/RINGING) other than provided subscription, if yes
     * it makes that other subscription as active subscription i.e user visible subscription.
     *
     * @param subscription is the current active subscription.
     */
    public static void switchToOtherActiveSub(int subscription) {
        int count = MSimTelephonyManager.getDefault().getPhoneCount();
        CallManager cm = MSimPhoneGlobals.getInstance().mCM;

        Log.d(LOG_TAG, "switchToOtherActiveSub: sub = " + subscription +  " count = "+ count);
        for (int i = 0; i < count; i++) {
            if ((i != subscription) && (cm.getState(i) != PhoneConstants.State.IDLE)) {
                setActiveSubscription(i);
                // Since active subscription got changed, call setAudioMode
                // which informs LCH state to RIL and updates audio state of subs.
                // This required to update the call audio states when switch sub
                // triggered from UI.
                cm.setAudioMode();
                Log.d(LOG_TAG, "Switching to other active sub  = " + i );
                break;
            }
        }
    }

    /**
     * Check whether any other sub is in active state other than
     * provided subscription, if yes return the other active sub.
     * @return subscription which is active, if no other sub is in
     * active state return -1.
     */
    public static int getOtherActiveSub(int subscription) {
        int otherSub = MSimConstants.INVALID_SUBSCRIPTION;
        int count = MSimTelephonyManager.getDefault().getPhoneCount();
        CallManager cm = MSimPhoneGlobals.getInstance().mCM;

        if (DBG) Log.d(LOG_TAG, "getOtherActiveSub: sub = " + subscription + " count = " + count);
        for (int i = 0; i < count; i++) {
            if ((i != subscription) && (cm.getState(i) != PhoneConstants.State.IDLE)) {
                Log.d(LOG_TAG, "getOtherActiveSub: active sub  = " + i );
                otherSub = i;
                break;
            }
        }
        return otherSub;
    }

    public static boolean isCsvtCallActive() {
        boolean isActive = false;
        try {
            isActive =  PhoneGlobals.mCsvtService != null &&
                      ! PhoneGlobals.mCsvtService.isIdle();
        } catch (RemoteException e) {
            Log.e(LOG_TAG, "Failed to retrieve Csvt call state. " + e);
        }
        return isActive;
    }

    public static void handleWaitingCallOnLchSub(int activeSub, boolean isAccepted) {
        CallManager cm = PhoneGlobals.getInstance().mCM;
        boolean lchStatus = cm.getLocalCallHoldStatus(activeSub);
        int otherActiveSub = getOtherActiveSub(activeSub);

        if ((lchStatus == true) && (activeSub == getActiveSubscription()) &&
                (otherActiveSub != MSimConstants.INVALID_SUBSCRIPTION) &&
                (cm.getState(otherActiveSub) != PhoneConstants.State.IDLE)) {
            if (isAccepted) {
                Log.i(LOG_TAG, " re-start playing SCH tone, sub = " + otherActiveSub);
                // While two subscriptions have active voice calls and if user
                // accepts new waiting call call on LCH subscription, then
                // stop playing of LCH/SCH tone in that subscription. When call
                // is connected the tones will switch to new LCH subscription.
                final MSimCallNotifier msimNotifier =
                        (MSimCallNotifier)PhoneGlobals.getInstance().notifier;
                msimNotifier.stopMSimInCallTones();
            } else {
                Log.i(LOG_TAG, " Switching back to active sub = " + otherActiveSub);
                // While two subscriptions have active voice calls and if user
                // rejects new waiting call on LCH subscription, bring back the
                // subscription to foreground on which user currently speaking.
                setActiveSubscription(otherActiveSub);
            }
        }
    }

    public static int getNextSubscriptionId(int curSub) {
        int nextSub =  curSub + 1;
        if (nextSub >= MSimTelephonyManager.getDefault().getPhoneCount()) {
            nextSub = MSimConstants.SUB1;
        }
        return nextSub;
    }

    /**
     * Check whether any VT is present.
     * @return If present, return true. If not, return false.
     */
    public static boolean isImsVtCallPresent() {
        boolean isVideoCallActive = false;
        Phone phone = getImsPhone(PhoneGlobals.getInstance().mCM);
        if (phone != null) {
            isVideoCallActive = isImsVideoCall(phone.getForegroundCall()) ||
                    isImsVideoCall(phone.getBackgroundCall()) ||
                    isImsVideoCall(phone.getRingingCall());
        }
        if (DBG) log("isImsVtCallPresent: " + isVideoCallActive);
        return isVideoCallActive;
    }

    /**
     * Check whether a VT is allowed or not.
     * @return If not allowed true, If allowed, return false.
     */
    public static boolean isImsVtCallNotAllowed(int callType) {
        boolean isNotAllowed = false;
        if (callType == Phone.CALL_TYPE_VT || callType == Phone.CALL_TYPE_VT_RX
                || callType == Phone.CALL_TYPE_VT_TX) {
            Phone phone = getImsPhone(PhoneGlobals.getInstance().mCM);
            isNotAllowed = android.provider.Settings.Secure.getInt(
                    phone.getContext().getContentResolver(),
                    android.provider.Settings.Secure.PREFERRED_TTY_MODE,
                    Phone.TTY_MODE_OFF) != Phone.TTY_MODE_OFF;
        }
        if (DBG) log("isImsVtCallNotAllowed: " + isNotAllowed);
        return isNotAllowed;
    }
}<|MERGE_RESOLUTION|>--- conflicted
+++ resolved
@@ -899,16 +899,14 @@
                 status = CALL_STATUS_FAILED;
             }
         } else {
-<<<<<<< HEAD
             // The phone on whilch dial request for voice call is initiated
             // set it as active subscription
             setActiveSubscription(phone.getSubscription());
-=======
+
             // Now that the call is successful, we can save the gateway info for the call
             if (callGateway != null) {
                 callGateway.setGatewayInfoForConnection(connection, gatewayInfo);
             }
->>>>>>> 7e09c536
 
             if (phoneType == PhoneConstants.PHONE_TYPE_CDMA) {
                 updateCdmaCallStateOnNewOutgoingCall(app, connection);
