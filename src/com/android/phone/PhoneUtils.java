/*
 * Copyright (c) 2011-2013, The Linux Foundation. All rights reserved.
 * Not a Contribution
 *
 * Copyright (C) 2006 The Android Open Source Project
 *
 * Licensed under the Apache License, Version 2.0 (the "License");
 * you may not use this file except in compliance with the License.
 * You may obtain a copy of the License at
 *
 *      http://www.apache.org/licenses/LICENSE-2.0
 *
 * Unless required by applicable law or agreed to in writing, software
 * distributed under the License is distributed on an "AS IS" BASIS,
 * WITHOUT WARRANTIES OR CONDITIONS OF ANY KIND, either express or implied.
 * See the License for the specific language governing permissions and
 * limitations under the License.
 */

package com.android.phone;

import android.app.AlertDialog;
import android.app.Dialog;
import android.app.ProgressDialog;
import android.bluetooth.IBluetoothHeadsetPhone;
import android.content.ActivityNotFoundException;
import android.content.Context;
import android.content.DialogInterface;
import android.content.Intent;
import android.content.pm.ApplicationInfo;
import android.content.pm.PackageManager;
import android.content.res.Configuration;
import android.graphics.drawable.Drawable;
import android.media.AudioManager;
import android.net.Uri;
import android.net.sip.SipManager;
import android.os.AsyncResult;
import android.os.Handler;
import android.os.Message;
import android.os.RemoteException;
import android.os.SystemProperties;
import android.provider.Settings;
import android.telephony.MSimTelephonyManager;
import android.telephony.PhoneNumberUtils;
import android.telephony.ServiceState;
import android.text.TextUtils;
import android.util.Log;
import android.view.KeyEvent;
import android.view.LayoutInflater;
import android.view.View;
import android.view.WindowManager;
import android.widget.EditText;
import android.widget.Toast;

import com.android.internal.telephony.Call;
import com.android.internal.telephony.CallDetails;
import com.android.internal.telephony.CallManager;
import com.android.internal.telephony.CallStateException;
import com.android.internal.telephony.CallerInfo;
import com.android.internal.telephony.CallerInfoAsyncQuery;
import com.android.internal.telephony.Connection;
import com.android.internal.telephony.MmiCode;
import com.android.internal.telephony.MSimConstants;
import com.android.internal.telephony.Phone;
import com.android.internal.telephony.PhoneConstants;
import com.android.internal.telephony.TelephonyCapabilities;
import com.android.internal.telephony.TelephonyProperties;
import com.android.internal.telephony.cdma.CdmaConnection;
import com.android.internal.telephony.sip.SipPhone;
import com.android.phone.CallGatewayManager.RawGatewayInfo;
import com.google.android.collect.Maps;
import com.android.phone.ims.ImsSharedPreferences;

import java.util.ArrayList;
import java.util.Arrays;
import java.util.Hashtable;
import java.util.Iterator;
import java.util.List;
import java.util.Map;
import java.util.Map.Entry;

/**
 * Misc utilities for the Phone app.
 */
public class PhoneUtils {
    private static final String LOG_TAG = "PhoneUtils";
    private static final boolean DBG = (PhoneGlobals.DBG_LEVEL >= 2);

    // Do not check in with VDBG = true, since that may write PII to the system log.
    private static final boolean VDBG = false;

    /** Control stack trace for Audio Mode settings */
    private static final boolean DBG_SETAUDIOMODE_STACK = false;

    /** Identifier for the "Add Call" intent extra. */
    static final String ADD_CALL_MODE_KEY = "add_call_mode";

    // Return codes from placeCall()
    static final int CALL_STATUS_DIALED = 0;  // The number was successfully dialed
    static final int CALL_STATUS_DIALED_MMI = 1;  // The specified number was an MMI code
    static final int CALL_STATUS_FAILED = 2;  // The call failed

    // State of the Phone's audio modes
    // Each state can move to the other states, but within the state only certain
    //  transitions for AudioManager.setMode() are allowed.
    static final int AUDIO_IDLE = 0;  /** audio behaviour at phone idle */
    static final int AUDIO_RINGING = 1;  /** audio behaviour while ringing */
    static final int AUDIO_OFFHOOK = 2;  /** audio behaviour while in call. */

    // USSD string length for MMI operations
    static final int MIN_USSD_LEN = 1;
    static final int MAX_USSD_LEN = 160;

    /** Speaker state, persisting between wired headset connection events */
    private static boolean sIsSpeakerEnabled = false;

    /** Hash table to store mute (Boolean) values based upon the connection.*/
    private static Hashtable<Connection, Boolean> sConnectionMuteTable =
        new Hashtable<Connection, Boolean>();

    /** Static handler for the connection/mute tracking */
    private static ConnectionHandler mConnectionHandler;

    /** Phone state changed event*/
    private static final int PHONE_STATE_CHANGED = -1;

    /** check status then decide whether answerCall */
    private static final int MSG_CHECK_STATUS_ANSWERCALL = 100;

    /** poll phone DISCONNECTING status interval */
    private static final int DISCONNECTING_POLLING_INTERVAL_MS = 200;

    /** poll phone DISCONNECTING status times limit */
    private static final int DISCONNECTING_POLLING_TIMES_LIMIT = 8;

    /** Define for not a special CNAP string */
    private static final int CNAP_SPECIAL_CASE_NO = -1;

    /** Noise suppression status as selected by user */
    private static boolean sIsNoiseSuppressionEnabled = true;

    private static class FgRingCalls {
        private Call fgCall;
        private Call ringing;
        public FgRingCalls(Call fg, Call ring) {
            fgCall = fg;
            ringing = ring;
        }
    }

    /**
     * Constants for IMS Service Status - the status of an Ims Service can be
     * the following 1. Disabled - for example, the user can disable IMS Voice
     * in UI 2. Enabled 3. Partially Disabled - for example, the user can use
     * IMS for emergency calls only 4. Not Supported - IMS software not present
     */
    public static final int IMS_SRV_STATUS_DISABLED = 0;
    public static final int IMS_SRV_STATUS_ENABLED = 1;
    public static final int IMS_SRV_STATUS_PARTIALLY_DISABLED = 2;
    public static final int IMS_SRV_STATUS_NOT_SUPPORTED = 3;

    /**
     * Handler that tracks the connections and updates the value of the
     * Mute settings for each connection as needed.
     */
    private static class ConnectionHandler extends Handler {
        @Override
        public void handleMessage(Message msg) {
            switch (msg.what) {
                case MSG_CHECK_STATUS_ANSWERCALL:
                    FgRingCalls frC = (FgRingCalls) msg.obj;
                    // wait for finishing disconnecting
                    // before check the ringing call state
                    if ((frC.fgCall != null) &&
                        (frC.fgCall.getState() == Call.State.DISCONNECTING) &&
                        (msg.arg1 < DISCONNECTING_POLLING_TIMES_LIMIT)) {
                        Message retryMsg =
                            mConnectionHandler.obtainMessage(MSG_CHECK_STATUS_ANSWERCALL);
                        retryMsg.arg1 = 1 + msg.arg1;
                        retryMsg.obj = msg.obj;
                        mConnectionHandler.sendMessageDelayed(retryMsg,
                            DISCONNECTING_POLLING_INTERVAL_MS);
                    // since hangupActiveCall() also accepts the ringing call
                    // check if the ringing call was already answered or not
                    // only answer it when the call still is ringing
                    } else if (frC.ringing.isRinging()) {
                        if (msg.arg1 == DISCONNECTING_POLLING_TIMES_LIMIT) {
                            Log.e(LOG_TAG, "DISCONNECTING time out");
                        }
                        answerCall(frC.ringing);
                    }
                    break;
                case PHONE_STATE_CHANGED:
                    AsyncResult ar = (AsyncResult) msg.obj;
                    if (DBG) log("ConnectionHandler: updating mute state for each connection");

                    CallManager cm = (CallManager) ar.userObj;

                    // update the foreground connections, if there are new connections.
                    // Have to get all foreground calls instead of the active one
                    // because there may two foreground calls co-exist in shore period
                    // (a racing condition based on which phone changes firstly)
                    // Otherwise the connection may get deleted.
                    List<Connection> fgConnections = new ArrayList<Connection>();
                    for (Call fgCall : cm.getForegroundCalls()) {
                        if (!fgCall.isIdle()) {
                            fgConnections.addAll(fgCall.getConnections());
                        }
                    }
                    for (Connection cn : fgConnections) {
                        if (sConnectionMuteTable.get(cn) == null) {
                            sConnectionMuteTable.put(cn, Boolean.FALSE);
                        }
                    }

                    // mute is connection based operation, we need loop over
                    // all background calls instead of the first one to update
                    // the background connections, if there are new connections.
                    List<Connection> bgConnections = new ArrayList<Connection>();
                    for (Call bgCall : cm.getBackgroundCalls()) {
                        if (!bgCall.isIdle()) {
                            bgConnections.addAll(bgCall.getConnections());
                        }
                    }
                    for (Connection cn : bgConnections) {
                        if (sConnectionMuteTable.get(cn) == null) {
                          sConnectionMuteTable.put(cn, Boolean.FALSE);
                        }
                    }

                    // Check to see if there are any lingering connections here
                    // (disconnected connections), use old-school iterators to avoid
                    // concurrent modification exceptions.
                    Connection cn;
                    for (Iterator<Connection> cnlist = sConnectionMuteTable.keySet().iterator();
                            cnlist.hasNext();) {
                        cn = cnlist.next();
                        if (!fgConnections.contains(cn) && !bgConnections.contains(cn)) {
                            if (DBG) log("connection '" + cn + "' not accounted for, removing.");
                            cnlist.remove();
                        }
                    }

                    // Restore the mute state of the foreground call if we're not IDLE,
                    // otherwise just clear the mute state. This is really saying that
                    // as long as there is one or more connections, we should update
                    // the mute state with the earliest connection on the foreground
                    // call, and that with no connections, we should be back to a
                    // non-mute state.
                    if (cm.getState() != PhoneConstants.State.IDLE) {
                        restoreMuteState();
                    } else {
                        setMuteInternal(cm.getFgPhone(), false);
                    }

                    break;
            }
        }
    }

    /**
     * Register the ConnectionHandler with the phone, to receive connection events
     */
    public static void initializeConnectionHandler(CallManager cm) {
        if (mConnectionHandler == null) {
            mConnectionHandler = new ConnectionHandler();
        }

        // pass over cm as user.obj
        cm.registerForPreciseCallStateChanged(mConnectionHandler, PHONE_STATE_CHANGED, cm);

    }

    /** This class is never instantiated. */
    private PhoneUtils() {
    }

    /**
     * Answer the currently-ringing call.
     *
     * @return true if we answered the call, or false if there wasn't
     *         actually a ringing incoming call, or some other error occurred.
     *
     * @see #answerAndEndHolding(CallManager, Call)
     * @see #answerAndEndActive(CallManager, Call)
     */
    /* package */ static boolean answerCall(Call ringingCall) {
        return answerCall(ringingCall, Phone.CALL_TYPE_UNKNOWN);
    }

    /**
     * Answer the currently-ringing call.
     *
     * @return true if we answered the call, or false if there wasn't
     *         actually a ringing incoming call, or some other error occurred.
     *
     * @see #answerAndEndHolding(CallManager, Call)
     * @see #answerAndEndActive(CallManager, Call)
     */
    /* package */ static boolean answerCall(Call ringingCall, int answerCallType) {
        log("answerCall(" + ringingCall + ")..." + "calltype:" + answerCallType);
        final PhoneGlobals app = PhoneGlobals.getInstance();
        final CallNotifier notifier = app.notifier;

        // If the ringer is currently ringing and/or vibrating, stop it
        // right now (before actually answering the call.)
        notifier.silenceRinger();

        final Phone phone = ringingCall.getPhone();
        final boolean phoneIsCdma = (phone.getPhoneType() == PhoneConstants.PHONE_TYPE_CDMA);
        boolean answered = false;
        IBluetoothHeadsetPhone btPhone = null;

        if (phoneIsCdma) {
            // Stop any signalInfo tone being played when a Call waiting gets answered
            if (ringingCall.getState() == Call.State.WAITING) {
                notifier.stopSignalInfoTone();
            }
        }

        if (ringingCall != null && ringingCall.isRinging()) {
            if (DBG) log("answerCall: call state = " + ringingCall.getState());
            try {
                if (phoneIsCdma) {
                    if (app.cdmaPhoneCallState.getCurrentCallState()
                            == CdmaPhoneCallState.PhoneCallState.IDLE) {
                        // This is the FIRST incoming call being answered.
                        // Set the Phone Call State to SINGLE_ACTIVE
                        app.cdmaPhoneCallState.setCurrentCallState(
                                CdmaPhoneCallState.PhoneCallState.SINGLE_ACTIVE);
                    } else {
                        // This is the CALL WAITING call being answered.
                        // Set the Phone Call State to CONF_CALL
                        app.cdmaPhoneCallState.setCurrentCallState(
                                CdmaPhoneCallState.PhoneCallState.CONF_CALL);
                        // Enable "Add Call" option after answering a Call Waiting as the user
                        // should be allowed to add another call in case one of the parties
                        // drops off
                        app.cdmaPhoneCallState.setAddCallMenuStateAfterCallWaiting(true);

                        // If a BluetoothPhoneService is valid we need to set the second call state
                        // so that the Bluetooth client can update the Call state correctly when
                        // a call waiting is answered from the Phone.
                        btPhone = app.getBluetoothPhoneService();
                        if (btPhone != null) {
                            try {
                                btPhone.cdmaSetSecondCallState(true);
                            } catch (RemoteException e) {
                                Log.e(LOG_TAG, Log.getStackTraceString(new Throwable()));
                            }
                        }
                  }
                }

                final boolean isRealIncomingCall = isRealIncomingCall(ringingCall.getState());

                //if (DBG) log("sPhone.acceptCall");
                app.mCM.acceptCall(ringingCall, answerCallType);
                answered = true;

                handleWaitingCallOnLchSub(phone.getSubscription(), true);

                // Always reset to "unmuted" for a freshly-answered call
                setMute(false);

                setAudioMode();

                // Check is phone in any dock, and turn on speaker accordingly
                final boolean speakerActivated = activateSpeakerIfDocked(phone);

                final BluetoothManager btManager = app.getBluetoothManager();

                // When answering a phone call, the user will move the phone near to her/his ear
                // and start conversation, without checking its speaker status. If some other
                // application turned on the speaker mode before the call and didn't turn it off,
                // Phone app would need to be responsible for the speaker phone.
                // Here, we turn off the speaker if
                // - the phone call is the first in-coming call,
                // - we did not activate speaker by ourselves during the process above, and
                // - Bluetooth headset is not in use.
                if (isRealIncomingCall && !speakerActivated && isSpeakerOn(app)
                        && !btManager.isBluetoothHeadsetAudioOn()) {
                    // This is not an error but might cause users' confusion. Add log just in case.
                    Log.i(LOG_TAG, "Forcing speaker off due to new incoming call...");
                    turnOnSpeaker(app, false, true);
                }
            } catch (CallStateException ex) {
                Log.w(LOG_TAG, "answerCall: caught " + ex, ex);

                if (phoneIsCdma) {
                    // restore the cdmaPhoneCallState and btPhone.cdmaSetSecondCallState:
                    app.cdmaPhoneCallState.setCurrentCallState(
                            app.cdmaPhoneCallState.getPreviousCallState());
                    if (btPhone != null) {
                        try {
                            btPhone.cdmaSetSecondCallState(false);
                        } catch (RemoteException e) {
                            Log.e(LOG_TAG, Log.getStackTraceString(new Throwable()));
                        }
                    }
                }
            }
        }
        return answered;
    }

    public static void modifyCallInitiate(Connection conn, int newCallType, String[] newExtras) {
        Phone phone = conn.getCall().getPhone();
        Message msg = null;// TODO : Need to write generic error
                                    // message to UI
        if (phone != null && phone.getPhoneType() == PhoneConstants.PHONE_TYPE_IMS) {
            Log.d(LOG_TAG, "modifyCallInitiate");
            try {
                phone.changeConnectionType(msg, conn,
                        newCallType, null);
            } catch (CallStateException e) {
                Log.e(LOG_TAG, "Exception in modifyCallInitiate" + e);
            }
        }
    }

    public static void modifyCallConfirm(boolean responseType, Connection conn,
            String[] newExtras) {
        Phone phone = conn.getCall().getPhone();
        if (phone != null && phone.getPhoneType() == PhoneConstants.PHONE_TYPE_IMS) {
            Log.d(LOG_TAG, "modifyCallConfirm");
            try {
                if (responseType) {
                    phone.acceptConnectionTypeChange(conn, null);
                } else {
                    phone.rejectConnectionTypeChange(conn);
                }
            } catch (CallStateException e) {
                Log.e(LOG_TAG, "Exception in modifyCallConfirm" + e);
            }
        }
    }

    public static boolean isVTModifyAllowed(Connection conn) {
        boolean ret = false;
        Phone phone = conn.getCall().getPhone();
        if (phone != null && phone.getPhoneType() == PhoneConstants.PHONE_TYPE_IMS) {
            try {
                ret = phone.isVTModifyAllowed();
            } catch (CallStateException e) {
                Log.e("PhoneUtils", "Exception in isVTModifyAllowed" + e);
            }
        }
        return ret;
    }


    /**
     * Hangs up all active calls.
     */
    static void hangupAllCalls(CallManager cm) {
        final Call ringing = cm.getFirstActiveRingingCall();
        final Call fg = cm.getActiveFgCall();
        final Call bg = cm.getFirstActiveBgCall();

        // We go in reverse order, BG->FG->RINGING because hanging up a ringing call or an active
        // call can move a bg call to a fg call which would force us to loop over each call
        // several times.  This ordering works best to ensure we dont have any more calls.
        if (bg != null && !bg.isIdle()) {
            hangup(bg);
        }
        if (fg != null && !fg.isIdle()) {
            hangup(fg);
        }
        if (ringing != null && !ringing.isIdle()) {
            hangupRingingCall(fg);
        }
    }

    /**
     * Smart "hang up" helper method which hangs up exactly one connection,
     * based on the current Phone state, as follows:
     * <ul>
     * <li>If there's a ringing call, hang that up.
     * <li>Else if there's a foreground call, hang that up.
     * <li>Else if there's a background call, hang that up.
     * <li>Otherwise do nothing.
     * </ul>
     * @return true if we successfully hung up, or false
     *              if there were no active calls at all.
     */
    static boolean hangup(CallManager cm) {
        boolean hungup = false;
        Call ringing = cm.getFirstActiveRingingCall();
        Call fg = cm.getActiveFgCall();
        Call bg = cm.getFirstActiveBgCall();

        if (!ringing.isIdle()) {
            log("hangup(): hanging up ringing call");
            hungup = hangupRingingCall(ringing);
        } else if (!fg.isIdle()) {
            log("hangup(): hanging up foreground call");
            hungup = hangup(fg);
        } else if (!bg.isIdle()) {
            log("hangup(): hanging up background call");
            hungup = hangup(bg);
        } else {
            // No call to hang up!  This is unlikely in normal usage,
            // since the UI shouldn't be providing an "End call" button in
            // the first place.  (But it *can* happen, rarely, if an
            // active call happens to disconnect on its own right when the
            // user is trying to hang up..)
            log("hangup(): no active call to hang up");
        }
        if (DBG) log("==> hungup = " + hungup);

        return hungup;
    }

    static boolean hangupRingingCall(Call ringing) {
        if (DBG) log("hangup ringing call");
        int phoneType = ringing.getPhone().getPhoneType();
        Call.State state = ringing.getState();

        if (state == Call.State.INCOMING) {
            // Regular incoming call (with no other active calls)
            log("hangupRingingCall(): regular incoming call: hangup()");
            return hangup(ringing);
        } else if (state == Call.State.WAITING) {
            // Call-waiting: there's an incoming call, but another call is
            // already active.
            // TODO: It would be better for the telephony layer to provide
            // a "hangupWaitingCall()" API that works on all devices,
            // rather than us having to check the phone type here and do
            // the notifier.sendCdmaCallWaitingReject() hack for CDMA phones.
            if (phoneType == PhoneConstants.PHONE_TYPE_CDMA) {
                // CDMA: Ringing call and Call waiting hangup is handled differently.
                // For Call waiting we DO NOT call the conventional hangup(call) function
                // as in CDMA we just want to hangup the Call waiting connection.
                log("hangupRingingCall(): CDMA-specific call-waiting hangup");
                final CallNotifier notifier = PhoneGlobals.getInstance().notifier;
                notifier.sendCdmaCallWaitingReject();
                return true;
            } else {
                handleWaitingCallOnLchSub(ringing.getPhone().getSubscription(), false);
                // Otherwise, the regular hangup() API works for
                // call-waiting calls too.
                log("hangupRingingCall(): call-waiting call: hangup()");
                return hangup(ringing);
            }
        } else {
            // Unexpected state: the ringing call isn't INCOMING or
            // WAITING, so there's no reason to have called
            // hangupRingingCall() in the first place.
            // (Presumably the incoming call went away at the exact moment
            // we got here, so just do nothing.)
            Log.w(LOG_TAG, "hangupRingingCall: no INCOMING or WAITING call");
            return false;
        }
    }

    static boolean hangupActiveCall(Call foreground) {
        if (DBG) log("hangup active call");
        return hangup(foreground);
    }

    static boolean hangupHoldingCall(Call background) {
        if (DBG) log("hangup holding call");
        return hangup(background);
    }

    /**
     * Used in CDMA phones to end the complete Call session
     * @param phone the Phone object.
     * @return true if *any* call was successfully hung up
     */
    static boolean hangupRingingAndActive(Phone phone) {
        boolean hungUpRingingCall = false;
        boolean hungUpFgCall = false;
        CallManager cm = PhoneGlobals.getInstance().mCM;
        Call ringingCall = cm.getFirstActiveRingingCall();
        Call fgCall = cm.getActiveFgCall();

        // Hang up any Ringing Call
        if (!ringingCall.isIdle()) {
            log("hangupRingingAndActive: Hang up Ringing Call");
            hungUpRingingCall = hangupRingingCall(ringingCall);
        }

        // Hang up any Active Call
        if (!fgCall.isIdle()) {
            log("hangupRingingAndActive: Hang up Foreground Call");
            hungUpFgCall = hangupActiveCall(fgCall);
        }

        return hungUpRingingCall || hungUpFgCall;
    }

    /**
     * Trivial wrapper around Call.hangup(), except that we return a
     * boolean success code rather than throwing CallStateException on
     * failure.
     *
     * @return true if the call was successfully hung up, or false
     *         if the call wasn't actually active.
     */
    static boolean hangup(Call call) {
        try {
            CallManager cm = PhoneGlobals.getInstance().mCM;

            if (call.getState() == Call.State.ACTIVE && cm.hasActiveBgCall()) {
                // handle foreground call hangup while there is background call
                log("- hangup(Call): hangupForegroundResumeBackground...");
                cm.hangupForegroundResumeBackground(cm.getFirstActiveBgCall());
            } else {
                log("- hangup(Call): regular hangup()...");
                call.hangup();
            }
            return true;
        } catch (CallStateException ex) {
            Log.e(LOG_TAG, "Call hangup: caught " + ex, ex);
        }

        return false;
    }

    /**
     * Trivial wrapper around Connection.hangup(), except that we silently
     * do nothing (rather than throwing CallStateException) if the
     * connection wasn't actually active.
     */
    static void hangup(Connection c) {
        try {
            if (c != null) {
                if (c.getCall().getPhone().getPhoneType() == PhoneConstants.PHONE_TYPE_CDMA &&
                        c.getCall().getState() == Call.State.WAITING) {
                    handleWaitingCallOnLchSub(c.getCall().getPhone().getSubscription(), false);
                }
                c.hangup();
            }
        } catch (CallStateException ex) {
            Log.w(LOG_TAG, "Connection hangup: caught " + ex, ex);
        }
    }

    static boolean answerAndEndHolding(CallManager cm, Call ringing) {
        if (DBG) log("end holding & answer waiting: 1");
        if (!hangupHoldingCall(cm.getFirstActiveBgCall())) {
            Log.e(LOG_TAG, "end holding failed!");
            return false;
        }

        if (DBG) log("end holding & answer waiting: 2");
        return answerCall(ringing);

    }

    /**
     * Answers the incoming call specified by "ringing", and ends the currently active phone call.
     *
     * This method is useful when's there's an incoming call which we cannot manage with the
     * current call. e.g. when you are having a phone call with CDMA network and has received
     * a SIP call, then we won't expect our telephony can manage those phone calls simultaneously.
     * Note that some types of network may allow multiple phone calls at once; GSM allows to hold
     * an ongoing phone call, so we don't need to end the active call. The caller of this method
     * needs to check if the network allows multiple phone calls or not.
     *
     * @see #answerCall(Call)
     * @see InCallScreen#internalAnswerCall()
     */
    /* package */ static boolean answerAndEndActive(CallManager cm, Call ringing) {
        if (DBG) log("answerAndEndActive()...");
        Phone ringingPhone = ringing.getPhone();
        Phone activePhone = cm.getActiveFgCall().getPhone();
        // Unlike the answerCall() method, we *don't* need to stop the
        // ringer or change audio modes here since the user is already
        // in-call, which means that the audio mode is already set
        // correctly, and that we wouldn't have started the ringer in the
        // first place.

        // hanging up the active call also accepts the waiting call
        // while active call and waiting call are from the same phone
        // i.e. both from GSM phone
        Call fgCall = cm.getActiveFgCall();
        if (!hangupActiveCall(fgCall)) {
            Log.w(LOG_TAG, "end active call failed!");
            return false;
        }

<<<<<<< HEAD
        // since hangupActiveCall() also accepts the ringing call
        // check if the ringing call was already answered or not
        // only answer it when the call still is ringing
        if (ringingPhone != activePhone) {
            if (ringing.isRinging()) {
                return answerCall(ringing);
            }
        }
=======
        mConnectionHandler.removeMessages(MSG_CHECK_STATUS_ANSWERCALL);
        Message msg = mConnectionHandler.obtainMessage(MSG_CHECK_STATUS_ANSWERCALL);
        msg.arg1 = 1;
        msg.obj = new FgRingCalls(fgCall, ringing);
        mConnectionHandler.sendMessage(msg);
>>>>>>> bd917bd5

        return true;
    }

    /**
     * For a CDMA phone, advance the call state upon making a new
     * outgoing call.
     *
     * <pre>
     *   IDLE -> SINGLE_ACTIVE
     * or
     *   SINGLE_ACTIVE -> THRWAY_ACTIVE
     * </pre>
     * @param app The phone instance.
     */
    private static void updateCdmaCallStateOnNewOutgoingCall(PhoneGlobals app,
            Connection connection) {
        if (app.cdmaPhoneCallState.getCurrentCallState() ==
            CdmaPhoneCallState.PhoneCallState.IDLE) {
            // This is the first outgoing call. Set the Phone Call State to ACTIVE
            app.cdmaPhoneCallState.setCurrentCallState(
                CdmaPhoneCallState.PhoneCallState.SINGLE_ACTIVE);
        } else {
            // This is the second outgoing call. Set the Phone Call State to 3WAY
            app.cdmaPhoneCallState.setCurrentCallState(
                CdmaPhoneCallState.PhoneCallState.THRWAY_ACTIVE);

            app.getCallModeler().setCdmaOutgoing3WayCall(connection);
        }
    }

    /**
     * @see placeCall below
     */
    public static int placeCall(Context context, Phone phone, String number, Uri contactRef,
            boolean isEmergencyCall) {
        return placeCall(context, phone, number, contactRef, isEmergencyCall,
                CallGatewayManager.EMPTY_INFO, null);
    }

    /**
     * Dial the number using the phone passed in.
     *
     * If the connection is establised, this method issues a sync call
     * that may block to query the caller info.
     * TODO: Change the logic to use the async query.
     *
     * @param context To perform the CallerInfo query.
     * @param phone the Phone object.
     * @param number to be dialed as requested by the user. This is
     * NOT the phone number to connect to. It is used only to build the
     * call card and to update the call log. See above for restrictions.
     * @param contactRef that triggered the call. Typically a 'tel:'
     * uri but can also be a 'content://contacts' one.
     * @param isEmergencyCall indicates that whether or not this is an
     * emergency call
     * @param gatewayUri Is the address used to setup the connection, null
     * if not using a gateway
     * @param callGateway Class for setting gateway data on a successful call.
     *
     * @return either CALL_STATUS_DIALED or CALL_STATUS_FAILED
     */
    public static int placeCall(Context context, Phone phone, String number, Uri contactRef,
            boolean isEmergencyCall, RawGatewayInfo gatewayInfo, CallGatewayManager callGateway) {
        final Uri gatewayUri = gatewayInfo.gatewayUri;

        if (VDBG) {
            log("placeCall()... number: '" + number + "'"
                    + ", GW:'" + gatewayUri + "'"
                    + ", contactRef:" + contactRef
                    + ", isEmergencyCall: " + isEmergencyCall);
        } else {
            log("placeCall()... number: " + toLogSafePhoneNumber(number)
                    + ", GW: " + (gatewayUri != null ? "non-null" : "null")
                    + ", emergency? " + isEmergencyCall);
        }
        return placeCall(context, phone, number, contactRef, isEmergencyCall, gatewayInfo,
                callGateway, Phone.CALL_TYPE_VOICE, null);
    }

    /**
     * Dial the number using the phone passed in.
     *
     * If the connection is establised, this method issues a sync call
     * that may block to query the caller info.
     * TODO: Change the logic to use the async query.
     *
     * @param context To perform the CallerInfo query.
     * @param phone the Phone object.
     * @param number to be dialed as requested by the user. This is
     * NOT the phone number to connect to. It is used only to build the
     * call card and to update the call log. See above for restrictions.
     * @param contactRef that triggered the call. Typically a 'tel:'
     * uri but can also be a 'content://contacts' one.
     * @param isEmergencyCall indicates that whether or not this is an
     * emergency call
     * @param gatewayUri Is the address used to setup the connection, null
     * if not using a gateway
     * @param callType indicates that type of call, used mainly for IMS calls
     * @param extras callDetails indicating if current call is VoLTE IMS call
     *
     * @return either CALL_STATUS_DIALED or CALL_STATUS_FAILED
     */
    public static int placeCall(Context context, Phone phone,
            String number, Uri contactRef, boolean isEmergencyCall, RawGatewayInfo gatewayInfo,
            CallGatewayManager callGateway, int callType, String[] extras) {
        final Uri gatewayUri = gatewayInfo.gatewayUri;

        if (DBG) {
            log("placeCall '" + number + "' GW:'" + gatewayUri + "'" + " CallType:" + callType);
        }
        final PhoneGlobals app = PhoneGlobals.getInstance();

        boolean useGateway = false;
        if (null != gatewayUri &&
            !isEmergencyCall &&
            PhoneUtils.isRoutableViaGateway(number)) {  // Filter out MMI, OTA and other codes.
            useGateway = true;
        }

        int status = CALL_STATUS_DIALED;
        Connection connection;
        String numberToDial;
        if (useGateway) {
            // TODO: 'tel' should be a constant defined in framework base
            // somewhere (it is in webkit.)
            if (null == gatewayUri || !Constants.SCHEME_TEL.equals(gatewayUri.getScheme())) {
                Log.e(LOG_TAG, "Unsupported URL:" + gatewayUri);
                return CALL_STATUS_FAILED;
            }

            // We can use getSchemeSpecificPart because we don't allow #
            // in the gateway numbers (treated a fragment delim.) However
            // if we allow more complex gateway numbers sequence (with
            // passwords or whatnot) that use #, this may break.
            // TODO: Need to support MMI codes.
            numberToDial = gatewayUri.getSchemeSpecificPart();
        } else {
            numberToDial = number;
        }

        // Remember if the phone state was in IDLE state before this call.
        // After calling CallManager#dial(), getState() will return different state.
        boolean initiallyIdle = false;
        if (MSimTelephonyManager.getDefault().isMultiSimEnabled()) {
            for (int i = 0; i < MSimTelephonyManager.getDefault().getPhoneCount(); i++) {
                initiallyIdle = initiallyIdle || (app.mCM.getState(i) == PhoneConstants.State.IDLE);
            }
        } else {
            initiallyIdle = app.mCM.getState() == PhoneConstants.State.IDLE;
        }

        try {
            connection = app.mCM.dial(phone, numberToDial, callType, extras);
        } catch (CallStateException ex) {
            // CallStateException means a new outgoing call is not currently
            // possible: either no more call slots exist, or there's another
            // call already in the process of dialing or ringing.
            Log.w(LOG_TAG, "Exception from app.mCM.dial()", ex);
            return CALL_STATUS_FAILED;

            // Note that it's possible for CallManager.dial() to return
            // null *without* throwing an exception; that indicates that
            // we dialed an MMI (see below).
        }

        // Now that the call is successful, we can save the gateway info for the call
        if (callGateway != null) {
            callGateway.setGatewayInfoForConnection(connection, gatewayInfo);
        }

        int phoneType = phone.getPhoneType();

        // On GSM phones, null is returned for MMI codes
        if (null == connection) {
            if ((phoneType == PhoneConstants.PHONE_TYPE_GSM ||
                 phoneType == PhoneConstants.PHONE_TYPE_IMS) && gatewayUri == null) {
                if (DBG) log("dialed MMI code: " + number);
                status = CALL_STATUS_DIALED_MMI;
            } else {
                status = CALL_STATUS_FAILED;
            }
        } else {
            // The phone on whilch dial request for voice call is initiated
            // set it as active subscription
            setActiveSubscription(phone.getSubscription());

            if (phoneType == PhoneConstants.PHONE_TYPE_CDMA) {
                updateCdmaCallStateOnNewOutgoingCall(app, connection);
            }

            if (gatewayUri == null) {
                // phone.dial() succeeded: we're now in a normal phone call.
                // attach the URI to the CallerInfo Object if it is there,
                // otherwise just attach the Uri Reference.
                // if the uri does not have a "content" scheme, then we treat
                // it as if it does NOT have a unique reference.
                String content = context.getContentResolver().SCHEME_CONTENT;
                if ((contactRef != null) && (contactRef.getScheme().equals(content))) {
                    Object userDataObject = connection.getUserData();
                    if (userDataObject == null) {
                        connection.setUserData(contactRef);
                    } else {
                        // TODO: This branch is dead code, we have
                        // just created the connection which has
                        // no user data (null) by default.
                        if (userDataObject instanceof CallerInfo) {
                        ((CallerInfo) userDataObject).contactRefUri = contactRef;
                        } else {
                        ((CallerInfoToken) userDataObject).currentInfo.contactRefUri =
                            contactRef;
                        }
                    }
                }
            }

            startGetCallerInfo(context, connection, null, null, gatewayInfo);

            // Always set mute to off when we are dialing an emergency number
            if (isEmergencyCall) {
                setMute(false);
            }

            setAudioMode();

            if (DBG) log("about to activate speaker");
            // Check is phone in any dock, and turn on speaker accordingly
            final boolean speakerActivated = activateSpeakerIfDocked(phone);

            final BluetoothManager btManager = app.getBluetoothManager();

            // See also similar logic in answerCall().
            if (initiallyIdle && !speakerActivated && isSpeakerOn(app)
                    && !btManager.isBluetoothHeadsetAudioOn()) {
                // This is not an error but might cause users' confusion. Add log just in case.
                Log.i(LOG_TAG, "Forcing speaker off when initiating a new outgoing call...");
                PhoneUtils.turnOnSpeaker(app, false, true);
            }
        }

        return status;
    }

    /* package */ static String toLogSafePhoneNumber(String number) {
        // For unknown number, log empty string.
        if (number == null) {
            return "";
        }

        if (VDBG) {
            // When VDBG is true we emit PII.
            return number;
        }

        // Do exactly same thing as Uri#toSafeString() does, which will enable us to compare
        // sanitized phone numbers.
        StringBuilder builder = new StringBuilder();
        for (int i = 0; i < number.length(); i++) {
            char c = number.charAt(i);
            if (c == '-' || c == '@' || c == '.') {
                builder.append(c);
            } else {
                builder.append('x');
            }
        }
        return builder.toString();
    }

    /**
     * Wrapper function to control when to send an empty Flash command to the network.
     * Mainly needed for CDMA networks, such as scenarios when we need to send a blank flash
     * to the network prior to placing a 3-way call for it to be successful.
     */
    static void sendEmptyFlash(Phone phone) {
        if (phone.getPhoneType() == PhoneConstants.PHONE_TYPE_CDMA) {
            Call fgCall = phone.getForegroundCall();
            if (fgCall.getState() == Call.State.ACTIVE) {
                // Send the empty flash
                if (DBG) Log.d(LOG_TAG, "onReceive: (CDMA) sending empty flash to network");
                switchHoldingAndActive(phone.getBackgroundCall());
            }
        }
    }

    /**
     * @param heldCall is the background call want to be swapped
     */
    static void switchHoldingAndActive(Call heldCall) {
        log("switchHoldingAndActive()...");
        try {
            CallManager cm = PhoneGlobals.getInstance().mCM;
            if (heldCall.isIdle()) {
                // no heldCall, so it is to hold active call
                cm.switchHoldingAndActive(cm.getFgPhone().getBackgroundCall());
            } else {
                // has particular heldCall, so to switch
                cm.switchHoldingAndActive(heldCall);
            }
            setAudioMode(cm);
        } catch (CallStateException ex) {
            Log.w(LOG_TAG, "switchHoldingAndActive: caught " + ex, ex);
        }
    }

    /**
     * Restore the mute setting from the earliest connection of the
     * foreground call.
     */
    static Boolean restoreMuteState() {
        Phone phone = PhoneGlobals.getInstance().mCM.getFgPhone();

        //get the earliest connection
        Connection c = phone.getForegroundCall().getEarliestConnection();

        // only do this if connection is not null.
        if (c != null) {

            int phoneType = phone.getPhoneType();

            // retrieve the mute value.
            Boolean shouldMute = null;

            // In CDMA, mute is not maintained per Connection. Single mute apply for
            // a call where  call can have multiple connections such as
            // Three way and Call Waiting.  Therefore retrieving Mute state for
            // latest connection can apply for all connection in that call
            if (phoneType == PhoneConstants.PHONE_TYPE_CDMA) {
                shouldMute = sConnectionMuteTable.get(
                        phone.getForegroundCall().getLatestConnection());
            } else if ((phoneType == PhoneConstants.PHONE_TYPE_GSM)
                    || (phoneType == PhoneConstants.PHONE_TYPE_SIP)
                    || (phoneType == PhoneConstants.PHONE_TYPE_IMS)) {
                shouldMute = sConnectionMuteTable.get(c);
            }
            if (shouldMute == null) {
                if (DBG) log("problem retrieving mute value for this connection.");
                shouldMute = Boolean.FALSE;
            }

            // set the mute value and return the result.
            setMute (shouldMute.booleanValue());
            return shouldMute;
        }
        return Boolean.valueOf(getMute());
    }

    static void mergeCalls() {
        mergeCalls(PhoneGlobals.getInstance().mCM);
    }

    static void mergeCalls(CallManager cm) {
        int phoneType = cm.getFgPhone().getPhoneType();
        if (phoneType == PhoneConstants.PHONE_TYPE_CDMA) {
            log("mergeCalls(): CDMA...");
            PhoneGlobals app = PhoneGlobals.getInstance();
            if (app.cdmaPhoneCallState.getCurrentCallState()
                    == CdmaPhoneCallState.PhoneCallState.THRWAY_ACTIVE) {
                // Set the Phone Call State to conference
                app.cdmaPhoneCallState.setCurrentCallState(
                        CdmaPhoneCallState.PhoneCallState.CONF_CALL);

                // Send flash cmd
                // TODO: Need to change the call from switchHoldingAndActive to
                // something meaningful as we are not actually trying to swap calls but
                // instead are merging two calls by sending a Flash command.
                log("- sending flash...");
                switchHoldingAndActive(cm.getFirstActiveBgCall());
            }
        } else {
            try {
                log("mergeCalls(): calling cm.conference()...");
                cm.conference(cm.getFirstActiveBgCall());
            } catch (CallStateException ex) {
                Log.w(LOG_TAG, "mergeCalls: caught " + ex, ex);
            }
        }
    }

    static void separateCall(Connection c) {
        try {
            if (DBG) log("separateCall: " + toLogSafePhoneNumber(c.getAddress()));
            c.separate();
        } catch (CallStateException ex) {
            Log.w(LOG_TAG, "separateCall: caught " + ex, ex);
        }
    }

    /**
     * Handle the MMIInitiate message and put up an alert that lets
     * the user cancel the operation, if applicable.
     *
     * @param context context to get strings.
     * @param mmiCode the MmiCode object being started.
     * @param buttonCallbackMessage message to post when button is clicked.
     * @param previousAlert a previous alert used in this activity.
     * @return the dialog handle
     */
    static Dialog displayMMIInitiate(Context context,
                                          MmiCode mmiCode,
                                          Message buttonCallbackMessage,
                                          Dialog previousAlert) {
        if (DBG) log("displayMMIInitiate: " + mmiCode);
        if (previousAlert != null) {
            previousAlert.dismiss();
        }

        // The UI paradigm we are using now requests that all dialogs have
        // user interaction, and that any other messages to the user should
        // be by way of Toasts.
        //
        // In adhering to this request, all MMI initiating "OK" dialogs
        // (non-cancelable MMIs) that end up being closed when the MMI
        // completes (thereby showing a completion dialog) are being
        // replaced with Toasts.
        //
        // As a side effect, moving to Toasts for the non-cancelable MMIs
        // also means that buttonCallbackMessage (which was tied into "OK")
        // is no longer invokable for these dialogs.  This is not a problem
        // since the only callback messages we supported were for cancelable
        // MMIs anyway.
        //
        // A cancelable MMI is really just a USSD request. The term
        // "cancelable" here means that we can cancel the request when the
        // system prompts us for a response, NOT while the network is
        // processing the MMI request.  Any request to cancel a USSD while
        // the network is NOT ready for a response may be ignored.
        //
        // With this in mind, we replace the cancelable alert dialog with
        // a progress dialog, displayed until we receive a request from
        // the the network.  For more information, please see the comments
        // in the displayMMIComplete() method below.
        //
        // Anything that is NOT a USSD request is a normal MMI request,
        // which will bring up a toast (desribed above).

        boolean isCancelable = (mmiCode != null) && mmiCode.isCancelable();

        if (!isCancelable) {
            if (DBG) log("not a USSD code, displaying status toast.");
            CharSequence text = context.getText(R.string.mmiStarted);
            Toast.makeText(context, text, Toast.LENGTH_SHORT)
                .show();
            return null;
        } else {
            if (DBG) log("running USSD code, displaying indeterminate progress.");

            // create the indeterminate progress dialog and display it.
            ProgressDialog pd = new ProgressDialog(context);
            pd.setMessage(context.getText(R.string.ussdRunning));
            pd.setCancelable(false);
            pd.setIndeterminate(true);
            pd.getWindow().addFlags(WindowManager.LayoutParams.FLAG_DIM_BEHIND);

            pd.show();

            return pd;
        }

    }

    /**
     * Handle the MMIComplete message and fire off an intent to display
     * the message.
     *
     * @param context context to get strings.
     * @param mmiCode MMI result.
     * @param previousAlert a previous alert used in this activity.
     */
    static void displayMMIComplete(final Phone phone, Context context, final MmiCode mmiCode,
            Message dismissCallbackMessage,
            AlertDialog previousAlert) {
        final PhoneGlobals app = PhoneGlobals.getInstance();
        CharSequence text;
        int title = 0;  // title for the progress dialog, if needed.
        MmiCode.State state = mmiCode.getState();

        if (DBG) log("displayMMIComplete: state=" + state);

        switch (state) {
            case PENDING:
                // USSD code asking for feedback from user.
                text = mmiCode.getMessage();
                if (DBG) log("- using text from PENDING MMI message: '" + text + "'");
                break;
            case CANCELLED:
                text = null;
                break;
            case COMPLETE:
                if (app.getPUKEntryActivity() != null) {
                    // if an attempt to unPUK the device was made, we specify
                    // the title and the message here.
                    title = com.android.internal.R.string.PinMmi;
                    text = context.getText(R.string.puk_unlocked);
                    break;
                }
                // All other conditions for the COMPLETE mmi state will cause
                // the case to fall through to message logic in common with
                // the FAILED case.

            case FAILED:
                text = mmiCode.getMessage();
                if (DBG) log("- using text from MMI message: '" + text + "'");
                break;
            default:
                throw new IllegalStateException("Unexpected MmiCode state: " + state);
        }

        if (previousAlert != null) {
            previousAlert.dismiss();
        }

        // Check to see if a UI exists for the PUK activation.  If it does
        // exist, then it indicates that we're trying to unblock the PUK.
        if ((app.getPUKEntryActivity() != null) && (state == MmiCode.State.COMPLETE)) {
            if (DBG) log("displaying PUK unblocking progress dialog.");

            // create the progress dialog, make sure the flags and type are
            // set correctly.
            ProgressDialog pd = new ProgressDialog(app);
            pd.setTitle(title);
            pd.setMessage(text);
            pd.setCancelable(false);
            pd.setIndeterminate(true);
            pd.getWindow().setType(WindowManager.LayoutParams.TYPE_SYSTEM_DIALOG);
            pd.getWindow().addFlags(WindowManager.LayoutParams.FLAG_DIM_BEHIND);

            // display the dialog
            pd.show();

            // indicate to the Phone app that the progress dialog has
            // been assigned for the PUK unlock / SIM READY process.
            app.setPukEntryProgressDialog(pd);

        } else {
            // In case of failure to unlock, we'll need to reset the
            // PUK unlock activity, so that the user may try again.
            if (app.getPUKEntryActivity() != null) {
                app.setPukEntryActivity(null);
            }

            // A USSD in a pending state means that it is still
            // interacting with the user.
            if (state != MmiCode.State.PENDING) {
                if (DBG) log("MMI code has finished running.");

                if (DBG) log("Extended NW displayMMIInitiate (" + text + ")");
                if (text == null || text.length() == 0)
                    return;

                // displaying system alert dialog on the screen instead of
                // using another activity to display the message.  This
                // places the message at the forefront of the UI.
                AlertDialog newDialog = new AlertDialog.Builder(context)
                        .setMessage(text)
                        .setPositiveButton(R.string.ok, null)
                        .setCancelable(true)
                        .create();

                newDialog.getWindow().setType(
                        WindowManager.LayoutParams.TYPE_SYSTEM_DIALOG);
                newDialog.getWindow().addFlags(
                        WindowManager.LayoutParams.FLAG_DIM_BEHIND);

                newDialog.show();
            } else {
                if (DBG) log("USSD code has requested user input. Constructing input dialog.");

                // USSD MMI code that is interacting with the user.  The
                // basic set of steps is this:
                //   1. User enters a USSD request
                //   2. We recognize the request and displayMMIInitiate
                //      (above) creates a progress dialog.
                //   3. Request returns and we get a PENDING or COMPLETE
                //      message.
                //   4. These MMI messages are caught in the PhoneApp
                //      (onMMIComplete) and the InCallScreen
                //      (mHandler.handleMessage) which bring up this dialog
                //      and closes the original progress dialog,
                //      respectively.
                //   5. If the message is anything other than PENDING,
                //      we are done, and the alert dialog (directly above)
                //      displays the outcome.
                //   6. If the network is requesting more information from
                //      the user, the MMI will be in a PENDING state, and
                //      we display this dialog with the message.
                //   7. User input, or cancel requests result in a return
                //      to step 1.  Keep in mind that this is the only
                //      time that a USSD should be canceled.

                // inflate the layout with the scrolling text area for the dialog.
                LayoutInflater inflater = (LayoutInflater) context.getSystemService(
                        Context.LAYOUT_INFLATER_SERVICE);
                View dialogView = inflater.inflate(R.layout.dialog_ussd_response, null);

                // get the input field.
                final EditText inputText = (EditText) dialogView.findViewById(R.id.input_field);

                // specify the dialog's click listener, with SEND and CANCEL logic.
                final DialogInterface.OnClickListener mUSSDDialogListener =
                    new DialogInterface.OnClickListener() {
                        public void onClick(DialogInterface dialog, int whichButton) {
                            switch (whichButton) {
                                case DialogInterface.BUTTON_POSITIVE:
                                    // As per spec 24.080, valid length of ussd string
                                    // is 1 - 160. If length is out of the range then
                                    // display toast message & Cancel MMI operation.
                                    if (inputText.length() < MIN_USSD_LEN
                                            || inputText.length() > MAX_USSD_LEN) {
                                        Toast.makeText(app,
                                                app.getResources().getString(R.string.enter_input,
                                                MIN_USSD_LEN, MAX_USSD_LEN),
                                                Toast.LENGTH_LONG).show();
                                        if (mmiCode.isCancelable()) {
                                            mmiCode.cancel();
                                        }
                                    } else {
                                        phone.sendUssdResponse(inputText.getText().toString());
                                    }
                                    break;
                                case DialogInterface.BUTTON_NEGATIVE:
                                    if (mmiCode.isCancelable()) {
                                        mmiCode.cancel();
                                    }
                                    break;
                            }
                        }
                    };

                // build the dialog
                final AlertDialog newDialog = new AlertDialog.Builder(context)
                        .setMessage(text)
                        .setView(dialogView)
                        .setPositiveButton(R.string.send_button, mUSSDDialogListener)
                        .setNegativeButton(R.string.cancel, mUSSDDialogListener)
                        .setCancelable(false)
                        .create();

                // attach the key listener to the dialog's input field and make
                // sure focus is set.
                final View.OnKeyListener mUSSDDialogInputListener =
                    new View.OnKeyListener() {
                        public boolean onKey(View v, int keyCode, KeyEvent event) {
                            switch (keyCode) {
                                case KeyEvent.KEYCODE_CALL:
                                case KeyEvent.KEYCODE_ENTER:
                                    if(event.getAction() == KeyEvent.ACTION_DOWN) {
                                        phone.sendUssdResponse(inputText.getText().toString());
                                        newDialog.dismiss();
                                    }
                                    return true;
                            }
                            return false;
                        }
                    };
                inputText.setOnKeyListener(mUSSDDialogInputListener);
                inputText.requestFocus();

                // set the window properties of the dialog
                newDialog.getWindow().setType(
                        WindowManager.LayoutParams.TYPE_SYSTEM_DIALOG);
                newDialog.getWindow().addFlags(
                        WindowManager.LayoutParams.FLAG_DIM_BEHIND);

                // now show the dialog!
                newDialog.show();
            }
        }
    }

    /**
     * Cancels the current pending MMI operation, if applicable.
     * @return true if we canceled an MMI operation, or false
     *         if the current pending MMI wasn't cancelable
     *         or if there was no current pending MMI at all.
     *
     * @see displayMMIInitiate
     */
    static boolean cancelMmiCode(Phone phone) {
        List<? extends MmiCode> pendingMmis = phone.getPendingMmiCodes();
        int count = pendingMmis.size();
        if (DBG) log("cancelMmiCode: num pending MMIs = " + count);

        boolean canceled = false;
        if (count > 0) {
            // assume that we only have one pending MMI operation active at a time.
            // I don't think it's possible to enter multiple MMI codes concurrently
            // in the phone UI, because during the MMI operation, an Alert panel
            // is displayed, which prevents more MMI code from being entered.
            MmiCode mmiCode = pendingMmis.get(0);
            if (mmiCode.isCancelable()) {
                mmiCode.cancel();
                canceled = true;
            }
        }
        return canceled;
    }

    public static class VoiceMailNumberMissingException extends Exception {
        VoiceMailNumberMissingException() {
            super();
        }

        VoiceMailNumberMissingException(String msg) {
            super(msg);
        }
    }

    /**
     * Given an Intent (which is presumably the ACTION_CALL intent that
     * initiated this outgoing call), figure out the actual phone number we
     * should dial.
     *
     * Note that the returned "number" may actually be a SIP address,
     * if the specified intent contains a sip: URI.
     *
     * This method is basically a wrapper around PhoneUtils.getNumberFromIntent(),
     * except it's also aware of the EXTRA_ACTUAL_NUMBER_TO_DIAL extra.
     * (That extra, if present, tells us the exact string to pass down to the
     * telephony layer.  It's guaranteed to be safe to dial: it's either a PSTN
     * phone number with separators and keypad letters stripped out, or a raw
     * unencoded SIP address.)
     *
     * @return the phone number corresponding to the specified Intent, or null
     *   if the Intent has no action or if the intent's data is malformed or
     *   missing.
     *
     * @throws VoiceMailNumberMissingException if the intent
     *   contains a "voicemail" URI, but there's no voicemail
     *   number configured on the device.
     */
    public static String getInitialNumber(Intent intent)
            throws PhoneUtils.VoiceMailNumberMissingException {
        if (DBG) log("getInitialNumber(): " + intent);

        String action = intent.getAction();
        if (TextUtils.isEmpty(action)) {
            return null;
        }

        // If the EXTRA_ACTUAL_NUMBER_TO_DIAL extra is present, get the phone
        // number from there.  (That extra takes precedence over the actual data
        // included in the intent.)
        if (intent.hasExtra(OutgoingCallBroadcaster.EXTRA_ACTUAL_NUMBER_TO_DIAL)) {
            String actualNumberToDial =
                    intent.getStringExtra(OutgoingCallBroadcaster.EXTRA_ACTUAL_NUMBER_TO_DIAL);
            if (DBG) {
                log("==> got EXTRA_ACTUAL_NUMBER_TO_DIAL; returning '"
                        + toLogSafePhoneNumber(actualNumberToDial) + "'");
            }
            return actualNumberToDial;
        }

        return getNumberFromIntent(PhoneGlobals.getInstance(), intent);
    }

    /**
     * Gets the phone number to be called from an intent.  Requires a Context
     * to access the contacts database, and a Phone to access the voicemail
     * number.
     *
     * <p>If <code>phone</code> is <code>null</code>, the function will return
     * <code>null</code> for <code>voicemail:</code> URIs;
     * if <code>context</code> is <code>null</code>, the function will return
     * <code>null</code> for person/phone URIs.</p>
     *
     * <p>If the intent contains a <code>sip:</code> URI, the returned
     * "number" is actually the SIP address.
     *
     * @param context a context to use (or
     * @param intent the intent
     *
     * @throws VoiceMailNumberMissingException if <code>intent</code> contains
     *         a <code>voicemail:</code> URI, but <code>phone</code> does not
     *         have a voicemail number set.
     *
     * @return the phone number (or SIP address) that would be called by the intent,
     *         or <code>null</code> if the number cannot be found.
     */
    private static String getNumberFromIntent(Context context, Intent intent)
            throws VoiceMailNumberMissingException {
        Uri uri = intent.getData();
        String scheme = uri.getScheme();

        // The sip: scheme is simple: just treat the rest of the URI as a
        // SIP address.
        if (Constants.SCHEME_SIP.equals(scheme)) {
            return uri.getSchemeSpecificPart();
        }

        // Otherwise, let PhoneNumberUtils.getNumberFromIntent() handle
        // the other cases (i.e. tel: and voicemail: and contact: URIs.)

        final String number = PhoneNumberUtils.getNumberFromIntent(intent, context);

        // Check for a voicemail-dialing request.  If the voicemail number is
        // empty, throw a VoiceMailNumberMissingException.
        if (Constants.SCHEME_VOICEMAIL.equals(scheme) &&
                (number == null || TextUtils.isEmpty(number)))
            throw new VoiceMailNumberMissingException();

        return number;
    }

    /**
     * Returns the caller-id info corresponding to the specified Connection.
     * (This is just a simple wrapper around CallerInfo.getCallerInfo(): we
     * extract a phone number from the specified Connection, and feed that
     * number into CallerInfo.getCallerInfo().)
     *
     * The returned CallerInfo may be null in certain error cases, like if the
     * specified Connection was null, or if we weren't able to get a valid
     * phone number from the Connection.
     *
     * Finally, if the getCallerInfo() call did succeed, we save the resulting
     * CallerInfo object in the "userData" field of the Connection.
     *
     * NOTE: This API should be avoided, with preference given to the
     * asynchronous startGetCallerInfo API.
     */
    static CallerInfo getCallerInfo(Context context, Connection c) {
        CallerInfo info = null;

        if (c != null) {
            //See if there is a URI attached.  If there is, this means
            //that there is no CallerInfo queried yet, so we'll need to
            //replace the URI with a full CallerInfo object.
            Object userDataObject = c.getUserData();
            if (userDataObject instanceof Uri) {
                info = CallerInfo.getCallerInfo(context, (Uri) userDataObject);
                if (info != null) {
                    c.setUserData(info);
                }
            } else {
                if (userDataObject instanceof CallerInfoToken) {
                    //temporary result, while query is running
                    info = ((CallerInfoToken) userDataObject).currentInfo;
                } else {
                    //final query result
                    info = (CallerInfo) userDataObject;
                }
                if (info == null) {
                    // No URI, or Existing CallerInfo, so we'll have to make do with
                    // querying a new CallerInfo using the connection's phone number.
                    String number = c.getAddress();

                    if (DBG) log("getCallerInfo: number = " + toLogSafePhoneNumber(number));

                    if (!TextUtils.isEmpty(number)) {
                        info = CallerInfo.getCallerInfo(context, number);
                        if (info != null) {
                            c.setUserData(info);
                        }
                    }
                }
            }
        }
        return info;
    }

    /**
     * Class returned by the startGetCallerInfo call to package a temporary
     * CallerInfo Object, to be superceded by the CallerInfo Object passed
     * into the listener when the query with token mAsyncQueryToken is complete.
     */
    public static class CallerInfoToken {
        /**indicates that there will no longer be updates to this request.*/
        public boolean isFinal;

        public CallerInfo currentInfo;
        public CallerInfoAsyncQuery asyncQuery;
    }

    /**
     * Start a CallerInfo Query based on the earliest connection in the call.
     */
    static CallerInfoToken startGetCallerInfo(Context context, Call call,
            CallerInfoAsyncQuery.OnQueryCompleteListener listener, Object cookie) {
        Connection conn = null;
        int phoneType = call.getPhone().getPhoneType();
        if (phoneType == PhoneConstants.PHONE_TYPE_CDMA) {
            conn = call.getLatestConnection();
        } else if ((phoneType == PhoneConstants.PHONE_TYPE_GSM)
                || (phoneType == PhoneConstants.PHONE_TYPE_SIP)
                || (phoneType == PhoneConstants.PHONE_TYPE_IMS)) {
            conn = call.getEarliestConnection();
        } else {
            throw new IllegalStateException("Unexpected phone type: " + phoneType);
        }

        return startGetCallerInfo(context, conn, listener, cookie);
    }

    static CallerInfoToken startGetCallerInfo(Context context, Connection c,
            CallerInfoAsyncQuery.OnQueryCompleteListener listener, Object cookie) {
        return startGetCallerInfo(context, c, listener, cookie, null);
    }

    /**
     * place a temporary callerinfo object in the hands of the caller and notify
     * caller when the actual query is done.
     */
    static CallerInfoToken startGetCallerInfo(Context context, Connection c,
            CallerInfoAsyncQuery.OnQueryCompleteListener listener, Object cookie,
            RawGatewayInfo info) {
        CallerInfoToken cit;

        if (c == null) {
            //TODO: perhaps throw an exception here.
            cit = new CallerInfoToken();
            cit.asyncQuery = null;
            return cit;
        }

        Object userDataObject = c.getUserData();

        // There are now 3 states for the Connection's userData object:
        //
        //   (1) Uri - query has not been executed yet
        //
        //   (2) CallerInfoToken - query is executing, but has not completed.
        //
        //   (3) CallerInfo - query has executed.
        //
        // In each case we have slightly different behaviour:
        //   1. If the query has not been executed yet (Uri or null), we start
        //      query execution asynchronously, and note it by attaching a
        //      CallerInfoToken as the userData.
        //   2. If the query is executing (CallerInfoToken), we've essentially
        //      reached a state where we've received multiple requests for the
        //      same callerInfo.  That means that once the query is complete,
        //      we'll need to execute the additional listener requested.
        //   3. If the query has already been executed (CallerInfo), we just
        //      return the CallerInfo object as expected.
        //   4. Regarding isFinal - there are cases where the CallerInfo object
        //      will not be attached, like when the number is empty (caller id
        //      blocking).  This flag is used to indicate that the
        //      CallerInfoToken object is going to be permanent since no
        //      query results will be returned.  In the case where a query
        //      has been completed, this flag is used to indicate to the caller
        //      that the data will not be updated since it is valid.
        //
        //      Note: For the case where a number is NOT retrievable, we leave
        //      the CallerInfo as null in the CallerInfoToken.  This is
        //      something of a departure from the original code, since the old
        //      code manufactured a CallerInfo object regardless of the query
        //      outcome.  From now on, we will append an empty CallerInfo
        //      object, to mirror previous behaviour, and to avoid Null Pointer
        //      Exceptions.

        if (userDataObject instanceof Uri) {
            // State (1): query has not been executed yet

            //create a dummy callerinfo, populate with what we know from URI.
            cit = new CallerInfoToken();
            cit.currentInfo = new CallerInfo();
            cit.asyncQuery = CallerInfoAsyncQuery.startQuery(QUERY_TOKEN, context,
                    (Uri) userDataObject, sCallerInfoQueryListener, c);
            cit.asyncQuery.addQueryListener(QUERY_TOKEN, listener, cookie);
            cit.isFinal = false;

            c.setUserData(cit);

            if (DBG) log("startGetCallerInfo: query based on Uri: " + userDataObject);

        } else if (userDataObject == null) {
            // No URI, or Existing CallerInfo, so we'll have to make do with
            // querying a new CallerInfo using the connection's phone number.
            String number = c.getAddress();

            if (info != null && info != CallGatewayManager.EMPTY_INFO) {
                // Gateway number, the connection number is actually the gateway number.
                // need to lookup via dialed number.
                number = info.trueNumber;
            }

            if (DBG) {
                log("PhoneUtils.startGetCallerInfo: new query for phone number...");
                log("- number (address): " + toLogSafePhoneNumber(number));
                log("- c: " + c);
                log("- phone: " + c.getCall().getPhone());
                int phoneType = c.getCall().getPhone().getPhoneType();
                log("- phoneType: " + phoneType);
                switch (phoneType) {
                    case PhoneConstants.PHONE_TYPE_NONE: log("  ==> PHONE_TYPE_NONE"); break;
                    case PhoneConstants.PHONE_TYPE_GSM: log("  ==> PHONE_TYPE_GSM"); break;
                    case PhoneConstants.PHONE_TYPE_CDMA: log("  ==> PHONE_TYPE_CDMA"); break;
                    case PhoneConstants.PHONE_TYPE_SIP: log("  ==> PHONE_TYPE_SIP"); break;
                    case PhoneConstants.PHONE_TYPE_IMS: log("  ==> PHONE_TYPE_IMS"); break;
                    default: log("  ==> Unknown phone type"); break;
                }
            }

            cit = new CallerInfoToken();
            cit.currentInfo = new CallerInfo();

            // Store CNAP information retrieved from the Connection (we want to do this
            // here regardless of whether the number is empty or not).
            cit.currentInfo.cnapName =  c.getCnapName();
            cit.currentInfo.name = cit.currentInfo.cnapName; // This can still get overwritten
                                                             // by ContactInfo later
            cit.currentInfo.numberPresentation = c.getNumberPresentation();
            cit.currentInfo.namePresentation = c.getCnapNamePresentation();

            if (VDBG) {
                log("startGetCallerInfo: number = " + number);
                log("startGetCallerInfo: CNAP Info from FW(1): name="
                    + cit.currentInfo.cnapName
                    + ", Name/Number Pres=" + cit.currentInfo.numberPresentation);
            }

            // handling case where number is null (caller id hidden) as well.
            if (!TextUtils.isEmpty(number)) {
                // Check for special CNAP cases and modify the CallerInfo accordingly
                // to be sure we keep the right information to display/log later
                number = modifyForSpecialCnapCases(context, cit.currentInfo, number,
                        cit.currentInfo.numberPresentation);

                cit.currentInfo.phoneNumber = number;
                // For scenarios where we may receive a valid number from the network but a
                // restricted/unavailable presentation, we do not want to perform a contact query
                // (see note on isFinal above). So we set isFinal to true here as well.
                if (cit.currentInfo.numberPresentation != PhoneConstants.PRESENTATION_ALLOWED) {
                    cit.isFinal = true;
                } else {
                    if (DBG) log("==> Actually starting CallerInfoAsyncQuery.startQuery()...");
                    cit.asyncQuery = CallerInfoAsyncQuery.startQuery(QUERY_TOKEN, context,
                            number, sCallerInfoQueryListener, c);
                    cit.asyncQuery.addQueryListener(QUERY_TOKEN, listener, cookie);
                    cit.isFinal = false;
                }
            } else {
                // This is the case where we are querying on a number that
                // is null or empty, like a caller whose caller id is
                // blocked or empty (CLIR).  The previous behaviour was to
                // throw a null CallerInfo object back to the user, but
                // this departure is somewhat cleaner.
                if (DBG) log("startGetCallerInfo: No query to start, send trivial reply.");
                cit.isFinal = true; // please see note on isFinal, above.
            }

            c.setUserData(cit);

            if (DBG) {
                log("startGetCallerInfo: query based on number: " + toLogSafePhoneNumber(number));
            }

        } else if (userDataObject instanceof CallerInfoToken) {
            // State (2): query is executing, but has not completed.

            // just tack on this listener to the queue.
            cit = (CallerInfoToken) userDataObject;

            // handling case where number is null (caller id hidden) as well.
            if (cit.asyncQuery != null) {
                cit.asyncQuery.addQueryListener(QUERY_TOKEN, listener, cookie);

                if (DBG) log("startGetCallerInfo: query already running, adding listener: " +
                        listener.getClass().toString());
            } else {
                // handling case where number/name gets updated later on by the network
                String updatedNumber = c.getAddress();

                if (info != null) {
                    // Gateway number, the connection number is actually the gateway number.
                    // need to lookup via dialed number.
                    updatedNumber = info.trueNumber;
                }

                if (DBG) {
                    log("startGetCallerInfo: updatedNumber initially = "
                            + toLogSafePhoneNumber(updatedNumber));
                }
                if (!TextUtils.isEmpty(updatedNumber)) {
                    // Store CNAP information retrieved from the Connection
                    cit.currentInfo.cnapName =  c.getCnapName();
                    // This can still get overwritten by ContactInfo
                    cit.currentInfo.name = cit.currentInfo.cnapName;
                    cit.currentInfo.numberPresentation = c.getNumberPresentation();
                    cit.currentInfo.namePresentation = c.getCnapNamePresentation();

                    updatedNumber = modifyForSpecialCnapCases(context, cit.currentInfo,
                            updatedNumber, cit.currentInfo.numberPresentation);

                    cit.currentInfo.phoneNumber = updatedNumber;
                    if (DBG) {
                        log("startGetCallerInfo: updatedNumber="
                                + toLogSafePhoneNumber(updatedNumber));
                    }
                    if (VDBG) {
                        log("startGetCallerInfo: CNAP Info from FW(2): name="
                                + cit.currentInfo.cnapName
                                + ", Name/Number Pres=" + cit.currentInfo.numberPresentation);
                    } else if (DBG) {
                        log("startGetCallerInfo: CNAP Info from FW(2)");
                    }
                    // For scenarios where we may receive a valid number from the network but a
                    // restricted/unavailable presentation, we do not want to perform a contact query
                    // (see note on isFinal above). So we set isFinal to true here as well.
                    if (cit.currentInfo.numberPresentation != PhoneConstants.PRESENTATION_ALLOWED) {
                        cit.isFinal = true;
                    } else {
                        cit.asyncQuery = CallerInfoAsyncQuery.startQuery(QUERY_TOKEN, context,
                                updatedNumber, sCallerInfoQueryListener, c);
                        cit.asyncQuery.addQueryListener(QUERY_TOKEN, listener, cookie);
                        cit.isFinal = false;
                    }
                } else {
                    if (DBG) log("startGetCallerInfo: No query to attach to, send trivial reply.");
                    if (cit.currentInfo == null) {
                        cit.currentInfo = new CallerInfo();
                    }
                    // Store CNAP information retrieved from the Connection
                    cit.currentInfo.cnapName = c.getCnapName();  // This can still get
                                                                 // overwritten by ContactInfo
                    cit.currentInfo.name = cit.currentInfo.cnapName;
                    cit.currentInfo.numberPresentation = c.getNumberPresentation();
                    cit.currentInfo.namePresentation = c.getCnapNamePresentation();

                    if (VDBG) {
                        log("startGetCallerInfo: CNAP Info from FW(3): name="
                                + cit.currentInfo.cnapName
                                + ", Name/Number Pres=" + cit.currentInfo.numberPresentation);
                    } else if (DBG) {
                        log("startGetCallerInfo: CNAP Info from FW(3)");
                    }
                    cit.isFinal = true; // please see note on isFinal, above.
                }
            }
        } else {
            // State (3): query is complete.

            // The connection's userDataObject is a full-fledged
            // CallerInfo instance.  Wrap it in a CallerInfoToken and
            // return it to the user.

            cit = new CallerInfoToken();
            cit.currentInfo = (CallerInfo) userDataObject;
            cit.asyncQuery = null;
            cit.isFinal = true;
            // since the query is already done, call the listener.
            if (DBG) log("startGetCallerInfo: query already done, returning CallerInfo");
            if (DBG) log("==> cit.currentInfo = " + cit.currentInfo);
        }
        return cit;
    }

    /**
     * Static CallerInfoAsyncQuery.OnQueryCompleteListener instance that
     * we use with all our CallerInfoAsyncQuery.startQuery() requests.
     */
    private static final int QUERY_TOKEN = -1;
    static CallerInfoAsyncQuery.OnQueryCompleteListener sCallerInfoQueryListener =
        new CallerInfoAsyncQuery.OnQueryCompleteListener () {
            /**
             * When the query completes, we stash the resulting CallerInfo
             * object away in the Connection's "userData" (where it will
             * later be retrieved by the in-call UI.)
             */
            public void onQueryComplete(int token, Object cookie, CallerInfo ci) {
                if (DBG) log("query complete, updating connection.userdata");
                Connection conn = (Connection) cookie;

                // Added a check if CallerInfo is coming from ContactInfo or from Connection.
                // If no ContactInfo, then we want to use CNAP information coming from network
                if (DBG) log("- onQueryComplete: CallerInfo:" + ci);
                if (ci.contactExists || ci.isEmergencyNumber() || ci.isVoiceMailNumber()) {
                    // If the number presentation has not been set by
                    // the ContactInfo, use the one from the
                    // connection.

                    // TODO: Need a new util method to merge the info
                    // from the Connection in a CallerInfo object.
                    // Here 'ci' is a new CallerInfo instance read
                    // from the DB. It has lost all the connection
                    // info preset before the query (see PhoneUtils
                    // line 1334). We should have a method to merge
                    // back into this new instance the info from the
                    // connection object not set by the DB. If the
                    // Connection already has a CallerInfo instance in
                    // userData, then we could use this instance to
                    // fill 'ci' in. The same routine could be used in
                    // PhoneUtils.
                    if (0 == ci.numberPresentation) {
                        ci.numberPresentation = conn.getNumberPresentation();
                    }
                } else {
                    // No matching contact was found for this number.
                    // Return a new CallerInfo based solely on the CNAP
                    // information from the network.

                    CallerInfo newCi = getCallerInfo(null, conn);

                    // ...but copy over the (few) things we care about
                    // from the original CallerInfo object:
                    if (newCi != null) {
                        newCi.phoneNumber = ci.phoneNumber; // To get formatted phone number
                        newCi.geoDescription = ci.geoDescription; // To get geo description string
                        ci = newCi;
                    }
                }

                if (DBG) log("==> Stashing CallerInfo " + ci + " into the connection...");
                conn.setUserData(ci);
            }
        };


    /**
     * Returns a single "name" for the specified given a CallerInfo object.
     * If the name is null, return defaultString as the default value, usually
     * context.getString(R.string.unknown).
     */
    static String getCompactNameFromCallerInfo(CallerInfo ci, Context context) {
        if (DBG) log("getCompactNameFromCallerInfo: info = " + ci);

        String compactName = null;
        if (ci != null) {
            if (TextUtils.isEmpty(ci.name)) {
                // Perform any modifications for special CNAP cases to
                // the phone number being displayed, if applicable.
                compactName = modifyForSpecialCnapCases(context, ci, ci.phoneNumber,
                                                        ci.numberPresentation);
            } else {
                // Don't call modifyForSpecialCnapCases on regular name. See b/2160795.
                compactName = ci.name;
            }
        }

        if ((compactName == null) || (TextUtils.isEmpty(compactName))) {
            // If we're still null/empty here, then check if we have a presentation
            // string that takes precedence that we could return, otherwise display
            // "unknown" string.
            if (ci != null && ci.numberPresentation == PhoneConstants.PRESENTATION_RESTRICTED) {
                compactName = context.getString(R.string.private_num);
            } else if (ci != null && ci.numberPresentation == PhoneConstants.PRESENTATION_PAYPHONE) {
                compactName = context.getString(R.string.payphone);
            } else {
                compactName = context.getString(R.string.unknown);
            }
        }
        if (VDBG) log("getCompactNameFromCallerInfo: compactName=" + compactName);
        return compactName;
    }

    /**
     * Returns true if the specified Call is a "conference call", meaning
     * that it owns more than one Connection object.  This information is
     * used to trigger certain UI changes that appear when a conference
     * call is active (like displaying the label "Conference call", and
     * enabling the "Manage conference" UI.)
     *
     * Watch out: This method simply checks the number of Connections,
     * *not* their states.  So if a Call has (for example) one ACTIVE
     * connection and one DISCONNECTED connection, this method will return
     * true (which is unintuitive, since the Call isn't *really* a
     * conference call any more.)
     *
     * @return true if the specified call has more than one connection (in any state.)
     */
    static boolean isConferenceCall(Call call) {
        // CDMA phones don't have the same concept of "conference call" as
        // GSM phones do; there's no special "conference call" state of
        // the UI or a "manage conference" function.  (Instead, when
        // you're in a 3-way call, all we can do is display the "generic"
        // state of the UI.)  So as far as the in-call UI is concerned,
        // Conference corresponds to generic display.
        final PhoneGlobals app = PhoneGlobals.getInstance();
        int phoneType = call.getPhone().getPhoneType();
        if (phoneType == PhoneConstants.PHONE_TYPE_CDMA) {
            CdmaPhoneCallState.PhoneCallState state = app.cdmaPhoneCallState.getCurrentCallState();
            if ((state == CdmaPhoneCallState.PhoneCallState.CONF_CALL)
                    || ((state == CdmaPhoneCallState.PhoneCallState.THRWAY_ACTIVE)
                    && !app.cdmaPhoneCallState.IsThreeWayCallOrigStateDialing())) {
                return true;
            }
        } else {
            return call.isMultiparty();
        }
        return false;

        // TODO: We may still want to change the semantics of this method
        // to say that a given call is only really a conference call if
        // the number of ACTIVE connections, not the total number of
        // connections, is greater than one.  (See warning comment in the
        // javadoc above.)
        // Here's an implementation of that:
        //        if (connections == null) {
        //            return false;
        //        }
        //        int numActiveConnections = 0;
        //        for (Connection conn : connections) {
        //            if (DBG) log("  - CONN: " + conn + ", state = " + conn.getState());
        //            if (conn.getState() == Call.State.ACTIVE) numActiveConnections++;
        //            if (numActiveConnections > 1) {
        //                return true;
        //            }
        //        }
        //        return false;
    }

    /**
     * Launch the Dialer to start a new call.
     * This is just a wrapper around the ACTION_DIAL intent.
     */
    /* package */ static boolean startNewCall(final CallManager cm) {
        final PhoneGlobals app = PhoneGlobals.getInstance();

        // Sanity-check that this is OK given the current state of the phone.
        if (!okToAddCall(cm)) {
            Log.w(LOG_TAG, "startNewCall: can't add a new call in the current state");
            dumpCallManager();
            return false;
        }

        Intent intent = new Intent(Intent.ACTION_DIAL);
        intent.addFlags(Intent.FLAG_ACTIVITY_NEW_TASK);

        // when we request the dialer come up, we also want to inform
        // it that we're going through the "add call" option from the
        // InCallScreen / PhoneUtils.
        intent.putExtra(ADD_CALL_MODE_KEY, true);
        try {
            app.startActivity(intent);
        } catch (ActivityNotFoundException e) {
            // This is rather rare but possible.
            // Note: this method is used even when the phone is encrypted. At that moment
            // the system may not find any Activity which can accept this Intent.
            Log.e(LOG_TAG, "Activity for adding calls isn't found.");
            return false;
        }

        return true;
    }

    /**
     * Turns on/off speaker.
     *
     * @param context Context
     * @param flag True when speaker should be on. False otherwise.
     * @param store True when the settings should be stored in the device.
     */
    /* package */ static void turnOnSpeaker(Context context, boolean flag, boolean store) {
        if (DBG) log("turnOnSpeaker(flag=" + flag + ", store=" + store + ")...");
        final PhoneGlobals app = PhoneGlobals.getInstance();

        AudioManager audioManager = (AudioManager) context.getSystemService(Context.AUDIO_SERVICE);
        audioManager.setSpeakerphoneOn(flag);

        // record the speaker-enable value
        if (store) {
            sIsSpeakerEnabled = flag;
        }

        // Update the status bar icon
        app.notificationMgr.updateSpeakerNotification(flag);

        // We also need to make a fresh call to PhoneApp.updateWakeState()
        // any time the speaker state changes, since the screen timeout is
        // sometimes different depending on whether or not the speaker is
        // in use.
        app.updateWakeState();

        app.mCM.setEchoSuppressionEnabled(flag);
    }

    /**
     * Restore the speaker mode, called after a wired headset disconnect
     * event.
     */
    static void restoreSpeakerMode(Context context) {
        if (DBG) log("restoreSpeakerMode, restoring to: " + sIsSpeakerEnabled);

        // change the mode if needed.
        if (isSpeakerOn(context) != sIsSpeakerEnabled) {
            turnOnSpeaker(context, sIsSpeakerEnabled, false);
        }
    }

    static boolean isSpeakerOn(Context context) {
        AudioManager audioManager = (AudioManager) context.getSystemService(Context.AUDIO_SERVICE);
        return audioManager.isSpeakerphoneOn();
    }


    static void turnOnNoiseSuppression(Context context, boolean flag, boolean store) {
        if (DBG) log("turnOnNoiseSuppression: " + flag);
        AudioManager audioManager = (AudioManager) context.getSystemService(Context.AUDIO_SERVICE);

        if (!context.getResources().getBoolean(R.bool.has_in_call_noise_suppression)) {
            return;
        }

        if (flag) {
            audioManager.setParameters("noise_suppression=auto");
        } else {
            audioManager.setParameters("noise_suppression=off");
        }

        // record the speaker-enable value
        if (store) {
            sIsNoiseSuppressionEnabled = flag;
        }

        // TODO: implement and manage ICON

    }

    static void restoreNoiseSuppression(Context context) {
        if (DBG) log("restoreNoiseSuppression, restoring to: " + sIsNoiseSuppressionEnabled);

        if (!context.getResources().getBoolean(R.bool.has_in_call_noise_suppression)) {
            return;
        }

        // change the mode if needed.
        if (isNoiseSuppressionOn(context) != sIsNoiseSuppressionEnabled) {
            turnOnNoiseSuppression(context, sIsNoiseSuppressionEnabled, false);
        }
    }

    static boolean isNoiseSuppressionOn(Context context) {

        if (!context.getResources().getBoolean(R.bool.has_in_call_noise_suppression)) {
            return false;
        }

        AudioManager audioManager = (AudioManager) context.getSystemService(Context.AUDIO_SERVICE);
        String noiseSuppression = audioManager.getParameters("noise_suppression");
        if (DBG) log("isNoiseSuppressionOn: " + noiseSuppression);
        if (noiseSuppression.contains("off")) {
            return false;
        } else {
            return true;
        }
    }

    /**
     *
     * Mute / umute the foreground phone, which has the current foreground call
     *
     * All muting / unmuting from the in-call UI should go through this
     * wrapper.
     *
     * Wrapper around Phone.setMute() and setMicrophoneMute().
     * It also updates the connectionMuteTable and mute icon in the status bar.
     *
     */
    static void setMute(boolean muted) {
        CallManager cm = PhoneGlobals.getInstance().mCM;

        // Emergency calls never get muted.
        if (isInEmergencyCall(cm)) {
            muted = false;
        }

        // make the call to mute the audio
        setMuteInternal(cm.getFgPhone(), muted);

        // update the foreground connections to match.  This includes
        // all the connections on conference calls.
        for (Connection cn : cm.getActiveFgCall().getConnections()) {
            if (sConnectionMuteTable.get(cn) == null) {
                if (DBG) log("problem retrieving mute value for this connection.");
            }
            sConnectionMuteTable.put(cn, Boolean.valueOf(muted));
        }

        // update the background connections to match.  This includes
        // all the connections on conference calls.
        if (cm.hasActiveBgCall()) {
            for (Connection cn : cm.getFirstActiveBgCall().getConnections()) {
                if (sConnectionMuteTable.get(cn) == null) {
                    if (DBG) log("problem retrieving mute value for this connection.");
                }
                sConnectionMuteTable.put(cn, Boolean.valueOf(muted));
            }
        }
    }

    static boolean isInEmergencyCall(CallManager cm) {
        for (Connection cn : cm.getActiveFgCall().getConnections()) {
            if (PhoneNumberUtils.isLocalEmergencyNumber(cn.getAddress(),
                    PhoneGlobals.getInstance())) {
                return true;
            }
        }
        return false;
    }

    /**
     * Internally used muting function.
     */
    private static void setMuteInternal(Phone phone, boolean muted) {
        final PhoneGlobals app = PhoneGlobals.getInstance();
        Context context = app;
        boolean routeToAudioManager =
            context.getResources().getBoolean(R.bool.send_mic_mute_to_AudioManager);
        if (routeToAudioManager) {
            AudioManager audioManager =
                (AudioManager) context.getSystemService(Context.AUDIO_SERVICE);
            if (DBG) log("setMuteInternal: using setMicrophoneMute(" + muted + ")...");
            audioManager.setMicrophoneMute(muted);
        } else {
            if (DBG) log("setMuteInternal: using phone.setMute(" + muted + ")...");
            phone.setMute(muted);
        }
        app.notificationMgr.updateMuteNotification();
        app.getAudioRouter().onMuteChange(muted);
    }

    /**
     * Get the mute state of foreground phone, which has the current
     * foreground call
     */
    static boolean getMute() {
        final PhoneGlobals app = PhoneGlobals.getInstance();

        boolean routeToAudioManager =
            app.getResources().getBoolean(R.bool.send_mic_mute_to_AudioManager);
        if (routeToAudioManager) {
            AudioManager audioManager =
                (AudioManager) app.getSystemService(Context.AUDIO_SERVICE);
            return audioManager.isMicrophoneMute();
        } else {
            return app.mCM.getMute();
        }
    }

    /* package */ static void setAudioMode() {
        setAudioMode(PhoneGlobals.getInstance().mCM);
    }

    /**
     * Sets the audio mode per current phone state.
     */
    /* package */ static void setAudioMode(CallManager cm) {
        if (DBG) Log.d(LOG_TAG, "setAudioMode()..." + cm.getState());

        Context context = PhoneGlobals.getInstance();
        AudioManager audioManager = (AudioManager)
                context.getSystemService(Context.AUDIO_SERVICE);
        int modeBefore = audioManager.getMode();
        cm.setAudioMode();
        int modeAfter = audioManager.getMode();

        if (modeBefore != modeAfter) {
            // Enable stack dump only when actively debugging ("new Throwable()" is expensive!)
            if (DBG_SETAUDIOMODE_STACK) Log.d(LOG_TAG, "Stack:", new Throwable("stack dump"));
        } else {
            if (DBG) Log.d(LOG_TAG, "setAudioMode() no change: "
                    + audioModeToString(modeBefore));
        }
    }
    private static String audioModeToString(int mode) {
        switch (mode) {
            case AudioManager.MODE_INVALID: return "MODE_INVALID";
            case AudioManager.MODE_CURRENT: return "MODE_CURRENT";
            case AudioManager.MODE_NORMAL: return "MODE_NORMAL";
            case AudioManager.MODE_RINGTONE: return "MODE_RINGTONE";
            case AudioManager.MODE_IN_CALL: return "MODE_IN_CALL";
            default: return String.valueOf(mode);
        }
    }

    /**
     * Handles the wired headset button while in-call.
     *
     * This is called from the PhoneApp, not from the InCallScreen,
     * since the HEADSETHOOK button means "mute or unmute the current
     * call" *any* time a call is active, even if the user isn't actually
     * on the in-call screen.
     *
     * @return true if we consumed the event.
     */
    /* package */ static boolean handleHeadsetHook(Phone phone, KeyEvent event) {
        if (DBG) log("handleHeadsetHook()..." + event.getAction() + " " + event.getRepeatCount());
        final PhoneGlobals app = PhoneGlobals.getInstance();

        // If the phone is totally idle, we ignore HEADSETHOOK events
        // (and instead let them fall through to the media player.)
        if (phone.getState() == PhoneConstants.State.IDLE) {
            return false;
        }

        // Ok, the phone is in use.
        // The headset button button means "Answer" if an incoming call is
        // ringing.  If not, it toggles the mute / unmute state.
        //
        // And in any case we *always* consume this event; this means
        // that the usual mediaplayer-related behavior of the headset
        // button will NEVER happen while the user is on a call.

        final boolean hasRingingCall = !phone.getRingingCall().isIdle();
        final boolean hasActiveCall = !phone.getForegroundCall().isIdle();
        final boolean hasHoldingCall = !phone.getBackgroundCall().isIdle();

        if (hasRingingCall &&
            event.getRepeatCount() == 0 &&
            event.getAction() == KeyEvent.ACTION_UP) {
            // If an incoming call is ringing, answer it (just like with the
            // CALL button):
            int phoneType = phone.getPhoneType();
            if (phoneType == PhoneConstants.PHONE_TYPE_CDMA) {
                answerCall(phone.getRingingCall());
            } else if ((phoneType == PhoneConstants.PHONE_TYPE_GSM)
                    || (phoneType == PhoneConstants.PHONE_TYPE_SIP)
                    || (phoneType == PhoneConstants.PHONE_TYPE_IMS)) {
                if (hasActiveCall && hasHoldingCall) {
                    if (DBG) log("handleHeadsetHook: ringing (both lines in use) ==> answer!");
                    answerAndEndActive(app.mCM, phone.getRingingCall());
                } else {
                    if (DBG) log("handleHeadsetHook: ringing ==> answer!");
                    // answerCall() will automatically hold the current
                    // active call, if there is one.
                    answerCall(phone.getRingingCall());
                }
            } else {
                throw new IllegalStateException("Unexpected phone type: " + phoneType);
            }
        } else {
            // No incoming ringing call.
            if (event.isLongPress()) {
                if (DBG) log("handleHeadsetHook: longpress -> hangup");
                hangup(app.mCM);
            }
            else if (event.getAction() == KeyEvent.ACTION_UP &&
                     event.getRepeatCount() == 0) {
                Connection c = phone.getForegroundCall().getLatestConnection();
                // If it is NOT an emg #, toggle the mute state. Otherwise, ignore the hook.
                if (c != null && !PhoneNumberUtils.isLocalEmergencyNumber(c.getAddress(),
                                                                          PhoneGlobals.getInstance())) {
                    if (getMute()) {
                        if (DBG) log("handleHeadsetHook: UNmuting...");
                        setMute(false);
                    } else {
                        if (DBG) log("handleHeadsetHook: muting...");
                        setMute(true);
                    }
                }
            }
        }

        // Even if the InCallScreen is the current activity, there's no
        // need to force it to update, because (1) if we answered a
        // ringing call, the InCallScreen will imminently get a phone
        // state change event (causing an update), and (2) if we muted or
        // unmuted, the setMute() call automagically updates the status
        // bar, and there's no "mute" indication in the InCallScreen
        // itself (other than the menu item, which only ever stays
        // onscreen for a second anyway.)
        // TODO: (2) isn't entirely true anymore. Once we return our result
        // to the PhoneApp, we ask InCallScreen to update its control widgets
        // in case we changed mute or speaker state and phones with touch-
        // screen [toggle] buttons need to update themselves.

        return true;
    }

    /**
     * Look for ANY connections on the phone that qualify as being
     * disconnected.
     *
     * @return true if we find a connection that is disconnected over
     * all the phone's call objects.
     */
    /* package */ static boolean hasDisconnectedConnections(Phone phone) {
        return hasDisconnectedConnections(phone.getForegroundCall()) ||
                hasDisconnectedConnections(phone.getBackgroundCall()) ||
                hasDisconnectedConnections(phone.getRingingCall());
    }

    /**
     * Iterate over all connections in a call to see if there are any
     * that are not alive (disconnected or idle).
     *
     * @return true if we find a connection that is disconnected, and
     * pending removal via
     * {@link com.android.internal.telephony.gsm.GsmCall#clearDisconnected()}.
     */
    private static final boolean hasDisconnectedConnections(Call call) {
        // look through all connections for non-active ones.
        for (Connection c : call.getConnections()) {
            if (!c.isAlive()) {
                return true;
            }
        }
        return false;
    }

    //
    // Misc UI policy helper functions
    //

    /**
     * @return true if we're allowed to hold calls, given the current
     * state of the Phone.
     */
    /* package */ static boolean okToHoldCall(CallManager cm) {
        final Call fgCall = cm.getActiveFgCall();
        final boolean hasHoldingCall = cm.hasActiveBgCall();
        final Call.State fgCallState = fgCall.getState();

        // The "Hold" control is disabled entirely if there's
        // no way to either hold or unhold in the current state.
        final boolean okToHold = (fgCallState == Call.State.ACTIVE) && !hasHoldingCall;
        final boolean okToUnhold = cm.hasActiveBgCall() && (fgCallState == Call.State.IDLE);
        final boolean canHold = okToHold || okToUnhold;

        return canHold;
    }

    static boolean okToHoldCall(CallManager cm, int subscription) {
        final Call fgCall = cm.getActiveFgCall(subscription);
        final boolean hasHoldingCall = cm.hasActiveBgCall(subscription);
        final Call.State fgCallState = fgCall.getState();

        // The "Hold" control is disabled entirely if there's
        // no way to either hold or unhold in the current state.
        final boolean okToHold = (fgCallState == Call.State.ACTIVE) && !hasHoldingCall;
        final boolean okToUnhold = cm.hasActiveBgCall(subscription) &&
                (fgCallState == Call.State.IDLE);
        final boolean canHold = okToHold || okToUnhold;

        return canHold;
    }

    /**
     * @return true if we support holding calls, given the current
     * state of the Phone.
     */
    /* package */ static boolean okToSupportHold(CallManager cm) {
        boolean supportsHold = false;

        final Call fgCall = cm.getActiveFgCall();
        final boolean hasHoldingCall = cm.hasActiveBgCall();
        final Call.State fgCallState = fgCall.getState();

        if (TelephonyCapabilities.supportsHoldAndUnhold(fgCall.getPhone())) {
            // This phone has the concept of explicit "Hold" and "Unhold" actions.
            supportsHold = true;
        } else if (hasHoldingCall && (fgCallState == Call.State.IDLE)) {
            // Even when foreground phone device doesn't support hold/unhold, phone devices
            // for background holding calls may do.
            final Call bgCall = cm.getFirstActiveBgCall();
            if (bgCall != null &&
                    TelephonyCapabilities.supportsHoldAndUnhold(bgCall.getPhone())) {
                supportsHold = true;
            }
        }
        return supportsHold;
    }

    static boolean okToSupportHold(CallManager cm, int subscription) {
        boolean supportsHold = false;

        final Call fgCall = cm.getActiveFgCall(subscription);
        final boolean hasHoldingCall = cm.hasActiveBgCall(subscription);
        final Call.State fgCallState = fgCall.getState();

        if (TelephonyCapabilities.supportsHoldAndUnhold(fgCall.getPhone())) {
            // This phone has the concept of explicit "Hold" and "Unhold" actions.
            supportsHold = true;
        } else if (hasHoldingCall && (fgCallState == Call.State.IDLE)) {
            // Even when foreground phone device doesn't support hold/unhold, phone devices
            // for background holding calls may do.
            final Call bgCall = cm.getFirstActiveBgCall(subscription);
            if (bgCall != null &&
                    TelephonyCapabilities.supportsHoldAndUnhold(bgCall.getPhone())) {
                supportsHold = true;
            }
        }
        return supportsHold;
    }

    /**
     * @return true if we're allowed to swap calls, given the current
     * state of the Phone.
     */
    /* package */ static boolean okToSwapCalls(CallManager cm) {
        int phoneType = cm.getFgPhone().getPhoneType();
        if (phoneType == PhoneConstants.PHONE_TYPE_CDMA) {
            // CDMA: "Swap" is enabled only when the phone reaches a *generic*.
            // state by either accepting a Call Waiting or by merging two calls
            PhoneGlobals app = PhoneGlobals.getInstance();
            return (app.cdmaPhoneCallState.getCurrentCallState()
                    == CdmaPhoneCallState.PhoneCallState.CONF_CALL);
        } else if ((phoneType == PhoneConstants.PHONE_TYPE_GSM)
                || (phoneType == PhoneConstants.PHONE_TYPE_SIP)
                || (phoneType == PhoneConstants.PHONE_TYPE_IMS)) {
            // GSM: "Swap" is available if both lines are in use and there's no
            // incoming call.  (Actually we need to verify that the active
            // call really is in the ACTIVE state and the holding call really
            // is in the HOLDING state, since you *can't* actually swap calls
            // when the foreground call is DIALING or ALERTING.)
            return !cm.hasActiveRingingCall()
                    && (cm.getActiveFgCall().getState() == Call.State.ACTIVE)
                    && (cm.getFirstActiveBgCall().getState() == Call.State.HOLDING);
        } else {
            throw new IllegalStateException("Unexpected phone type: " + phoneType);
        }
    }

    static boolean okToSwapCalls(CallManager cm, int subscription) {
        int phoneType = cm.getFgPhone(subscription).getPhoneType();
        if (phoneType == PhoneConstants.PHONE_TYPE_CDMA) {
            // CDMA: "Swap" is enabled only when the phone reaches a *generic*.
            // state by either accepting a Call Waiting or by merging two calls
            PhoneGlobals app = PhoneGlobals.getInstance();
            return (app.cdmaPhoneCallState.getCurrentCallState()
                    == CdmaPhoneCallState.PhoneCallState.CONF_CALL);
        } else if ((phoneType == PhoneConstants.PHONE_TYPE_GSM)
                || (phoneType == PhoneConstants.PHONE_TYPE_SIP)
                || (phoneType == PhoneConstants.PHONE_TYPE_IMS)) {
            // GSM: "Swap" is available if both lines are in use and there's no
            // incoming call.  (Actually we need to verify that the active
            // call really is in the ACTIVE state and the holding call really
            // is in the HOLDING state, since you *can't* actually swap calls
            // when the foreground call is DIALING or ALERTING.)
            return !cm.hasActiveRingingCall(subscription)
                    && (cm.getActiveFgCall(subscription).getState() == Call.State.ACTIVE)
                    && (cm.getFirstActiveBgCall(subscription).getState() == Call.State.HOLDING);
        } else {
            throw new IllegalStateException("Unexpected phone type: " + phoneType);
        }
    }

    /**
     * @return true if we're allowed to merge calls, given the current
     * state of the Phone.
     */
    /* package */ static boolean okToMergeCalls(CallManager cm) {
        int phoneType = cm.getFgPhone().getPhoneType();
        int bgPhoneType = cm.getBgPhone().getPhoneType();

        if (phoneType != bgPhoneType) {
            // Merging calls on different technologies is not supported
            return false;
        }

        if (phoneType == PhoneConstants.PHONE_TYPE_CDMA) {
            // CDMA: "Merge" is enabled only when the user is in a 3Way call.
            PhoneGlobals app = PhoneGlobals.getInstance();
            return ((app.cdmaPhoneCallState.getCurrentCallState()
                    == CdmaPhoneCallState.PhoneCallState.THRWAY_ACTIVE)
                    && !app.cdmaPhoneCallState.IsThreeWayCallOrigStateDialing());
        } else {
            // GSM: "Merge" is available if both lines are in use and there's no
            // incoming call, *and* the current conference isn't already
            // "full".
            // TODO: shall move all okToMerge logic to CallManager
            return !cm.hasActiveRingingCall() && cm.hasActiveFgCall()
                    && cm.hasActiveBgCall()
                    && cm.canConference(cm.getFirstActiveBgCall());
        }
    }

    static boolean okToMergeCalls(CallManager cm, int subscription) {
        int phoneType = cm.getFgPhone(subscription).getPhoneType();
        int bgPhoneType = cm.getBgPhone(subscription).getPhoneType();

        if (phoneType != bgPhoneType) {
            // Merging calls on different technologies is not supported
            return false;
        }

        if (phoneType == PhoneConstants.PHONE_TYPE_CDMA) {
            // CDMA: "Merge" is enabled only when the user is in a 3Way call.
            PhoneGlobals app = PhoneGlobals.getInstance();
            return ((app.cdmaPhoneCallState.getCurrentCallState()
                    == CdmaPhoneCallState.PhoneCallState.THRWAY_ACTIVE)
                    && !app.cdmaPhoneCallState.IsThreeWayCallOrigStateDialing());
        } else {
            // GSM: "Merge" is available if both lines are in use and there's no
            // incoming call, *and* the current conference isn't already
            // "full".
            // TODO: shall move all okToMerge logic to CallManager
            return !cm.hasActiveRingingCall(subscription) && cm.hasActiveFgCall(subscription)
                    && cm.hasActiveBgCall(subscription)
                    && cm.canConference(cm.getFirstActiveBgCall(subscription), subscription);
        }
    }

    /**
     * @return true if the UI should let you add a new call, given the current
     * state of the Phone.
     */
    /* package */ static boolean okToAddCall(CallManager cm) {
        if (!isCallOnImsEnabled()) {
            Phone phone = cm.getActiveFgCall().getPhone();

            // "Add call" is never allowed in emergency callback mode (ECM).
            if (isPhoneInEcm(phone)) {
                return false;
            }

            int phoneType = phone.getPhoneType();
            final Call.State fgCallState = cm.getActiveFgCall().getState();
            if (phoneType == PhoneConstants.PHONE_TYPE_CDMA) {
               // CDMA: "Add call" button is only enabled when:
               // - ForegroundCall is in ACTIVE state
               // - After 30 seconds of user Ignoring/Missing a Call Waiting call.
                PhoneGlobals app = PhoneGlobals.getInstance();
                return ((fgCallState == Call.State.ACTIVE)
                        && (app.cdmaPhoneCallState.getAddCallMenuStateAfterCallWaiting()));
            } else if ((phoneType == PhoneConstants.PHONE_TYPE_GSM)
                    || (phoneType == PhoneConstants.PHONE_TYPE_SIP)) {
                // GSM: "Add call" is available only if ALL of the following are true:
                // - There's no incoming ringing call
                // - There's < 2 lines in use
                // - The foreground call is ACTIVE or IDLE or DISCONNECTED.
                //   (We mainly need to make sure it *isn't* DIALING or ALERTING.)
                final boolean hasRingingCall = cm.hasActiveRingingCall();
                final boolean hasActiveCall = cm.hasActiveFgCall();
                final boolean hasHoldingCall = cm.hasActiveBgCall();
                final boolean allLinesTaken = hasActiveCall && hasHoldingCall;

                return !hasRingingCall
                        && !allLinesTaken
                        && ((fgCallState == Call.State.ACTIVE)
                            || (fgCallState == Call.State.IDLE)
                            || (fgCallState == Call.State.DISCONNECTED));
            } else {
                throw new IllegalStateException("Unexpected phone type: " + phoneType);
            }
        } else {
            return okToAddCallForIms(cm);
        }
    }

    static boolean okToAddCall(CallManager cm, int subscription) {
        if (!isCallOnImsEnabled()) {
            Phone phone = cm.getActiveFgCall(subscription).getPhone();

            // "Add call" is never allowed in emergency callback mode (ECM).
            if (isPhoneInEcm(phone)) {
                return false;
            }

            int phoneType = phone.getPhoneType();
            final Call.State fgCallState = cm.getActiveFgCall(subscription).getState();
            if (phoneType == PhoneConstants.PHONE_TYPE_CDMA) {
               // CDMA: "Add call" button is only enabled when:
               // - ForegroundCall is in ACTIVE state
               // - After 30 seconds of user Ignoring/Missing a Call Waiting call.
                PhoneGlobals app = PhoneGlobals.getInstance();
                return ((fgCallState == Call.State.ACTIVE)
                        && (app.cdmaPhoneCallState.getAddCallMenuStateAfterCallWaiting()));
            } else if ((phoneType == PhoneConstants.PHONE_TYPE_GSM)
                    || (phoneType == PhoneConstants.PHONE_TYPE_SIP)) {
                // GSM: "Add call" is available only if ALL of the following are true:
                // - There's no incoming ringing call
                // - There's < 2 lines in use
                // - The foreground call is ACTIVE or IDLE or DISCONNECTED.
                //   (We mainly need to make sure it *isn't* DIALING or ALERTING.)
                final boolean hasRingingCall = cm.hasActiveRingingCall(subscription);
                final boolean hasActiveCall = cm.hasActiveFgCall(subscription);
                final boolean hasHoldingCall = cm.hasActiveBgCall(subscription);
                final boolean allLinesTaken = hasActiveCall && hasHoldingCall;

                return !hasRingingCall
                        && !allLinesTaken
                        && ((fgCallState == Call.State.ACTIVE)
                            || (fgCallState == Call.State.IDLE)
                            || (fgCallState == Call.State.DISCONNECTED));
            } else {
                throw new IllegalStateException("Unexpected phone type: " + phoneType);
            }
        } else {
            return okToAddCallForIms(cm);
        }
    }

    /* package */ static boolean okToAddCallForIms(CallManager cm) {
        Phone phone = cm.getPhoneInCall();

        // "Add call" is never allowed in emergency callback mode (ECM).
        if (isPhoneInEcm(phone)) {
            return false;
        }

        // For IMS scenarios, add call should be allowed in any of the below combination
        // Gsm+Lte, Cdma+Lte, Lte+Lte
        // Gsm+Gsm, Cdma+Cdma
        final Call.State fgCallState = cm.getActiveFgCall().getState();
        final boolean hasRingingCall = cm.hasActiveRingingCall();
        final boolean hasActiveCall = cm.hasActiveFgCall();
        final boolean hasHoldingCall = cm.hasActiveBgCall();
        final boolean allLinesTaken = hasActiveCall && hasHoldingCall;

        return !hasRingingCall
                && !allLinesTaken
                && ((fgCallState == Call.State.ACTIVE)
                    || (fgCallState == Call.State.IDLE)
                    || (fgCallState == Call.State.DISCONNECTED));
    }

    /**
     * Based on the input CNAP number string,
     * @return _RESTRICTED or _UNKNOWN for all the special CNAP strings.
     * Otherwise, return CNAP_SPECIAL_CASE_NO.
     */
    private static int checkCnapSpecialCases(String n) {
        if (n.equals("PRIVATE") ||
                n.equals("P") ||
                n.equals("RES")) {
            if (DBG) log("checkCnapSpecialCases, PRIVATE string: " + n);
            return PhoneConstants.PRESENTATION_RESTRICTED;
        } else if (n.equals("UNAVAILABLE") ||
                n.equals("UNKNOWN") ||
                n.equals("UNA") ||
                n.equals("U")) {
            if (DBG) log("checkCnapSpecialCases, UNKNOWN string: " + n);
            return PhoneConstants.PRESENTATION_UNKNOWN;
        } else {
            if (DBG) log("checkCnapSpecialCases, normal str. number: " + n);
            return CNAP_SPECIAL_CASE_NO;
        }
    }

    /**
     * Handles certain "corner cases" for CNAP. When we receive weird phone numbers
     * from the network to indicate different number presentations, convert them to
     * expected number and presentation values within the CallerInfo object.
     * @param number number we use to verify if we are in a corner case
     * @param presentation presentation value used to verify if we are in a corner case
     * @return the new String that should be used for the phone number
     */
    /* package */ static String modifyForSpecialCnapCases(Context context, CallerInfo ci,
            String number, int presentation) {
        // Obviously we return number if ci == null, but still return number if
        // number == null, because in these cases the correct string will still be
        // displayed/logged after this function returns based on the presentation value.
        if (ci == null || number == null) return number;

        if (DBG) {
            log("modifyForSpecialCnapCases: initially, number="
                    + toLogSafePhoneNumber(number)
                    + ", presentation=" + presentation + " ci " + ci);
        }

        // "ABSENT NUMBER" is a possible value we could get from the network as the
        // phone number, so if this happens, change it to "Unknown" in the CallerInfo
        // and fix the presentation to be the same.
        final String[] absentNumberValues =
                context.getResources().getStringArray(R.array.absent_num);
        if (Arrays.asList(absentNumberValues).contains(number)
                && presentation == PhoneConstants.PRESENTATION_ALLOWED) {
            number = context.getString(R.string.unknown);
            ci.numberPresentation = PhoneConstants.PRESENTATION_UNKNOWN;
        }

        // Check for other special "corner cases" for CNAP and fix them similarly. Corner
        // cases only apply if we received an allowed presentation from the network, so check
        // if we think we have an allowed presentation, or if the CallerInfo presentation doesn't
        // match the presentation passed in for verification (meaning we changed it previously
        // because it's a corner case and we're being called from a different entry point).
        if (ci.numberPresentation == PhoneConstants.PRESENTATION_ALLOWED
                || (ci.numberPresentation != presentation
                        && presentation == PhoneConstants.PRESENTATION_ALLOWED)) {
            int cnapSpecialCase = checkCnapSpecialCases(number);
            if (cnapSpecialCase != CNAP_SPECIAL_CASE_NO) {
                // For all special strings, change number & numberPresentation.
                if (cnapSpecialCase == PhoneConstants.PRESENTATION_RESTRICTED) {
                    number = context.getString(R.string.private_num);
                } else if (cnapSpecialCase == PhoneConstants.PRESENTATION_UNKNOWN) {
                    number = context.getString(R.string.unknown);
                }
                if (DBG) {
                    log("SpecialCnap: number=" + toLogSafePhoneNumber(number)
                            + "; presentation now=" + cnapSpecialCase);
                }
                ci.numberPresentation = cnapSpecialCase;
            }
        }
        if (DBG) {
            log("modifyForSpecialCnapCases: returning number string="
                    + toLogSafePhoneNumber(number));
        }
        return number;
    }

    //
    // Support for 3rd party phone service providers.
    //

    /**
     * Copy the IMS related extras if set to the destination intent
     * @param src Intent which may contain the IMS's extras.
     * @param dst Intent where a copy of the extras will be added if applicable.
     */
    static void copyImsExtras(Intent src, Intent dst) {
        if (null == src || null == dst) {
            Log.e(LOG_TAG, "intent is null");
            return;
        }

        dst.putExtra(OutgoingCallBroadcaster.EXTRA_CALL_TYPE,
                src.getIntExtra(OutgoingCallBroadcaster.EXTRA_CALL_TYPE,
                        Phone.CALL_TYPE_VOICE));
        dst.putExtra(OutgoingCallBroadcaster.EXTRA_CALL_DOMAIN,
                src.getIntExtra(OutgoingCallBroadcaster.EXTRA_CALL_DOMAIN,
                        Phone.CALL_DOMAIN_CS));
        dst.putExtra(OutgoingCallBroadcaster.EXTRA_DIAL_CONFERENCE_URI,
                src.getBooleanExtra(OutgoingCallBroadcaster.EXTRA_DIAL_CONFERENCE_URI,
                        false));
    }

    /**
     * Check if a phone number can be route through a 3rd party
     * gateway. The number must be a global phone number in numerical
     * form (1-800-666-SEXY won't work).
     *
     * MMI codes and the like cannot be used as a dial number for the
     * gateway either.
     *
     * @param number To be dialed via a 3rd party gateway.
     * @return true If the number can be routed through the 3rd party network.
     */
    private static boolean isRoutableViaGateway(String number) {
        if (TextUtils.isEmpty(number)) {
            return false;
        }
        number = PhoneNumberUtils.stripSeparators(number);
        if (!number.equals(PhoneNumberUtils.convertKeypadLettersToDigits(number))) {
            return false;
        }
        number = PhoneNumberUtils.extractNetworkPortion(number);
        return PhoneNumberUtils.isGlobalPhoneNumber(number);
    }

   /**
    * This function is called when phone answers or places a call.
    * Check if the phone is in a car dock or desk dock.
    * If yes, turn on the speaker, when no wired or BT headsets are connected.
    * Otherwise do nothing.
    * @return true if activated
    */
    private static boolean activateSpeakerIfDocked(Phone phone) {
        if (DBG) log("activateSpeakerIfDocked()...");

        boolean activated = false;
        if (PhoneGlobals.mDockState != Intent.EXTRA_DOCK_STATE_UNDOCKED) {
            if (DBG) log("activateSpeakerIfDocked(): In a dock -> may need to turn on speaker.");
            final PhoneGlobals app = PhoneGlobals.getInstance();

            // TODO: This function should move to AudioRouter
            final BluetoothManager btManager = app.getBluetoothManager();
            final WiredHeadsetManager wiredHeadset = app.getWiredHeadsetManager();
            final AudioRouter audioRouter = app.getAudioRouter();

            if (!wiredHeadset.isHeadsetPlugged() && !btManager.isBluetoothHeadsetAudioOn()) {
                audioRouter.setSpeaker(true);
                activated = true;
            }
        }
        return activated;
    }


    /**
     * Returns whether the phone is in ECM ("Emergency Callback Mode") or not.
     */
    /* package */ static boolean isPhoneInEcm(Phone phone) {
        if ((phone != null) && TelephonyCapabilities.supportsEcm(phone)) {
            // For phones that support ECM, return true iff PROPERTY_INECM_MODE == "true".
            // TODO: There ought to be a better API for this than just
            // exposing a system property all the way up to the app layer,
            // probably a method like "inEcm()" provided by the telephony
            // layer.
            String ecmMode =
                    SystemProperties.get(TelephonyProperties.PROPERTY_INECM_MODE);
            if (ecmMode != null) {
                return ecmMode.equals("true");
            }
        }
        return false;
    }

    /**
     * Returns the most appropriate Phone object to handle a call
     * to the specified number.
     *
     * @param cm the CallManager.
     * @param scheme the scheme from the data URI that the number originally came from.
     * @param number the phone number, or SIP address.
     */
    public static Phone pickPhoneBasedOnNumber(CallManager cm,
            String scheme, String number, String primarySipUri, int subscription) {
        if (DBG) {
            log("pickPhoneBasedOnNumber: scheme " + scheme
                    + ", number " + toLogSafePhoneNumber(number)
                    + ", sipUri "
                    + (primarySipUri != null ? Uri.parse(primarySipUri).toSafeString() : "null")
                    + ", subscription" + subscription);
        }

        if (primarySipUri != null) {
            Phone phone = getSipPhoneFromUri(cm, primarySipUri);
            if (phone != null) return phone;
        }

        // If the scheme is "sip" and the primarySipUri is null that means
        // this is an IMS call
        if (Constants.SCHEME_SIP.equals(scheme)){
            Phone phone = getImsPhone(cm);
            if (phone != null) return phone;
        }

        return PhoneGlobals.getInstance().getPhone(subscription);
    }

    public static Phone getSipPhoneFromUri(CallManager cm, String target) {
        for (Phone phone : cm.getAllPhones()) {
            if (phone.getPhoneType() == PhoneConstants.PHONE_TYPE_SIP) {
                String sipUri = ((SipPhone) phone).getSipUri();
                if (target.equals(sipUri)) {
                    if (DBG) log("- pickPhoneBasedOnNumber:" +
                            "found SipPhone! obj = " + phone + ", "
                            + phone.getClass());
                    return phone;
                }
            }
        }
        return null;
    }

    public static Phone getImsPhone(CallManager cm) {
        if (DBG) { log("Find IMS phone:"); }
        for (Phone phone : cm.getAllPhones()) {
            if (phone.getPhoneType() == PhoneConstants.PHONE_TYPE_IMS) {
                log("found IMSPhone = " + phone + ", " + phone.getClass());
                return phone;
            }
        }
        if (DBG) log("IMS phone not present");
        return null;
    }

    /**
     * Returns true when the given call is in INCOMING state and there's no foreground phone call,
     * meaning the call is the first real incoming call the phone is having.
     */
    public static boolean isRealIncomingCall(Call.State state) {
        return (state == Call.State.INCOMING &&
                !PhoneGlobals.getInstance().mCM.hasActiveFgCallAnyPhone());
    }

    private static boolean sVoipSupported = false;
    static {
        PhoneGlobals app = PhoneGlobals.getInstance();
        sVoipSupported = SipManager.isVoipSupported(app)
                && app.getResources().getBoolean(com.android.internal.R.bool.config_built_in_sip_phone)
                && app.getResources().getBoolean(com.android.internal.R.bool.config_voice_capable);
    }

    /**
     * @return true if this device supports voice calls using the built-in SIP stack.
     */
    static boolean isVoipSupported() {
        return sVoipSupported;
    }

    public static String getPresentationString(Context context, int presentation) {
        String name = context.getString(R.string.unknown);
        if (presentation == PhoneConstants.PRESENTATION_RESTRICTED) {
            name = context.getString(R.string.private_num);
        } else if (presentation == PhoneConstants.PRESENTATION_PAYPHONE) {
            name = context.getString(R.string.payphone);
        }
        return name;
    }

    public static void sendViewNotificationAsync(Context context, Uri contactUri) {
        if (DBG) Log.d(LOG_TAG, "Send view notification to Contacts (uri: " + contactUri + ")");
        Intent intent = new Intent("com.android.contacts.VIEW_NOTIFICATION", contactUri);
        intent.setClassName("com.android.contacts",
                "com.android.contacts.ViewNotificationService");
        context.startService(intent);
    }

     /* Return true if the scheme is SIP and the Domain is RIL_CALL_DOMAIN_PS
     *
     * @param scheme
     * @param intent
     * @return
     */
    public static boolean isImsCallIntent(String scheme, Intent intent) {
        // If the scheme is not SIP then this can not be an IMS call
        if (!Constants.SCHEME_SIP.equals(scheme)) {
            return false;
        }

        // Check the call domain stashed away in the intent by the original sender
        // of ACTION_CALL intent
        int callDomain = intent.getIntExtra(OutgoingCallBroadcaster.EXTRA_CALL_DOMAIN,
                Phone.CALL_DOMAIN_CS);
        if (DBG) log("In isIMSCall, call domain:" + callDomain);
        if (callDomain == Phone.CALL_DOMAIN_PS) {
            return true;
        } else {
            return false;
        }
    }

    /**
     * Return true if this is a video call
     *
     * @param call
     * @return
     */
    public static boolean isImsVideoCall(Call call) {
        if (DBG) log("In isImsVideoCall call=" + call);
        Phone phone = call.getPhone();
        if (phone.getPhoneType() == PhoneConstants.PHONE_TYPE_IMS) {
            try {
                int callType = phone.getCallType(call);
                if (callType == Phone.CALL_TYPE_VT || callType == Phone.CALL_TYPE_VT_RX
                        || callType == Phone.CALL_TYPE_VT_TX) {
                    return true;
                }
            } catch (CallStateException ex) {
                Log.e(LOG_TAG, "isIMSVideoCall: caught " + ex, ex);
            }
        }
        return false;
    }

    /**
     * Return true if this is an active video call
     *
     * @param cm CallManager
     * @return
     */
    public static boolean isImsVideoCallActive(Call call) {
        if (call == null) return false;

        // Check if there is an active call
        if (call.getState() != Call.State.ACTIVE) {
            if (DBG) log("Call is not active");
            return false;
        }

        // Check if this is a video call
        return isImsVideoCall(call);
    }

    //
    // General phone and call state debugging/testing code
    //

    /* package */ static void dumpCallState(Phone phone) {
        PhoneGlobals app = PhoneGlobals.getInstance();
        Log.d(LOG_TAG, "dumpCallState():");
        Log.d(LOG_TAG, "- Phone: " + phone + ", name = " + phone.getPhoneName()
              + ", state = " + phone.getState());

        StringBuilder b = new StringBuilder(128);

        Call call = phone.getForegroundCall();
        b.setLength(0);
        b.append("  - FG call: ").append(call.getState());
        b.append(" isAlive ").append(call.getState().isAlive());
        b.append(" isRinging ").append(call.getState().isRinging());
        b.append(" isDialing ").append(call.getState().isDialing());
        b.append(" isIdle ").append(call.isIdle());
        b.append(" hasConnections ").append(call.hasConnections());
        Log.d(LOG_TAG, b.toString());

        call = phone.getBackgroundCall();
        b.setLength(0);
        b.append("  - BG call: ").append(call.getState());
        b.append(" isAlive ").append(call.getState().isAlive());
        b.append(" isRinging ").append(call.getState().isRinging());
        b.append(" isDialing ").append(call.getState().isDialing());
        b.append(" isIdle ").append(call.isIdle());
        b.append(" hasConnections ").append(call.hasConnections());
        Log.d(LOG_TAG, b.toString());

        call = phone.getRingingCall();
        b.setLength(0);
        b.append("  - RINGING call: ").append(call.getState());
        b.append(" isAlive ").append(call.getState().isAlive());
        b.append(" isRinging ").append(call.getState().isRinging());
        b.append(" isDialing ").append(call.getState().isDialing());
        b.append(" isIdle ").append(call.isIdle());
        b.append(" hasConnections ").append(call.hasConnections());
        Log.d(LOG_TAG, b.toString());


        final boolean hasRingingCall = !phone.getRingingCall().isIdle();
        final boolean hasActiveCall = !phone.getForegroundCall().isIdle();
        final boolean hasHoldingCall = !phone.getBackgroundCall().isIdle();
        final boolean allLinesTaken = hasActiveCall && hasHoldingCall;
        b.setLength(0);
        b.append("  - hasRingingCall ").append(hasRingingCall);
        b.append(" hasActiveCall ").append(hasActiveCall);
        b.append(" hasHoldingCall ").append(hasHoldingCall);
        b.append(" allLinesTaken ").append(allLinesTaken);
        Log.d(LOG_TAG, b.toString());

        // On CDMA phones, dump out the CdmaPhoneCallState too:
        if (phone.getPhoneType() == PhoneConstants.PHONE_TYPE_CDMA) {
            if (app.cdmaPhoneCallState != null) {
                Log.d(LOG_TAG, "  - CDMA call state: "
                      + app.cdmaPhoneCallState.getCurrentCallState());
            } else {
                Log.d(LOG_TAG, "  - CDMA device, but null cdmaPhoneCallState!");
            }
        }

        // Watch out: the isRinging() call below does NOT tell us anything
        // about the state of the telephony layer; it merely tells us whether
        // the Ringer manager is currently playing the ringtone.
        boolean ringing = app.getRinger().isRinging();
        Log.d(LOG_TAG, "  - Ringer state: " + ringing);
    }

    /**
     * Returns true if callType is supported on IMS, when unknown is used
     * returns true only when atleast one of voice or video is supported.
     */
    public static boolean isCallOnImsEnabled() {
        return isCallOnImsEnabled(Phone.CALL_TYPE_UNKNOWN);
    }

    /**
     * Returns true if callType is supported on IMS, when unknown is used
     * returns true only when atleast one of voice or video is supported.
     */
    public static boolean isCallOnImsEnabled(int callType) {
        ImsSharedPreferences pref = new ImsSharedPreferences(PhoneGlobals.getInstance());
        boolean isEnabled = false;
        boolean isVoiceSupported = pref.getImsSrvStatus(Phone.CALL_TYPE_VOICE) !=
                IMS_SRV_STATUS_NOT_SUPPORTED;
        boolean isVideoSupported = pref.getImsSrvStatus(Phone.CALL_TYPE_VT) !=
                IMS_SRV_STATUS_NOT_SUPPORTED;
        switch (callType) {
            case Phone.CALL_TYPE_UNKNOWN:
                isEnabled = isVoiceSupported | isVideoSupported;
                break;
            case Phone.CALL_TYPE_VT:
                isEnabled = isVideoSupported;
                break;
            case Phone.CALL_TYPE_VOICE:
                isEnabled = isVoiceSupported;
                break;
        }
        return isEnabled;
    }

    /**
     * If the intent is not  already the IMS intent, conert the intent to the
     * IMS intent
     */
    public static void convertCallToIms( Intent intent, int callType) {
        Uri uri = intent.getData();
        String scheme = uri.getScheme();
        String number = PhoneNumberUtils.getNumberFromIntent(intent, PhoneGlobals.getInstance());
        String imsNumber = PhoneNumberUtils.stripSeparators(number);

        log( "Intent for IMS conversion:" + intent + "extras" + intent.getExtras());

        // If it is already an IMS intent then leave the call intent as is
        if (isImsCallIntent(scheme, intent)) {
            log("IMS Conversion not required ");
        } else {

            intent.setData(Uri.fromParts(Constants.SCHEME_SIP, imsNumber, null));
            intent.putExtra(OutgoingCallBroadcaster.EXTRA_CALL_TYPE, callType);

            /*
             * If the EXTRA_ACTUAL_NUMBER_TO_DIAL extra is present, set the
             * phone number there. (That extra takes precedence over the actual
             * number included in the intent.)
             *
             * If it is dial conference uri use original number.
             */
            boolean isConferenceUri = intent.getBooleanExtra(
                    OutgoingCallBroadcaster.EXTRA_DIAL_CONFERENCE_URI, false);
            if (intent.hasExtra(OutgoingCallBroadcaster.EXTRA_ACTUAL_NUMBER_TO_DIAL) &&
                    !isConferenceUri) {
                intent.putExtra(OutgoingCallBroadcaster.EXTRA_ACTUAL_NUMBER_TO_DIAL,
                        imsNumber);
            }
            log("IMS Converted intent: "+ intent + "extras" + intent.getExtras());
        }
        return;
    }

    public static void addParticipant(String dialString, int clir, int callType, String[] extras) {
        final PhoneGlobals app = PhoneGlobals.getInstance();
        Phone phone = getImsPhone(app.getCallManager());
        if (phone != null) {
            Log.d(LOG_TAG, "addParticipant");
            try {
                phone.addParticipant(dialString, clir, callType, extras);
            } catch (CallStateException e) {
                Log.e("PhoneUtils", "Exception in addParticipant" + e);
            }
        }
    }

    public static void hangupWithReason(int callId, String userUri,
            boolean mpty, int failCause, String errorInfo) {
        final PhoneGlobals app = PhoneGlobals.getInstance();
        Phone phone = getImsPhone(app.getCallManager());
        if (phone != null) {
            Log.d(LOG_TAG, "hangupWithReason");
            try {
                phone.hangupWithReason(callId, userUri, mpty, failCause, errorInfo);
            } catch (CallStateException e) {
                Log.e("PhoneUtils", "Exception in hangupWithReason" + e);
            }
        }
    }

    private static void log(String msg) {
        Log.d(LOG_TAG, msg);
    }

    static void dumpCallManager() {
        Call call;
        CallManager cm = PhoneGlobals.getInstance().mCM;
        StringBuilder b = new StringBuilder(128);



        Log.d(LOG_TAG, "############### dumpCallManager() ##############");
        // TODO: Don't log "cm" itself, since CallManager.toString()
        // already spews out almost all this same information.
        // We should fix CallManager.toString() to be more minimal, and
        // use an explicit dumpState() method for the verbose dump.
        // Log.d(LOG_TAG, "CallManager: " + cm
        //         + ", state = " + cm.getState());
        Log.d(LOG_TAG, "CallManager: state = " + cm.getState());
        b.setLength(0);
        call = cm.getActiveFgCall();
        b.append(" - FG call: ").append(cm.hasActiveFgCall()? "YES ": "NO ");
        b.append(call);
        b.append( "  State: ").append(cm.getActiveFgCallState());
        b.append( "  Conn: ").append(cm.getFgCallConnections());
        Log.d(LOG_TAG, b.toString());
        b.setLength(0);
        call = cm.getFirstActiveBgCall();
        b.append(" - BG call: ").append(cm.hasActiveBgCall()? "YES ": "NO ");
        b.append(call);
        b.append( "  State: ").append(cm.getFirstActiveBgCall().getState());
        b.append( "  Conn: ").append(cm.getBgCallConnections());
        Log.d(LOG_TAG, b.toString());
        b.setLength(0);
        call = cm.getFirstActiveRingingCall();
        b.append(" - RINGING call: ").append(cm.hasActiveRingingCall()? "YES ": "NO ");
        b.append(call);
        b.append( "  State: ").append(cm.getFirstActiveRingingCall().getState());
        Log.d(LOG_TAG, b.toString());



        for (Phone phone : CallManager.getInstance().getAllPhones()) {
            if (phone != null) {
                Log.d(LOG_TAG, "Phone: " + phone + ", name = " + phone.getPhoneName()
                        + ", state = " + phone.getState());
                b.setLength(0);
                call = phone.getForegroundCall();
                b.append(" - FG call: ").append(call);
                b.append( "  State: ").append(call.getState());
                b.append( "  Conn: ").append(call.hasConnections());
                Log.d(LOG_TAG, b.toString());
                b.setLength(0);
                call = phone.getBackgroundCall();
                b.append(" - BG call: ").append(call);
                b.append( "  State: ").append(call.getState());
                b.append( "  Conn: ").append(call.hasConnections());
                Log.d(LOG_TAG, b.toString());b.setLength(0);
                call = phone.getRingingCall();
                b.append(" - RINGING call: ").append(call);
                b.append( "  State: ").append(call.getState());
                b.append( "  Conn: ").append(call.hasConnections());
                Log.d(LOG_TAG, b.toString());
            }
        }

        Log.d(LOG_TAG, "############## END dumpCallManager() ###############");
    }

    /**
     * @return if the context is in landscape orientation.
     */
    public static boolean isLandscape(Context context) {
        return context.getResources().getConfiguration().orientation
                == Configuration.ORIENTATION_LANDSCAPE;
    }

    public static String[] getExtrasFromMap(Map<String, String> newExtras) {
        String []extras = null;

        if (newExtras == null) {
            return null;
        }

        // TODO: Merge new extras into extras. For now, just serialize and set them
        extras = new String[newExtras.size()];

        if (extras != null) {
            int i = 0;
            for (Entry<String, String> entry : newExtras.entrySet()) {
                extras[i] = "" + entry.getKey() + "=" + entry.getValue();
            }
        }
        return extras;
    }

    /**
     * Set the given subscription as current active subscription i.e currently on
     * which voice call is active(with state OFFHOOK/RINGING) and which needs to be
     * visible to user.
     *
     * @param subscription the sub id which needs to be active one.
     */
    public static void setActiveSubscription(int subscription) {
        CallManager cm = PhoneGlobals.getInstance().mCM;
        int activeSub = getActiveSubscription();

        if (activeSub != subscription) {
            if ((cm.getState(subscription) == PhoneConstants.State.OFFHOOK) &&
                    (cm.getState(activeSub) == PhoneConstants.State.OFFHOOK)) {
                // If there is a change in active subscription while both the
                // subscriptions are in active state, need to siwtch the
                // playing of LCH/SCH tone to new LCH subscription.
                final MSimCallNotifier notifier =
                        (MSimCallNotifier)PhoneGlobals.getInstance().notifier;
                notifier.manageMSimInCallTones(true);
            }
            cm.setActiveSubscription(subscription);
        }
    }

    /**
     * Returns the current active subscription id on which voice call is
     * active and visible to user.
     */
    public static int getActiveSubscription() {
        return PhoneGlobals.getInstance().mCM.getActiveSubscription();
    }

    /**
     * This method checks whether any other subscription currently has active
     * voice call(with state OFFHOOK/RINGING) other than provided subscription,
     * if yes it returns true.
     */
    public static boolean isAnyOtherSubActive(int subscription) {
        return (getOtherActiveSub(subscription) !=
                MSimConstants.INVALID_SUBSCRIPTION) ? true : false;
    }

    /**
     * This method checks whether any other subscription currently has active voice
     * call(with state OFFHOOK/RINGING) other than provided subscription, if yes
     * it makes that other subscription as active subscription i.e user visible subscription.
     *
     * @param subscription is the current active subscription.
     */
    public static void switchToOtherActiveSub(int subscription) {
        int count = MSimTelephonyManager.getDefault().getPhoneCount();
        CallManager cm = MSimPhoneGlobals.getInstance().mCM;

        Log.d(LOG_TAG, "switchToOtherActiveSub: sub = " + subscription +  " count = "+ count);
        for (int i = 0; i < count; i++) {
            if ((i != subscription) && (cm.getState(i) != PhoneConstants.State.IDLE)) {
                setActiveSubscription(i);
                // Since active subscription got changed, call setAudioMode
                // which informs LCH state to RIL and updates audio state of subs.
                // This required to update the call audio states when switch sub
                // triggered from UI.
                cm.setAudioMode();
                Log.d(LOG_TAG, "Switching to other active sub  = " + i );
                break;
            }
        }
    }

    /**
     * Check whether any other sub is in active state other than
     * provided subscription, if yes return the other active sub.
     * @return subscription which is active, if no other sub is in
     * active state return -1.
     */
    public static int getOtherActiveSub(int subscription) {
        int otherSub = MSimConstants.INVALID_SUBSCRIPTION;
        int count = MSimTelephonyManager.getDefault().getPhoneCount();
        CallManager cm = MSimPhoneGlobals.getInstance().mCM;

        if (DBG) Log.d(LOG_TAG, "getOtherActiveSub: sub = " + subscription + " count = " + count);
        for (int i = 0; i < count; i++) {
            if ((i != subscription) && (cm.getState(i) != PhoneConstants.State.IDLE)) {
                Log.d(LOG_TAG, "getOtherActiveSub: active sub  = " + i );
                otherSub = i;
                break;
            }
        }
        return otherSub;
    }

    public static void handleWaitingCallOnLchSub(int activeSub, boolean isAccepted) {
        CallManager cm = PhoneGlobals.getInstance().mCM;
        boolean lchStatus = cm.getLocalCallHoldStatus(activeSub);
        int otherActiveSub = getOtherActiveSub(activeSub);

        if ((lchStatus == true) && (activeSub == getActiveSubscription()) &&
                (otherActiveSub != MSimConstants.INVALID_SUBSCRIPTION) &&
                (cm.getState(otherActiveSub) != PhoneConstants.State.IDLE)) {
            if (isAccepted) {
                Log.i(LOG_TAG, " re-start playing SCH tone, sub = " + otherActiveSub);
                // While two subscriptions have active voice calls and if user
                // accepts new waiting call call on LCH subscription, then
                // stop playing of LCH/SCH tone in that subscription. When call
                // is connected the tones will switch to new LCH subscription.
                final MSimCallNotifier msimNotifier =
                        (MSimCallNotifier)PhoneGlobals.getInstance().notifier;
                msimNotifier.stopMSimInCallTones();
            } else {
                Log.i(LOG_TAG, " Switching back to active sub = " + otherActiveSub);
                // While two subscriptions have active voice calls and if user
                // rejects new waiting call on LCH subscription, bring back the
                // subscription to foreground on which user currently speaking.
                setActiveSubscription(otherActiveSub);
            }
        }
    }

    public static int getNextSubscriptionId(int curSub) {
        int nextSub =  curSub + 1;
        if (nextSub >= MSimTelephonyManager.getDefault().getPhoneCount()) {
            nextSub = MSimConstants.SUB1;
        }
        return nextSub;
    }
}<|MERGE_RESOLUTION|>--- conflicted
+++ resolved
@@ -682,22 +682,11 @@
             return false;
         }
 
-<<<<<<< HEAD
-        // since hangupActiveCall() also accepts the ringing call
-        // check if the ringing call was already answered or not
-        // only answer it when the call still is ringing
-        if (ringingPhone != activePhone) {
-            if (ringing.isRinging()) {
-                return answerCall(ringing);
-            }
-        }
-=======
         mConnectionHandler.removeMessages(MSG_CHECK_STATUS_ANSWERCALL);
         Message msg = mConnectionHandler.obtainMessage(MSG_CHECK_STATUS_ANSWERCALL);
         msg.arg1 = 1;
         msg.obj = new FgRingCalls(fgCall, ringing);
         mConnectionHandler.sendMessage(msg);
->>>>>>> bd917bd5
 
         return true;
     }
