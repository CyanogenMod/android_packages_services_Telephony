--- conflicted
+++ resolved
@@ -2560,7 +2560,25 @@
         }
     }
 
-<<<<<<< HEAD
+    public static class TimeCount extends CountDownTimer {
+        private AlertDialog mAlertDialog = null;
+        public TimeCount(long millisInFuture, long countDownInterval, AlertDialog alertDlg)
+        {
+            super(millisInFuture, countDownInterval);
+            mAlertDialog = alertDlg;
+        }
+
+        public void onTick(long millisUntilFinished) {
+        }
+
+        @Override
+        public void onFinish() {
+            if (mAlertDialog != null) {
+                mAlertDialog.dismiss();
+            }
+        }
+    }
+
     public static ComponentName getDefaultDialerComponent(Context context) {
         Resources resources = context.getResources();
         PackageManager packageManager = context.getPackageManager();
@@ -2576,24 +2594,5 @@
             }
         }
         return null;
-=======
-    public static class TimeCount extends CountDownTimer {
-        private AlertDialog mAlertDialog = null;
-        public TimeCount(long millisInFuture, long countDownInterval, AlertDialog alertDlg)
-        {
-            super(millisInFuture, countDownInterval);
-            mAlertDialog = alertDlg;
-        }
-
-        public void onTick(long millisUntilFinished) {
-        }
-
-        @Override
-        public void onFinish() {
-            if (mAlertDialog != null) {
-                mAlertDialog.dismiss();
-            }
-        }
->>>>>>> b2f9847e
     }
 }