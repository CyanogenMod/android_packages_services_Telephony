--- conflicted
+++ resolved
@@ -56,15 +56,9 @@
         } else {
             if (DBG) Log.d(LOG_TAG, "restore stored states");
             mInitIndex = mPreferences.size();
-<<<<<<< HEAD
-            mCLIRButton.init(this, true);
-            mCWButton.init(this, true);
-            mMSISDNButton.init(this, true);
-
-=======
             mCLIRButton.init(this, true, mSubscription);
             mCWButton.init(this, true, mSubscription);
->>>>>>> 45a8ab47
+            mCWButton.init(this, true, mSubscription);
             int[] clirArray = icicle.getIntArray(mCLIRButton.getKey());
             if (clirArray != null) {
                 if (DBG) Log.d(LOG_TAG, "onCreate:  clirArray[0]="
@@ -97,13 +91,9 @@
             mInitIndex++;
             Preference pref = mPreferences.get(mInitIndex);
             if (pref instanceof CallWaitingCheckBoxPreference) {
-<<<<<<< HEAD
-                ((CallWaitingCheckBoxPreference) pref).init(this, false);
+                ((CallWaitingCheckBoxPreference) pref).init(this, false, mSubscription);
             } else if (pref instanceof MSISDNEditPreference) {
                 ((MSISDNEditPreference) pref).init(this, false);
-=======
-                ((CallWaitingCheckBoxPreference) pref).init(this, false, mSubscription);
->>>>>>> 45a8ab47
             }
         }
         super.onFinished(preference, reading);
