--- conflicted
+++ resolved
@@ -566,22 +566,15 @@
                                 settingsNetworkMode );
                     }
 
-<<<<<<< HEAD
                     if (mButtonPreferredNetworkMode != null) {
                         UpdatePreferredNetworkModeSummary(modemNetworkMode);
                         // changes the mButtonPreferredNetworkMode accordingly to modemNetworkMode
                         mButtonPreferredNetworkMode.setValue(Integer.toString(modemNetworkMode));
                     } else if (mButtonEnabledNetworks != null) {
-                        UpdateEnabledNetworksSummary(modemNetworkMode);
+                        UpdateEnabledNetworksValueAndSummary(modemNetworkMode);
                         // changes the mButtonEnabledNetworks accordingly to modemNetworkMode
                         mButtonEnabledNetworks.setValue(Integer.toString(modemNetworkMode));
                     }
-=======
-                    UpdatePreferredNetworkModeSummary(modemNetworkMode);
-                    UpdateEnabledNetworksValueAndSummary(modemNetworkMode);
-                    // changes the mButtonPreferredNetworkMode accordingly to modemNetworkMode
-                    mButtonPreferredNetworkMode.setValue(Integer.toString(modemNetworkMode));
->>>>>>> bd917bd5
                 } else {
                     if (DBG) log("handleGetPreferredNetworkTypeResponse: else: reset to default");
                     resetNetworkModeToDefault();
