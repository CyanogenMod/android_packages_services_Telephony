/*
 * Copyright (C) 2006 The Android Open Source Project
 *
 * Licensed under the Apache License, Version 2.0 (the "License");
 * you may not use this file except in compliance with the License.
 * You may obtain a copy of the License at
 *
 *      http://www.apache.org/licenses/LICENSE-2.0
 *
 * Unless required by applicable law or agreed to in writing, software
 * distributed under the License is distributed on an "AS IS" BASIS,
 * WITHOUT WARRANTIES OR CONDITIONS OF ANY KIND, either express or implied.
 * See the License for the specific language governing permissions and
 * limitations under the License.
 */

package com.android.phone;

import com.android.internal.telephony.Phone;
import com.android.internal.telephony.PhoneConstants;
import com.android.internal.telephony.TelephonyIntents;
import com.android.internal.telephony.TelephonyProperties;

import android.app.ActionBar;
import android.app.AlertDialog;
import android.content.Context;
import android.content.DialogInterface;
import android.content.Intent;
import android.content.pm.PackageManager.NameNotFoundException;
import android.net.ConnectivityManager;
import android.net.Uri;
import android.os.AsyncResult;
import android.os.Bundle;
import android.os.Handler;
import android.os.Message;
import android.os.SystemProperties;
import android.preference.CheckBoxPreference;
import android.preference.ListPreference;
import android.preference.Preference;
import android.preference.PreferenceActivity;
import android.preference.PreferenceScreen;
import android.telephony.TelephonyManager;
import android.text.TextUtils;
import android.util.Log;
import android.view.MenuItem;

/**
 * "Mobile network settings" screen.  This preference screen lets you
 * enable/disable mobile data, and control data roaming and other
 * network-specific mobile data features.  It's used on non-voice-capable
 * tablets as well as regular phone devices.
 *
 * Note that this PreferenceActivity is part of the phone app, even though
 * you reach it from the "Wireless & Networks" section of the main
 * Settings app.  It's not part of the "Call settings" hierarchy that's
 * available from the Phone app (see CallFeaturesSetting for that.)
 */
public class MobileNetworkSettings extends PreferenceActivity
        implements DialogInterface.OnClickListener,
        DialogInterface.OnDismissListener, Preference.OnPreferenceChangeListener{

    // debug data
    private static final String LOG_TAG = "NetworkSettings";
    private static final boolean DBG = true;
    public static final int REQUEST_CODE_EXIT_ECM = 17;

    //String keys for preference lookup
    private static final String BUTTON_DATA_ENABLED_KEY = "button_data_enabled_key";
    private static final String BUTTON_PREFERED_NETWORK_MODE = "preferred_network_mode_key";
    private static final String BUTTON_ROAMING_KEY = "button_roaming_key";
    private static final String BUTTON_CDMA_LTE_DATA_SERVICE_KEY = "cdma_lte_data_service_key";
    private static final String BUTTON_ENABLED_NETWORKS_KEY = "enabled_networks_key";
    private static final String BUTTON_CARRIER_SETTINGS_KEY = "carrier_settings_key";

    static final int preferredNetworkMode = Phone.PREFERRED_NT_MODE;

    //Information about logical "up" Activity
    private static final String UP_ACTIVITY_PACKAGE = "com.android.settings";
    private static final String UP_ACTIVITY_CLASS =
            "com.android.settings.Settings$WirelessSettingsActivity";

    //UI objects
    private ListPreference mButtonPreferredNetworkMode;
    private ListPreference mButtonEnabledNetworks;
    private CheckBoxPreference mButtonDataRoam;
    private CheckBoxPreference mButtonDataEnabled;
    private Preference mLteDataServicePref;

    private static final String iface = "rmnet0"; //TODO: this will go away

    private Phone mPhone;
    private MyHandler mHandler;
    private boolean mOkClicked;

    //GsmUmts options and Cdma options
    GsmUmtsOptions mGsmUmtsOptions;
    CdmaOptions mCdmaOptions;

    private Preference mClickedPreference;
    private boolean mShow4GForLTE;
    private boolean mIsGlobalCdma;

    //This is a method implemented for DialogInterface.OnClickListener.
    //  Used to dismiss the dialogs when they come up.
    public void onClick(DialogInterface dialog, int which) {
        if (which == DialogInterface.BUTTON_POSITIVE) {
            mPhone.setDataRoamingEnabled(true);
            mOkClicked = true;
        } else {
            // Reset the toggle
            mButtonDataRoam.setChecked(false);
        }
    }

    public void onDismiss(DialogInterface dialog) {
        // Assuming that onClick gets called first
        if (!mOkClicked) {
            mButtonDataRoam.setChecked(false);
        }
    }

    /**
     * Invoked on each preference click in this hierarchy, overrides
     * PreferenceActivity's implementation.  Used to make sure we track the
     * preference click events.
     */
    @Override
    public boolean onPreferenceTreeClick(PreferenceScreen preferenceScreen, Preference preference) {
        /** TODO: Refactor and get rid of the if's using subclasses */
        if (mGsmUmtsOptions != null &&
                mGsmUmtsOptions.preferenceTreeClick(preference) == true) {
            return true;
        } else if (mCdmaOptions != null &&
                   mCdmaOptions.preferenceTreeClick(preference) == true) {
            if (Boolean.parseBoolean(
                    SystemProperties.get(TelephonyProperties.PROPERTY_INECM_MODE))) {

                mClickedPreference = preference;

                // In ECM mode launch ECM app dialog
                startActivityForResult(
                    new Intent(TelephonyIntents.ACTION_SHOW_NOTICE_ECM_BLOCK_OTHERS, null),
                    REQUEST_CODE_EXIT_ECM);
            }
            return true;
        } else if (preference == mButtonPreferredNetworkMode) {
            //displays the value taken from the Settings.System
            int settingsNetworkMode = android.provider.Settings.Global.getInt(mPhone.getContext().
                    getContentResolver(), android.provider.Settings.Global.PREFERRED_NETWORK_MODE,
                    preferredNetworkMode);
            mButtonPreferredNetworkMode.setValue(Integer.toString(settingsNetworkMode));
            return true;
        } else if (preference == mButtonDataRoam) {
            if (DBG) log("onPreferenceTreeClick: preference == mButtonDataRoam.");

            //normally called on the toggle click
            if (mButtonDataRoam.isChecked()) {
                // First confirm with a warning dialog about charges
                mOkClicked = false;
                new AlertDialog.Builder(this).setMessage(
                        getResources().getString(R.string.roaming_warning))
                        .setTitle(android.R.string.dialog_alert_title)
                        .setIconAttribute(android.R.attr.alertDialogIcon)
                        .setPositiveButton(android.R.string.yes, this)
                        .setNegativeButton(android.R.string.no, this)
                        .show()
                        .setOnDismissListener(this);
            } else {
                mPhone.setDataRoamingEnabled(false);
            }
            return true;
        } else if (preference == mButtonDataEnabled) {
            if (DBG) log("onPreferenceTreeClick: preference == mButtonDataEnabled.");
            ConnectivityManager cm =
                    (ConnectivityManager)getSystemService(Context.CONNECTIVITY_SERVICE);

            cm.setMobileDataEnabled(mButtonDataEnabled.isChecked());

            Intent intent = new Intent(PhoneToggler.ACTION_MOBILE_DATA_CHANGED);
            intent.putExtra(PhoneToggler.EXTRA_NETWORK_MODE, mButtonDataEnabled.isChecked());
            mPhone.getContext().sendBroadcast(intent);
            return true;
        } else if (preference == mLteDataServicePref) {
            String tmpl = android.provider.Settings.Global.getString(getContentResolver(),
                        android.provider.Settings.Global.SETUP_PREPAID_DATA_SERVICE_URL);
            if (!TextUtils.isEmpty(tmpl)) {
                TelephonyManager tm = (TelephonyManager) getSystemService(
                        Context.TELEPHONY_SERVICE);
                String imsi = tm.getSubscriberId();
                if (imsi == null) {
                    imsi = "";
                }
                final String url = TextUtils.isEmpty(tmpl) ? null
                        : TextUtils.expandTemplate(tmpl, imsi).toString();
                Intent intent = new Intent(Intent.ACTION_VIEW, Uri.parse(url));
                startActivity(intent);
            } else {
                android.util.Log.e(LOG_TAG, "Missing SETUP_PREPAID_DATA_SERVICE_URL");
            }
            return true;
        }  else if (preference == mButtonEnabledNetworks) {
            int settingsNetworkMode = android.provider.Settings.Global.getInt(mPhone.getContext().
                    getContentResolver(), android.provider.Settings.Global.PREFERRED_NETWORK_MODE,
                    preferredNetworkMode);
            mButtonEnabledNetworks.setValue(Integer.toString(settingsNetworkMode));
            return true;
        } else {
            // if the button is anything but the simple toggle preference,
            // we'll need to disable all preferences to reject all click
            // events until the sub-activity's UI comes up.
            preferenceScreen.setEnabled(false);
            // Let the intents be launched by the Preference manager
            return false;
        }
    }

    @Override
    protected void onCreate(Bundle icicle) {
        super.onCreate(icicle);

        addPreferencesFromResource(R.xml.network_setting);

        mPhone = PhoneGlobals.getPhone();
        mHandler = new MyHandler();

        try {
            Context con = createPackageContext("com.android.systemui", 0);
            int id = con.getResources().getIdentifier("config_show4GForLTE",
                    "bool", "com.android.systemui");
            mShow4GForLTE = con.getResources().getBoolean(id);
        } catch (NameNotFoundException e) {
            loge("NameNotFoundException for show4GFotLTE");
            mShow4GForLTE = false;
        }

        //get UI object references
        PreferenceScreen prefSet = getPreferenceScreen();

        mButtonDataEnabled = (CheckBoxPreference) prefSet.findPreference(BUTTON_DATA_ENABLED_KEY);
        mButtonDataRoam = (CheckBoxPreference) prefSet.findPreference(BUTTON_ROAMING_KEY);
        mButtonPreferredNetworkMode = (ListPreference) prefSet.findPreference(
                BUTTON_PREFERED_NETWORK_MODE);
        mButtonEnabledNetworks = (ListPreference) prefSet.findPreference(
                BUTTON_ENABLED_NETWORKS_KEY);

        mLteDataServicePref = prefSet.findPreference(BUTTON_CDMA_LTE_DATA_SERVICE_KEY);

        boolean isLteOnCdma = mPhone.getLteOnCdmaMode() == PhoneConstants.LTE_ON_CDMA_TRUE;
        mIsGlobalCdma = isLteOnCdma && getResources().getBoolean(R.bool.config_show_cdma);
        if (getResources().getBoolean(R.bool.world_phone) == true) {
            prefSet.removePreference(mButtonEnabledNetworks);
            // set the listener for the mButtonPreferredNetworkMode list preference so we can issue
            // change Preferred Network Mode.
            mButtonPreferredNetworkMode.setOnPreferenceChangeListener(this);

            //Get the networkMode from Settings.System and displays it
            int settingsNetworkMode = android.provider.Settings.Global.getInt(mPhone.getContext().
                    getContentResolver(),android.provider.Settings.Global.PREFERRED_NETWORK_MODE,
                    preferredNetworkMode);
            mButtonPreferredNetworkMode.setValue(Integer.toString(settingsNetworkMode));
            mCdmaOptions = new CdmaOptions(this, prefSet, mPhone);
            mGsmUmtsOptions = new GsmUmtsOptions(this, prefSet);
        } else {
            prefSet.removePreference(mButtonPreferredNetworkMode);
            int phoneType = mPhone.getPhoneType();
            if (phoneType == PhoneConstants.PHONE_TYPE_CDMA) {
                if (isLteOnCdma) {
                    mButtonEnabledNetworks.setEntries(
                            R.array.enabled_networks_cdma_choices);
                    mButtonEnabledNetworks.setEntryValues(
                            R.array.enabled_networks_cdma_values);
                }
                mCdmaOptions = new CdmaOptions(this, prefSet, mPhone);
            } else if (phoneType == PhoneConstants.PHONE_TYPE_GSM) {
                if (!getResources().getBoolean(R.bool.config_prefer_2g)
                        && !getResources().getBoolean(R.bool.config_enabled_lte)) {
                    mButtonEnabledNetworks.setEntries(
                            R.array.enabled_networks_except_gsm_lte_choices);
                    mButtonEnabledNetworks.setEntryValues(
                            R.array.enabled_networks_except_gsm_lte_values);
                } else if (!getResources().getBoolean(R.bool.config_prefer_2g)) {
                    int select = (mShow4GForLTE == true) ?
                        R.array.enabled_networks_except_gsm_4g_choices
                        : R.array.enabled_networks_except_gsm_choices;
                    mButtonEnabledNetworks.setEntries(select);
                    mButtonEnabledNetworks.setEntryValues(
                            R.array.enabled_networks_except_gsm_values);
                } else if (!getResources().getBoolean(R.bool.config_enabled_lte)) {
                    mButtonEnabledNetworks.setEntries(
                            R.array.enabled_networks_except_lte_choices);
                    mButtonEnabledNetworks.setEntryValues(
                            R.array.enabled_networks_except_lte_values);
                } else if (mIsGlobalCdma) {
                    mButtonEnabledNetworks.setEntries(
                            R.array.enabled_networks_cdma_choices);
                    mButtonEnabledNetworks.setEntryValues(
                            R.array.enabled_networks_cdma_values);
                } else {
                    int select = (mShow4GForLTE == true) ? R.array.enabled_networks_4g_choices
                        : R.array.enabled_networks_choices;
                    mButtonEnabledNetworks.setEntries(select);
                    mButtonEnabledNetworks.setEntryValues(
                            R.array.enabled_networks_values);
                }
                mGsmUmtsOptions = new GsmUmtsOptions(this, prefSet);
            } else {
                throw new IllegalStateException("Unexpected phone type: " + phoneType);
            }
            mButtonEnabledNetworks.setOnPreferenceChangeListener(this);
            int settingsNetworkMode = android.provider.Settings.Global.getInt(
                    mPhone.getContext().getContentResolver(),
                    android.provider.Settings.Global.PREFERRED_NETWORK_MODE,
                    preferredNetworkMode);
            if (DBG) log("settingsNetworkMode: " + settingsNetworkMode);
            mButtonEnabledNetworks.setValue(Integer.toString(settingsNetworkMode));
        }

        final boolean missingDataServiceUrl = TextUtils.isEmpty(
                android.provider.Settings.Global.getString(getContentResolver(),
                        android.provider.Settings.Global.SETUP_PREPAID_DATA_SERVICE_URL));
        if (!isLteOnCdma || missingDataServiceUrl) {
            prefSet.removePreference(mLteDataServicePref);
        } else {
            android.util.Log.d(LOG_TAG, "keep ltePref");
        }

        // Read platform settings for carrier settings
        final boolean isCarrierSettingsEnabled = getResources().getBoolean(
                R.bool.config_carrier_settings_enable);
        if (!isCarrierSettingsEnabled) {
            Preference pref = prefSet.findPreference(BUTTON_CARRIER_SETTINGS_KEY);
            if (pref != null) {
                prefSet.removePreference(pref);
            }
        }

        ActionBar actionBar = getActionBar();
        if (actionBar != null) {
            // android.R.id.home will be triggered in onOptionsItemSelected()
            actionBar.setDisplayHomeAsUpEnabled(true);
        }
    }

    @Override
    protected void onResume() {
        super.onResume();

        // upon resumption from the sub-activity, make sure we re-enable the
        // preferences.
        getPreferenceScreen().setEnabled(true);

        ConnectivityManager cm =
                (ConnectivityManager)getSystemService(Context.CONNECTIVITY_SERVICE);
        mButtonDataEnabled.setChecked(cm.getMobileDataEnabled());

        // Set UI state in onResume because a user could go home, launch some
        // app to change this setting's backend, and re-launch this settings app
        // and the UI state would be inconsistent with actual state
        mButtonDataRoam.setChecked(mPhone.getDataRoamingEnabled());

        if (getPreferenceScreen().findPreference(BUTTON_PREFERED_NETWORK_MODE) != null)  {
            mPhone.getPreferredNetworkType(mHandler.obtainMessage(
                    MyHandler.MESSAGE_GET_PREFERRED_NETWORK_TYPE));
        }

        if (getPreferenceScreen().findPreference(BUTTON_ENABLED_NETWORKS_KEY) != null)  {
            mPhone.getPreferredNetworkType(mHandler.obtainMessage(
                    MyHandler.MESSAGE_GET_PREFERRED_NETWORK_TYPE));
        }
    }

    @Override
    protected void onPause() {
        super.onPause();
    }

    /**
     * Implemented to support onPreferenceChangeListener to look for preference
     * changes specifically on CLIR.
     *
     * @param preference is the preference to be changed, should be mButtonCLIR.
     * @param objValue should be the value of the selection, NOT its localized
     * display value.
     */
    public boolean onPreferenceChange(Preference preference, Object objValue) {
        if (preference == mButtonPreferredNetworkMode) {
            //NOTE onPreferenceChange seems to be called even if there is no change
            //Check if the button value is changed from the System.Setting
            mButtonPreferredNetworkMode.setValue((String) objValue);
            int buttonNetworkMode;
            buttonNetworkMode = Integer.valueOf((String) objValue).intValue();
            int settingsNetworkMode = android.provider.Settings.Global.getInt(
                    mPhone.getContext().getContentResolver(),
                    android.provider.Settings.Global.PREFERRED_NETWORK_MODE, preferredNetworkMode);
            if (buttonNetworkMode != settingsNetworkMode) {
                int modemNetworkMode;
                // if new mode is invalid ignore it
                switch (buttonNetworkMode) {
                    case Phone.NT_MODE_WCDMA_PREF:
                    case Phone.NT_MODE_GSM_ONLY:
                    case Phone.NT_MODE_WCDMA_ONLY:
                    case Phone.NT_MODE_GSM_UMTS:
                    case Phone.NT_MODE_CDMA:
                    case Phone.NT_MODE_CDMA_NO_EVDO:
                    case Phone.NT_MODE_EVDO_NO_CDMA:
                    case Phone.NT_MODE_GLOBAL:
                    case Phone.NT_MODE_LTE_CDMA_AND_EVDO:
                    case Phone.NT_MODE_LTE_GSM_WCDMA:
                    case Phone.NT_MODE_LTE_CMDA_EVDO_GSM_WCDMA:
                    case Phone.NT_MODE_LTE_ONLY:
                    case Phone.NT_MODE_LTE_WCDMA:
                        // This is one of the modes we recognize
                        modemNetworkMode = buttonNetworkMode;
                        break;
                    default:
                        loge("Invalid Network Mode (" + buttonNetworkMode + ") chosen. Ignore.");
                        return true;
                }

                UpdatePreferredNetworkModeSummary(buttonNetworkMode);

                android.provider.Settings.Global.putInt(mPhone.getContext().getContentResolver(),
                        android.provider.Settings.Global.PREFERRED_NETWORK_MODE,
                        buttonNetworkMode );
                //Set the modem network mode
                mPhone.setPreferredNetworkType(modemNetworkMode, mHandler
                        .obtainMessage(MyHandler.MESSAGE_SET_PREFERRED_NETWORK_TYPE));
            }
        } else if (preference == mButtonEnabledNetworks) {
            mButtonEnabledNetworks.setValue((String) objValue);
            int buttonNetworkMode;
            buttonNetworkMode = Integer.valueOf((String) objValue).intValue();
            if (DBG) log("buttonNetworkMode: " + buttonNetworkMode);
            int settingsNetworkMode = android.provider.Settings.Global.getInt(
                    mPhone.getContext().getContentResolver(),
                    android.provider.Settings.Global.PREFERRED_NETWORK_MODE, preferredNetworkMode);
            if (buttonNetworkMode != settingsNetworkMode) {
                int modemNetworkMode;
                // if new mode is invalid ignore it
                switch (buttonNetworkMode) {
                    case Phone.NT_MODE_WCDMA_PREF:
                    case Phone.NT_MODE_GSM_ONLY:
                    case Phone.NT_MODE_LTE_GSM_WCDMA:
                    case Phone.NT_MODE_LTE_CMDA_EVDO_GSM_WCDMA:
                    case Phone.NT_MODE_CDMA:
                    case Phone.NT_MODE_CDMA_NO_EVDO:
                    case Phone.NT_MODE_LTE_CDMA_AND_EVDO:
                        // This is one of the modes we recognize
                        modemNetworkMode = buttonNetworkMode;
                        break;
                    default:
                        loge("Invalid Network Mode (" + buttonNetworkMode + ") chosen. Ignore.");
                        return true;
                }

                UpdateEnabledNetworksValueAndSummary(buttonNetworkMode);

                android.provider.Settings.Global.putInt(mPhone.getContext().getContentResolver(),
                        android.provider.Settings.Global.PREFERRED_NETWORK_MODE,
                        buttonNetworkMode );
                //Set the modem network mode
                mPhone.setPreferredNetworkType(modemNetworkMode, mHandler
                        .obtainMessage(MyHandler.MESSAGE_SET_PREFERRED_NETWORK_TYPE));

                Intent intent = new Intent(PhoneToggler.ACTION_NETWORK_MODE_CHANGED);
                intent.putExtra(PhoneToggler.EXTRA_NETWORK_MODE, buttonNetworkMode);
                mPhone.getContext().sendBroadcast(intent, PhoneToggler.CHANGE_NETWORK_MODE_PERM);
            }
        }

        // always let the preference setting proceed.
        return true;
    }

    private class MyHandler extends Handler {

        static final int MESSAGE_GET_PREFERRED_NETWORK_TYPE = 0;
        static final int MESSAGE_SET_PREFERRED_NETWORK_TYPE = 1;

        @Override
        public void handleMessage(Message msg) {
            switch (msg.what) {
                case MESSAGE_GET_PREFERRED_NETWORK_TYPE:
                    handleGetPreferredNetworkTypeResponse(msg);
                    break;

                case MESSAGE_SET_PREFERRED_NETWORK_TYPE:
                    handleSetPreferredNetworkTypeResponse(msg);
                    break;
            }
        }

        private void handleGetPreferredNetworkTypeResponse(Message msg) {
            AsyncResult ar = (AsyncResult) msg.obj;

            if (ar.exception == null) {
                int modemNetworkMode = ((int[])ar.result)[0];

                if (DBG) {
                    log ("handleGetPreferredNetworkTypeResponse: modemNetworkMode = " +
                            modemNetworkMode);
                }

                int settingsNetworkMode = android.provider.Settings.Global.getInt(
                        mPhone.getContext().getContentResolver(),
                        android.provider.Settings.Global.PREFERRED_NETWORK_MODE,
                        preferredNetworkMode);

                if (DBG) {
                    log("handleGetPreferredNetworkTypeReponse: settingsNetworkMode = " +
                            settingsNetworkMode);
                }

                //check that modemNetworkMode is from an accepted value
                if (isValidModemNetworkMode(mPhone, modemNetworkMode)) {
                    if (DBG) {
                        log("handleGetPreferredNetworkTypeResponse: if 1: modemNetworkMode = " +
                                modemNetworkMode);
                    }

                    //check changes in modemNetworkMode and updates settingsNetworkMode
                    if (modemNetworkMode != settingsNetworkMode) {
                        if (DBG) {
                            log("handleGetPreferredNetworkTypeResponse: if 2: " +
                                    "modemNetworkMode != settingsNetworkMode");
                        }

                        settingsNetworkMode = modemNetworkMode;

                        if (DBG) { log("handleGetPreferredNetworkTypeResponse: if 2: " +
                                "settingsNetworkMode = " + settingsNetworkMode);
                        }

                        //changes the Settings.System accordingly to modemNetworkMode
                        android.provider.Settings.Global.putInt(
                                mPhone.getContext().getContentResolver(),
                                android.provider.Settings.Global.PREFERRED_NETWORK_MODE,
                                settingsNetworkMode );
                    }

                    UpdatePreferredNetworkModeSummary(modemNetworkMode);
                    UpdateEnabledNetworksValueAndSummary(modemNetworkMode);
                    // changes the mButtonPreferredNetworkMode accordingly to modemNetworkMode
                    mButtonPreferredNetworkMode.setValue(Integer.toString(modemNetworkMode));
<<<<<<< HEAD
                    mButtonEnabledNetworks.setValue(Integer.toString(modemNetworkMode));

                    Intent intent = new Intent(PhoneToggler.ACTION_NETWORK_MODE_CHANGED);
                    intent.putExtra(PhoneToggler.EXTRA_NETWORK_MODE, modemNetworkMode);
                    mPhone.getContext().sendBroadcast(intent,
                            PhoneToggler.CHANGE_NETWORK_MODE_PERM);
=======
>>>>>>> bd917bd5
                } else {
                    if (DBG) log("handleGetPreferredNetworkTypeResponse: else: reset to default");
                    resetNetworkModeToDefault();
                }
            }
        }

        private void handleSetPreferredNetworkTypeResponse(Message msg) {
            AsyncResult ar = (AsyncResult) msg.obj;

            if (ar.exception == null) {
                int networkMode = Integer.valueOf(
                        mButtonPreferredNetworkMode.getValue()).intValue();
                android.provider.Settings.Global.putInt(mPhone.getContext().getContentResolver(),
                        android.provider.Settings.Global.PREFERRED_NETWORK_MODE,
                        networkMode );
                networkMode = Integer.valueOf(
                        mButtonEnabledNetworks.getValue()).intValue();
                android.provider.Settings.Global.putInt(mPhone.getContext().getContentResolver(),
                        android.provider.Settings.Global.PREFERRED_NETWORK_MODE,
                        networkMode );

                Intent intent = new Intent(PhoneToggler.ACTION_NETWORK_MODE_CHANGED);
                intent.putExtra(PhoneToggler.EXTRA_NETWORK_MODE, networkMode);
                mPhone.getContext().sendBroadcast(intent, PhoneToggler.CHANGE_NETWORK_MODE_PERM);
            } else {
                mPhone.getPreferredNetworkType(obtainMessage(MESSAGE_GET_PREFERRED_NETWORK_TYPE));
            }
        }

        private void resetNetworkModeToDefault() {
            //set the mButtonPreferredNetworkMode
            mButtonPreferredNetworkMode.setValue(Integer.toString(preferredNetworkMode));
            mButtonEnabledNetworks.setValue(Integer.toString(preferredNetworkMode));
            //set the Settings.System
            android.provider.Settings.Global.putInt(mPhone.getContext().getContentResolver(),
                        android.provider.Settings.Global.PREFERRED_NETWORK_MODE,
                        preferredNetworkMode );
            //Set the Modem
            mPhone.setPreferredNetworkType(preferredNetworkMode,
                    this.obtainMessage(MyHandler.MESSAGE_SET_PREFERRED_NETWORK_TYPE));
        }
    }

    /* package */ static boolean isValidModemNetworkMode(Phone phone, int modemNetworkMode) {
        switch (modemNetworkMode) {
            case Phone.NT_MODE_WCDMA_PREF:
            case Phone.NT_MODE_GSM_ONLY:
            case Phone.NT_MODE_WCDMA_ONLY:
            case Phone.NT_MODE_GSM_UMTS:
            case Phone.NT_MODE_CDMA:
            case Phone.NT_MODE_CDMA_NO_EVDO:
            case Phone.NT_MODE_EVDO_NO_CDMA:
            case Phone.NT_MODE_LTE_CDMA_AND_EVDO:
            case Phone.NT_MODE_LTE_GSM_WCDMA:
            case Phone.NT_MODE_LTE_CMDA_EVDO_GSM_WCDMA:
            case Phone.NT_MODE_LTE_ONLY:
            case Phone.NT_MODE_LTE_WCDMA:
                return true;
        }

        if (modemNetworkMode == Phone.NT_MODE_GLOBAL) {
            if (phone.getLteOnCdmaMode() == PhoneConstants.LTE_ON_CDMA_TRUE) {
                return true;
            }
            if (phone.getContext().getResources().getBoolean(R.bool.world_phone)) {
                return true;
            }
        }

        return false;
    }

    private void UpdatePreferredNetworkModeSummary(int NetworkMode) {
        switch(NetworkMode) {
            case Phone.NT_MODE_WCDMA_PREF:
                mButtonPreferredNetworkMode.setSummary(
                        R.string.preferred_network_mode_wcdma_perf_summary);
                break;
            case Phone.NT_MODE_GSM_ONLY:
                mButtonPreferredNetworkMode.setSummary(
                        R.string.preferred_network_mode_gsm_only_summary);
                break;
            case Phone.NT_MODE_WCDMA_ONLY:
                mButtonPreferredNetworkMode.setSummary(
                        R.string.preferred_network_mode_wcdma_only_summary);
                break;
            case Phone.NT_MODE_GSM_UMTS:
                mButtonPreferredNetworkMode.setSummary(
                        R.string.preferred_network_mode_gsm_wcdma_summary);
                break;
            case Phone.NT_MODE_CDMA:
                switch (mPhone.getLteOnCdmaMode()) {
                    case PhoneConstants.LTE_ON_CDMA_TRUE:
                        mButtonPreferredNetworkMode.setSummary(
                            R.string.preferred_network_mode_cdma_summary);
                    break;
                    case PhoneConstants.LTE_ON_CDMA_FALSE:
                    default:
                        mButtonPreferredNetworkMode.setSummary(
                            R.string.preferred_network_mode_cdma_evdo_summary);
                        break;
                }
                break;
            case Phone.NT_MODE_CDMA_NO_EVDO:
                mButtonPreferredNetworkMode.setSummary(
                        R.string.preferred_network_mode_cdma_only_summary);
                break;
            case Phone.NT_MODE_EVDO_NO_CDMA:
                mButtonPreferredNetworkMode.setSummary(
                        R.string.preferred_network_mode_evdo_only_summary);
                break;
            case Phone.NT_MODE_LTE_ONLY:
                mButtonPreferredNetworkMode.setSummary(
                        R.string.preferred_network_mode_lte_summary);
                break;
            case Phone.NT_MODE_LTE_GSM_WCDMA:
                mButtonPreferredNetworkMode.setSummary(
                        R.string.preferred_network_mode_lte_gsm_wcdma_summary);
                break;
            case Phone.NT_MODE_LTE_CDMA_AND_EVDO:
                mButtonPreferredNetworkMode.setSummary(
                        R.string.preferred_network_mode_lte_cdma_evdo_summary);
                break;
            case Phone.NT_MODE_LTE_CMDA_EVDO_GSM_WCDMA:
                mButtonPreferredNetworkMode.setSummary(
                        R.string.preferred_network_mode_global_summary);
                break;
            case Phone.NT_MODE_GLOBAL:
                mButtonPreferredNetworkMode.setSummary(
                        R.string.preferred_network_mode_cdma_evdo_gsm_wcdma_summary);
                break;
            case Phone.NT_MODE_LTE_WCDMA:
                mButtonPreferredNetworkMode.setSummary(
                        R.string.preferred_network_mode_lte_wcdma_summary);
                break;
            default:
                mButtonPreferredNetworkMode.setSummary(
                        R.string.preferred_network_mode_global_summary);
        }
    }

    private void UpdateEnabledNetworksValueAndSummary(int NetworkMode) {
        switch (NetworkMode) {
            case Phone.NT_MODE_WCDMA_ONLY:
            case Phone.NT_MODE_GSM_UMTS:
            case Phone.NT_MODE_WCDMA_PREF:
                if (!mIsGlobalCdma) {
                    mButtonEnabledNetworks.setValue(
                            Integer.toString(Phone.NT_MODE_WCDMA_PREF));
                    mButtonEnabledNetworks.setSummary(R.string.network_3G);
                } else {
                    mButtonEnabledNetworks.setValue(
                            Integer.toString(Phone.NT_MODE_LTE_CMDA_EVDO_GSM_WCDMA));
                    mButtonEnabledNetworks.setSummary(R.string.network_global);
                }
                break;
            case Phone.NT_MODE_GSM_ONLY:
                if (!mIsGlobalCdma) {
                    mButtonEnabledNetworks.setValue(
                            Integer.toString(Phone.NT_MODE_GSM_ONLY));
                    mButtonEnabledNetworks.setSummary(R.string.network_2G);
                } else {
                    mButtonEnabledNetworks.setValue(
                            Integer.toString(Phone.NT_MODE_LTE_CMDA_EVDO_GSM_WCDMA));
                    mButtonEnabledNetworks.setSummary(R.string.network_global);
                }
                break;
            case Phone.NT_MODE_LTE_GSM_WCDMA:
            case Phone.NT_MODE_LTE_ONLY:
            case Phone.NT_MODE_LTE_WCDMA:
                if (!mIsGlobalCdma) {
                    mButtonEnabledNetworks.setValue(
                            Integer.toString(Phone.NT_MODE_LTE_GSM_WCDMA));
                    mButtonEnabledNetworks.setSummary((mShow4GForLTE == true)
                            ? R.string.network_4G : R.string.network_lte);
                } else {
                    mButtonEnabledNetworks.setValue(
                            Integer.toString(Phone.NT_MODE_LTE_CMDA_EVDO_GSM_WCDMA));
                    mButtonEnabledNetworks.setSummary(R.string.network_global);
                }
                break;
            case Phone.NT_MODE_LTE_CDMA_AND_EVDO:
                mButtonEnabledNetworks.setValue(
                        Integer.toString(Phone.NT_MODE_LTE_CDMA_AND_EVDO));
                mButtonEnabledNetworks.setSummary(R.string.network_lte);
                break;
            case Phone.NT_MODE_CDMA:
            case Phone.NT_MODE_EVDO_NO_CDMA:
            case Phone.NT_MODE_GLOBAL:
                mButtonEnabledNetworks.setValue(
                        Integer.toString(Phone.NT_MODE_CDMA));
                mButtonEnabledNetworks.setSummary(R.string.network_3G);
                break;
            case Phone.NT_MODE_CDMA_NO_EVDO:
                mButtonEnabledNetworks.setValue(
                        Integer.toString(Phone.NT_MODE_CDMA_NO_EVDO));
                mButtonEnabledNetworks.setSummary(R.string.network_1x);
                break;
            case Phone.NT_MODE_LTE_CMDA_EVDO_GSM_WCDMA:
                mButtonEnabledNetworks.setValue(
                        Integer.toString(Phone.NT_MODE_LTE_CMDA_EVDO_GSM_WCDMA));
                mButtonEnabledNetworks.setSummary(R.string.network_global);
                break;
            default:
                String errMsg = "Invalid Network Mode (" + NetworkMode + "). Ignore.";
                loge(errMsg);
                mButtonEnabledNetworks.setSummary(errMsg);
        }
    }

    @Override
    protected void onActivityResult(int requestCode, int resultCode, Intent data) {
        switch(requestCode) {
        case REQUEST_CODE_EXIT_ECM:
            Boolean isChoiceYes =
                data.getBooleanExtra(EmergencyCallbackModeExitDialog.EXTRA_EXIT_ECM_RESULT, false);
            if (isChoiceYes) {
                // If the phone exits from ECM mode, show the CDMA Options
                mCdmaOptions.showDialog(mClickedPreference);
            } else {
                // do nothing
            }
            break;

        default:
            break;
        }
    }

    private static void log(String msg) {
        Log.d(LOG_TAG, msg);
    }

    private static void loge(String msg) {
        Log.e(LOG_TAG, msg);
    }

    @Override
    public boolean onOptionsItemSelected(MenuItem item) {
        final int itemId = item.getItemId();
        if (itemId == android.R.id.home) {  // See ActionBar#setDisplayHomeAsUpEnabled()
            // Commenting out "logical up" capability. This is a workaround for issue 5278083.
            //
            // Settings app may not launch this activity via UP_ACTIVITY_CLASS but the other
            // Activity that looks exactly same as UP_ACTIVITY_CLASS ("SubSettings" Activity).
            // At that moment, this Activity launches UP_ACTIVITY_CLASS on top of the Activity.
            // which confuses users.
            // TODO: introduce better mechanism for "up" capability here.
            /*Intent intent = new Intent(Intent.ACTION_MAIN);
            intent.setClassName(UP_ACTIVITY_PACKAGE, UP_ACTIVITY_CLASS);
            intent.addFlags(Intent.FLAG_ACTIVITY_CLEAR_TOP);
            startActivity(intent);*/
            finish();
            return true;
        }
        return super.onOptionsItemSelected(item);
    }
}<|MERGE_RESOLUTION|>--- conflicted
+++ resolved
@@ -542,15 +542,12 @@
                     UpdateEnabledNetworksValueAndSummary(modemNetworkMode);
                     // changes the mButtonPreferredNetworkMode accordingly to modemNetworkMode
                     mButtonPreferredNetworkMode.setValue(Integer.toString(modemNetworkMode));
-<<<<<<< HEAD
                     mButtonEnabledNetworks.setValue(Integer.toString(modemNetworkMode));
 
                     Intent intent = new Intent(PhoneToggler.ACTION_NETWORK_MODE_CHANGED);
                     intent.putExtra(PhoneToggler.EXTRA_NETWORK_MODE, modemNetworkMode);
                     mPhone.getContext().sendBroadcast(intent,
                             PhoneToggler.CHANGE_NETWORK_MODE_PERM);
-=======
->>>>>>> bd917bd5
                 } else {
                     if (DBG) log("handleGetPreferredNetworkTypeResponse: else: reset to default");
                     resetNetworkModeToDefault();
