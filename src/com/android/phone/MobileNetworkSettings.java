--- conflicted
+++ resolved
@@ -752,35 +752,7 @@
                             settingsNetworkMode);
                 }
 
-<<<<<<< HEAD
                 if (isValidModemNetworkMode(mPhone, modemNetworkMode)) {
-=======
-                //check that modemNetworkMode is from an accepted value
-                if (modemNetworkMode == Phone.NT_MODE_WCDMA_PREF ||
-                        modemNetworkMode == Phone.NT_MODE_GSM_ONLY ||
-                        modemNetworkMode == Phone.NT_MODE_WCDMA_ONLY ||
-                        modemNetworkMode == Phone.NT_MODE_GSM_UMTS ||
-                        modemNetworkMode == Phone.NT_MODE_CDMA ||
-                        modemNetworkMode == Phone.NT_MODE_CDMA_NO_EVDO ||
-                        modemNetworkMode == Phone.NT_MODE_EVDO_NO_CDMA ||
-                        modemNetworkMode == Phone.NT_MODE_GLOBAL ||
-                        modemNetworkMode == Phone.NT_MODE_LTE_CDMA_AND_EVDO ||
-                        modemNetworkMode == Phone.NT_MODE_LTE_GSM_WCDMA ||
-                        modemNetworkMode == Phone.NT_MODE_LTE_CDMA_EVDO_GSM_WCDMA ||
-                        modemNetworkMode == Phone.NT_MODE_LTE_ONLY ||
-                        modemNetworkMode == Phone.NT_MODE_LTE_WCDMA ||
-                        modemNetworkMode == Phone.NT_MODE_TD_SCDMA_ONLY ||
-                        modemNetworkMode == Phone.NT_MODE_TD_SCDMA_WCDMA ||
-                        modemNetworkMode == Phone.NT_MODE_TD_SCDMA_LTE ||
-                        modemNetworkMode == Phone.NT_MODE_TD_SCDMA_GSM ||
-                        modemNetworkMode == Phone.NT_MODE_TD_SCDMA_GSM_LTE ||
-                        modemNetworkMode == Phone.NT_MODE_TD_SCDMA_GSM_WCDMA ||
-                        modemNetworkMode == Phone.NT_MODE_TD_SCDMA_WCDMA_LTE ||
-                        modemNetworkMode == Phone.NT_MODE_TD_SCDMA_GSM_WCDMA_LTE ||
-                        modemNetworkMode == Phone.NT_MODE_TD_SCDMA_CDMA_EVDO_GSM_WCDMA ||
-                        modemNetworkMode == Phone.NT_MODE_TD_SCDMA_LTE_CDMA_EVDO_GSM_WCDMA ||
-                        modemNetworkMode == Phone.NT_MODE_LTE_CDMA_EVDO_GSM) {
->>>>>>> 3c131cf0
                     if (DBG) {
                         log("handleGetPreferredNetworkTypeResponse: if 1: modemNetworkMode = " +
                                 modemNetworkMode);
@@ -883,6 +855,7 @@
             case Phone.NT_MODE_LTE_CDMA_AND_EVDO:
             case Phone.NT_MODE_LTE_GSM_WCDMA:
             case Phone.NT_MODE_LTE_CDMA_EVDO_GSM_WCDMA:
+            case Phone.NT_MODE_LTE_CDMA_EVDO_GSM:
             case Phone.NT_MODE_LTE_ONLY:
             case Phone.NT_MODE_LTE_WCDMA:
             case Phone.NT_MODE_TD_SCDMA_ONLY:
