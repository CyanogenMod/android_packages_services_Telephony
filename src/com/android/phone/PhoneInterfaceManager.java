/*
 * Copyright (C) 2006 The Android Open Source Project
 *
 * Licensed under the Apache License, Version 2.0 (the "License");
 * you may not use this file except in compliance with the License.
 * You may obtain a copy of the License at
 *
 *      http://www.apache.org/licenses/LICENSE-2.0
 *
 * Unless required by applicable law or agreed to in writing, software
 * distributed under the License is distributed on an "AS IS" BASIS,
 * WITHOUT WARRANTIES OR CONDITIONS OF ANY KIND, either express or implied.
 * See the License for the specific language governing permissions and
 * limitations under the License.
 */

package com.android.phone;

import android.app.ActivityManager;
import android.app.AppOpsManager;
import android.content.ComponentName;
import android.content.Context;
import android.content.Intent;
import android.content.SharedPreferences;
import android.content.pm.PackageManager;
import android.net.Uri;
import android.os.AsyncResult;
import android.os.Binder;
import android.os.Bundle;
import android.os.Handler;
import android.os.Looper;
import android.os.Message;
import android.os.Process;
import android.os.ServiceManager;
import android.os.UserHandle;
import android.preference.PreferenceManager;
import android.provider.Settings;
import android.telephony.CellInfo;
import android.telephony.IccOpenLogicalChannelResponse;
import android.telephony.NeighboringCellInfo;
import android.telephony.ServiceState;
import android.telephony.SubscriptionInfo;
import android.telephony.SubscriptionManager;
import android.telephony.TelephonyManager;
import android.text.TextUtils;
import android.util.Log;
import android.util.Pair;

import com.android.internal.telephony.CallManager;
import com.android.internal.telephony.CommandException;
import com.android.internal.telephony.DefaultPhoneNotifier;
import com.android.internal.telephony.ITelephony;
import com.android.internal.telephony.IccCard;
import com.android.internal.telephony.Phone;
import com.android.internal.telephony.PhoneFactory;
import com.android.internal.telephony.ProxyController;
import com.android.internal.telephony.PhoneConstants;
import com.android.internal.telephony.SubscriptionController;
import com.android.internal.telephony.uicc.IccIoResult;
import com.android.internal.telephony.uicc.IccRecords;
import com.android.internal.telephony.uicc.IccUtils;
import com.android.internal.telephony.uicc.UiccCard;
import com.android.internal.telephony.uicc.UiccController;
import com.android.internal.util.HexDump;

import static com.android.internal.telephony.PhoneConstants.SUBSCRIPTION_KEY;

import java.util.ArrayList;
import java.util.HashMap;
import java.util.Iterator;
import java.util.List;

/**
 * Implementation of the ITelephony interface.
 */
public class PhoneInterfaceManager extends ITelephony.Stub {
    private static final String LOG_TAG = "PhoneInterfaceManager";
    private static final boolean DBG = (PhoneGlobals.DBG_LEVEL >= 2);
    private static final boolean DBG_LOC = false;

    // Message codes used with mMainThreadHandler
    private static final int CMD_HANDLE_PIN_MMI = 1;
    private static final int CMD_HANDLE_NEIGHBORING_CELL = 2;
    private static final int EVENT_NEIGHBORING_CELL_DONE = 3;
    private static final int CMD_ANSWER_RINGING_CALL = 4;
    private static final int CMD_END_CALL = 5;  // not used yet
    private static final int CMD_TRANSMIT_APDU_LOGICAL_CHANNEL = 7;
    private static final int EVENT_TRANSMIT_APDU_LOGICAL_CHANNEL_DONE = 8;
    private static final int CMD_OPEN_CHANNEL = 9;
    private static final int EVENT_OPEN_CHANNEL_DONE = 10;
    private static final int CMD_CLOSE_CHANNEL = 11;
    private static final int EVENT_CLOSE_CHANNEL_DONE = 12;
    private static final int CMD_NV_READ_ITEM = 13;
    private static final int EVENT_NV_READ_ITEM_DONE = 14;
    private static final int CMD_NV_WRITE_ITEM = 15;
    private static final int EVENT_NV_WRITE_ITEM_DONE = 16;
    private static final int CMD_NV_WRITE_CDMA_PRL = 17;
    private static final int EVENT_NV_WRITE_CDMA_PRL_DONE = 18;
    private static final int CMD_NV_RESET_CONFIG = 19;
    private static final int EVENT_NV_RESET_CONFIG_DONE = 20;
    private static final int CMD_GET_PREFERRED_NETWORK_TYPE = 21;
    private static final int EVENT_GET_PREFERRED_NETWORK_TYPE_DONE = 22;
    private static final int CMD_SET_PREFERRED_NETWORK_TYPE = 23;
    private static final int EVENT_SET_PREFERRED_NETWORK_TYPE_DONE = 24;
    private static final int CMD_SEND_ENVELOPE = 25;
    private static final int EVENT_SEND_ENVELOPE_DONE = 26;
    private static final int CMD_INVOKE_OEM_RIL_REQUEST_RAW = 27;
    private static final int EVENT_INVOKE_OEM_RIL_REQUEST_RAW_DONE = 28;
    private static final int CMD_TRANSMIT_APDU_BASIC_CHANNEL = 29;
    private static final int EVENT_TRANSMIT_APDU_BASIC_CHANNEL_DONE = 30;
    private static final int CMD_EXCHANGE_SIM_IO = 31;
    private static final int EVENT_EXCHANGE_SIM_IO_DONE = 32;
    private static final int CMD_SET_VOICEMAIL_NUMBER = 33;
    private static final int EVENT_SET_VOICEMAIL_NUMBER_DONE = 34;
    private static final int CMD_SIM_GET_ATR = 35;
    private static final int EVENT_SIM_GET_ATR_DONE = 36;

    /** The singleton instance. */
    private static PhoneInterfaceManager sInstance;

    private PhoneGlobals mApp;
    private Phone mPhone;
    private CallManager mCM;
    private AppOpsManager mAppOps;
    private MainThreadHandler mMainThreadHandler;
    private SubscriptionController mSubscriptionController;
    private SharedPreferences mTelephonySharedPreferences;

    private static final String PREF_CARRIERS_ALPHATAG_PREFIX = "carrier_alphtag_";
    private static final String PREF_CARRIERS_NUMBER_PREFIX = "carrier_number_";
    private static final String PREF_ENABLE_VIDEO_CALLING = "enable_video_calling";

    /**
     * A request object to use for transmitting data to an ICC.
     */
    private static final class IccAPDUArgument {
        public int channel, cla, command, p1, p2, p3;
        public String data;

        public IccAPDUArgument(int channel, int cla, int command,
                int p1, int p2, int p3, String data) {
            this.channel = channel;
            this.cla = cla;
            this.command = command;
            this.p1 = p1;
            this.p2 = p2;
            this.p3 = p3;
            this.data = data;
        }
    }

    /**
     * A request object for use with {@link MainThreadHandler}. Requesters should wait() on the
     * request after sending. The main thread will notify the request when it is complete.
     */
    private static final class MainThreadRequest {
        /** The argument to use for the request */
        public Object argument;
        /** The result of the request that is run on the main thread */
        public Object result;
        /** The subscriber id that this request applies to. Null if default. */
        public Integer subId;

        public MainThreadRequest(Object argument) {
            this.argument = argument;
        }

        public MainThreadRequest(Object argument, Integer subId) {
            this.argument = argument;
            this.subId = subId;
        }
    }

    private static final class IncomingThirdPartyCallArgs {
        public final ComponentName component;
        public final String callId;
        public final String callerDisplayName;

        public IncomingThirdPartyCallArgs(ComponentName component, String callId,
                String callerDisplayName) {
            this.component = component;
            this.callId = callId;
            this.callerDisplayName = callerDisplayName;
        }
    }

    /**
     * A handler that processes messages on the main thread in the phone process. Since many
     * of the Phone calls are not thread safe this is needed to shuttle the requests from the
     * inbound binder threads to the main thread in the phone process.  The Binder thread
     * may provide a {@link MainThreadRequest} object in the msg.obj field that they are waiting
     * on, which will be notified when the operation completes and will contain the result of the
     * request.
     *
     * <p>If a MainThreadRequest object is provided in the msg.obj field,
     * note that request.result must be set to something non-null for the calling thread to
     * unblock.
     */
    private final class MainThreadHandler extends Handler {
        @Override
        public void handleMessage(Message msg) {
            MainThreadRequest request;
            Message onCompleted;
            AsyncResult ar;
            UiccCard uiccCard = UiccController.getInstance().getUiccCard();
            IccAPDUArgument iccArgument;

            switch (msg.what) {
                case CMD_HANDLE_PIN_MMI:
                    request = (MainThreadRequest) msg.obj;
                    request.result =
                            getPhoneFromRequest(request).handlePinMmi((String) request.argument);
                    // Wake up the requesting thread
                    synchronized (request) {
                        request.notifyAll();
                    }
                    break;

                case CMD_HANDLE_NEIGHBORING_CELL:
                    request = (MainThreadRequest) msg.obj;
                    onCompleted = obtainMessage(EVENT_NEIGHBORING_CELL_DONE,
                            request);
                    mPhone.getNeighboringCids(onCompleted);
                    break;

                case EVENT_NEIGHBORING_CELL_DONE:
                    ar = (AsyncResult) msg.obj;
                    request = (MainThreadRequest) ar.userObj;
                    if (ar.exception == null && ar.result != null) {
                        request.result = ar.result;
                    } else {
                        // create an empty list to notify the waiting thread
                        request.result = new ArrayList<NeighboringCellInfo>(0);
                    }
                    // Wake up the requesting thread
                    synchronized (request) {
                        request.notifyAll();
                    }
                    break;

                case CMD_ANSWER_RINGING_CALL:
                    request = (MainThreadRequest) msg.obj;
                    int answer_subId = ((Integer)request.argument).intValue();
                    answerRingingCallInternal(answer_subId);
                    break;

                case CMD_END_CALL:
                    request = (MainThreadRequest) msg.obj;
                    int end_subId = ((Integer)request.argument).intValue();
                    final boolean hungUp;
                    int phoneType = getPhone(end_subId).getPhoneType();
                    if (phoneType == PhoneConstants.PHONE_TYPE_CDMA) {
                        // CDMA: If the user presses the Power button we treat it as
                        // ending the complete call session
                        hungUp = PhoneUtils.hangupRingingAndActive(getPhone(end_subId));
                    } else if (phoneType == PhoneConstants.PHONE_TYPE_GSM) {
                        // GSM: End the call as per the Phone state
                        hungUp = PhoneUtils.hangup(mCM);
                    } else {
                        throw new IllegalStateException("Unexpected phone type: " + phoneType);
                    }
                    if (DBG) log("CMD_END_CALL: " + (hungUp ? "hung up!" : "no call to hang up"));
                    request.result = hungUp;
                    // Wake up the requesting thread
                    synchronized (request) {
                        request.notifyAll();
                    }
                    break;

                case CMD_TRANSMIT_APDU_LOGICAL_CHANNEL:
                    request = (MainThreadRequest) msg.obj;
                    iccArgument = (IccAPDUArgument) request.argument;
                    if (uiccCard == null) {
                        loge("iccTransmitApduLogicalChannel: No UICC");
                        request.result = new IccIoResult(0x6F, 0, (byte[])null);
                        synchronized (request) {
                            request.notifyAll();
                        }
                    } else {
                        onCompleted = obtainMessage(EVENT_TRANSMIT_APDU_LOGICAL_CHANNEL_DONE,
                            request);
                        uiccCard.iccTransmitApduLogicalChannel(
                            iccArgument.channel, iccArgument.cla, iccArgument.command,
                            iccArgument.p1, iccArgument.p2, iccArgument.p3, iccArgument.data,
                            onCompleted);
                    }
                    break;

                case EVENT_TRANSMIT_APDU_LOGICAL_CHANNEL_DONE:
                    ar = (AsyncResult) msg.obj;
                    request = (MainThreadRequest) ar.userObj;
                    if (ar.exception == null && ar.result != null) {
                        if (DBG) log("EVENT_TRANSMIT_APDU_LOGICAL_CHANNEL_DONE successful");
                        request.result = ar.result;
                    } else {
                        request.result = new IccIoResult(0x6F, 0, (byte[])null);
                        if (ar.result == null) {
                            loge("iccTransmitApduLogicalChannel: Empty response");
                        } else if (ar.exception instanceof CommandException) {
                            loge("iccTransmitApduLogicalChannel: CommandException: " +
                                    ar.exception);
                        } else {
                            loge("iccTransmitApduLogicalChannel: Unknown exception");
                        }
                    }
                    synchronized (request) {
                        request.notifyAll();
                    }
                    break;

                case CMD_TRANSMIT_APDU_BASIC_CHANNEL:
                    request = (MainThreadRequest) msg.obj;
                    iccArgument = (IccAPDUArgument) request.argument;
                    if (uiccCard == null) {
                        loge("iccTransmitApduBasicChannel: No UICC");
                        request.result = new IccIoResult(0x6F, 0, (byte[])null);
                        synchronized (request) {
                            request.notifyAll();
                        }
                    } else {
                        onCompleted = obtainMessage(EVENT_TRANSMIT_APDU_BASIC_CHANNEL_DONE,
                            request);
                        uiccCard.iccTransmitApduBasicChannel(
                            iccArgument.cla, iccArgument.command, iccArgument.p1, iccArgument.p2,
                            iccArgument.p3, iccArgument.data, onCompleted);
                    }
                    break;

                case EVENT_TRANSMIT_APDU_BASIC_CHANNEL_DONE:
                    ar = (AsyncResult) msg.obj;
                    request = (MainThreadRequest) ar.userObj;
                    if (ar.exception == null && ar.result != null) {
                        if (DBG) log("EVENT_TRANSMIT_APDU_BASIC_CHANNEL_DONE successful");
                        request.result = ar.result;
                    } else {
                        request.result = new IccIoResult(0x6F, 0, (byte[])null);
                        if (ar.result == null) {
                            loge("iccTransmitApduBasicChannel: Empty response");
                        } else if (ar.exception instanceof CommandException) {
                            loge("iccTransmitApduBasicChannel: CommandException: " +
                                    ar.exception);
                        } else {
                            loge("iccTransmitApduBasicChannel: Unknown exception");
                        }
                    }
                    synchronized (request) {
                        request.notifyAll();
                    }
                    break;

                case CMD_EXCHANGE_SIM_IO:
                    request = (MainThreadRequest) msg.obj;
                    iccArgument = (IccAPDUArgument) request.argument;
                    if (uiccCard == null) {
                        loge("iccExchangeSimIO: No UICC");
                        request.result = new IccIoResult(0x6F, 0, (byte[])null);
                        synchronized (request) {
                            request.notifyAll();
                        }
                    } else {
                        onCompleted = obtainMessage(EVENT_EXCHANGE_SIM_IO_DONE,
                                request);
                        uiccCard.iccExchangeSimIO(iccArgument.cla, /* fileID */
                                iccArgument.command, iccArgument.p1, iccArgument.p2, iccArgument.p3,
                                iccArgument.data, onCompleted);
                    }
                    break;

                case EVENT_EXCHANGE_SIM_IO_DONE:
                    ar = (AsyncResult) msg.obj;
                    request = (MainThreadRequest) ar.userObj;
                    if (ar.exception == null && ar.result != null) {
                        if (DBG) log("EVENT_EXCHANGE_SIM_IO_DONE successful");
                        request.result = ar.result;
                    } else {
                        request.result = new IccIoResult(0x6f, 0, (byte[])null);
                        if (ar.result == null) {
                            loge("ccExchangeSimIO: Empty Response");
                        } else if (ar.exception instanceof CommandException) {
                            loge("iccTransmitApduBasicChannel: CommandException: " +
                                    ar.exception);
                        } else {
                            loge("iccTransmitApduBasicChannel: Unknown exception");
                        }
                    }
                    synchronized (request) {
                        request.notifyAll();
                    }
                    break;

                case CMD_SEND_ENVELOPE:
                    request = (MainThreadRequest) msg.obj;
                    if (uiccCard == null) {
                        loge("sendEnvelopeWithStatus: No UICC");
                        request.result = new IccIoResult(0x6F, 0, (byte[])null);
                        synchronized (request) {
                            request.notifyAll();
                        }
                    } else {
                        onCompleted = obtainMessage(EVENT_SEND_ENVELOPE_DONE, request);
                        uiccCard.sendEnvelopeWithStatus((String)request.argument, onCompleted);
                    }
                    break;

                case EVENT_SEND_ENVELOPE_DONE:
                    ar = (AsyncResult) msg.obj;
                    request = (MainThreadRequest) ar.userObj;
                    if (ar.exception == null && ar.result != null) {
                        request.result = ar.result;
                    } else {
                        request.result = new IccIoResult(0x6F, 0, (byte[])null);
                        if (ar.result == null) {
                            loge("sendEnvelopeWithStatus: Empty response");
                        } else if (ar.exception instanceof CommandException) {
                            loge("sendEnvelopeWithStatus: CommandException: " +
                                    ar.exception);
                        } else {
                            loge("sendEnvelopeWithStatus: exception:" + ar.exception);
                        }
                    }
                    synchronized (request) {
                        request.notifyAll();
                    }
                    break;

                case CMD_OPEN_CHANNEL:
                    request = (MainThreadRequest) msg.obj;
                    if (uiccCard == null) {
                        loge("iccOpenLogicalChannel: No UICC");
                        request.result = new IccIoResult(0x6F, 0, (byte[])null);
                        synchronized (request) {
                            request.notifyAll();
                        }
                    } else {
                        onCompleted = obtainMessage(EVENT_OPEN_CHANNEL_DONE, request);
                        uiccCard.iccOpenLogicalChannel((String)request.argument, onCompleted);
                    }
                    break;

                case EVENT_OPEN_CHANNEL_DONE:
                    ar = (AsyncResult) msg.obj;
                    request = (MainThreadRequest) ar.userObj;
                    IccOpenLogicalChannelResponse openChannelResp;
                    if (ar.exception == null && ar.result != null) {
                        int[] result = (int[]) ar.result;
                        int channelId = result[0];
                        byte[] selectResponse = null;
                        if (result.length > 1) {
                            selectResponse = new byte[result.length - 1];
                            for (int i = 1; i < result.length; ++i) {
                                selectResponse[i - 1] = (byte) result[i];
                            }
                        }
                        openChannelResp = new IccOpenLogicalChannelResponse(channelId,
                            IccOpenLogicalChannelResponse.STATUS_NO_ERROR, selectResponse);
                    } else {
                        if (ar.result == null) {
                            loge("iccOpenLogicalChannel: Empty response");
                        }
                        if (ar.exception != null) {
                            loge("iccOpenLogicalChannel: Exception: " + ar.exception);
                        }

                        int errorCode = IccOpenLogicalChannelResponse.STATUS_UNKNOWN_ERROR;
                        if ((ar.exception != null) && (ar.exception instanceof CommandException)) {
                            if (ar.exception.getMessage().compareTo("MISSING_RESOURCE") == 0) {
                                errorCode = IccOpenLogicalChannelResponse.STATUS_MISSING_RESOURCE;
                            } else if (ar.exception.getMessage().compareTo("NO_SUCH_ELEMENT") == 0) {
                                errorCode = IccOpenLogicalChannelResponse.STATUS_NO_SUCH_ELEMENT;
                            }
                        }
                        openChannelResp = new IccOpenLogicalChannelResponse(
                            IccOpenLogicalChannelResponse.INVALID_CHANNEL, errorCode, null);
                    }
                    request.result = openChannelResp;
                    synchronized (request) {
                        request.notifyAll();
                    }
                    break;

                case CMD_CLOSE_CHANNEL:
                    request = (MainThreadRequest) msg.obj;
                    if (uiccCard == null) {
                        loge("iccCloseLogicalChannel: No UICC");
                        request.result = new IccIoResult(0x6F, 0, (byte[])null);
                        synchronized (request) {
                            request.notifyAll();
                        }
                    } else {
                        onCompleted = obtainMessage(EVENT_CLOSE_CHANNEL_DONE, request);
                        uiccCard.iccCloseLogicalChannel((Integer) request.argument, onCompleted);
                    }
                    break;

                case EVENT_CLOSE_CHANNEL_DONE:
                    handleNullReturnEvent(msg, "iccCloseLogicalChannel");
                    break;

                case CMD_NV_READ_ITEM:
                    request = (MainThreadRequest) msg.obj;
                    onCompleted = obtainMessage(EVENT_NV_READ_ITEM_DONE, request);
                    mPhone.nvReadItem((Integer) request.argument, onCompleted);
                    break;

                case EVENT_NV_READ_ITEM_DONE:
                    ar = (AsyncResult) msg.obj;
                    request = (MainThreadRequest) ar.userObj;
                    if (ar.exception == null && ar.result != null) {
                        request.result = ar.result;     // String
                    } else {
                        request.result = "";
                        if (ar.result == null) {
                            loge("nvReadItem: Empty response");
                        } else if (ar.exception instanceof CommandException) {
                            loge("nvReadItem: CommandException: " +
                                    ar.exception);
                        } else {
                            loge("nvReadItem: Unknown exception");
                        }
                    }
                    synchronized (request) {
                        request.notifyAll();
                    }
                    break;

                case CMD_NV_WRITE_ITEM:
                    request = (MainThreadRequest) msg.obj;
                    onCompleted = obtainMessage(EVENT_NV_WRITE_ITEM_DONE, request);
                    Pair<Integer, String> idValue = (Pair<Integer, String>) request.argument;
                    mPhone.nvWriteItem(idValue.first, idValue.second, onCompleted);
                    break;

                case EVENT_NV_WRITE_ITEM_DONE:
                    handleNullReturnEvent(msg, "nvWriteItem");
                    break;

                case CMD_NV_WRITE_CDMA_PRL:
                    request = (MainThreadRequest) msg.obj;
                    onCompleted = obtainMessage(EVENT_NV_WRITE_CDMA_PRL_DONE, request);
                    mPhone.nvWriteCdmaPrl((byte[]) request.argument, onCompleted);
                    break;

                case EVENT_NV_WRITE_CDMA_PRL_DONE:
                    handleNullReturnEvent(msg, "nvWriteCdmaPrl");
                    break;

                case CMD_NV_RESET_CONFIG:
                    request = (MainThreadRequest) msg.obj;
                    onCompleted = obtainMessage(EVENT_NV_RESET_CONFIG_DONE, request);
                    mPhone.nvResetConfig((Integer) request.argument, onCompleted);
                    break;

                case EVENT_NV_RESET_CONFIG_DONE:
                    handleNullReturnEvent(msg, "nvResetConfig");
                    break;

                case CMD_GET_PREFERRED_NETWORK_TYPE:
                    request = (MainThreadRequest) msg.obj;
                    onCompleted = obtainMessage(EVENT_GET_PREFERRED_NETWORK_TYPE_DONE, request);
                    mPhone.getPreferredNetworkType(onCompleted);
                    break;

                case EVENT_GET_PREFERRED_NETWORK_TYPE_DONE:
                    ar = (AsyncResult) msg.obj;
                    request = (MainThreadRequest) ar.userObj;
                    if (ar.exception == null && ar.result != null) {
                        request.result = ar.result;     // Integer
                    } else {
                        request.result = -1;
                        if (ar.result == null) {
                            loge("getPreferredNetworkType: Empty response");
                        } else if (ar.exception instanceof CommandException) {
                            loge("getPreferredNetworkType: CommandException: " +
                                    ar.exception);
                        } else {
                            loge("getPreferredNetworkType: Unknown exception");
                        }
                    }
                    synchronized (request) {
                        request.notifyAll();
                    }
                    break;

                case CMD_SET_PREFERRED_NETWORK_TYPE:
                    request = (MainThreadRequest) msg.obj;
                    onCompleted = obtainMessage(EVENT_SET_PREFERRED_NETWORK_TYPE_DONE, request);
                    int networkType = (Integer) request.argument;
                    mPhone.setPreferredNetworkType(networkType, onCompleted);
                    break;

                case EVENT_SET_PREFERRED_NETWORK_TYPE_DONE:
                    handleNullReturnEvent(msg, "setPreferredNetworkType");
                    break;

                case CMD_INVOKE_OEM_RIL_REQUEST_RAW:
                    request = (MainThreadRequest)msg.obj;
                    onCompleted = obtainMessage(EVENT_INVOKE_OEM_RIL_REQUEST_RAW_DONE, request);
                    mPhone.invokeOemRilRequestRaw((byte[])request.argument, onCompleted);
                    break;

                case EVENT_INVOKE_OEM_RIL_REQUEST_RAW_DONE:
                    ar = (AsyncResult)msg.obj;
                    request = (MainThreadRequest)ar.userObj;
                    request.result = ar;
                    synchronized (request) {
                        request.notifyAll();
                    }
                    break;

                case CMD_SET_VOICEMAIL_NUMBER:
                    request = (MainThreadRequest) msg.obj;
                    onCompleted = obtainMessage(EVENT_SET_VOICEMAIL_NUMBER_DONE, request);
                    Pair<String, String> tagNum = (Pair<String, String>) request.argument;
                    getPhoneFromRequest(request).setVoiceMailNumber(tagNum.first, tagNum.second,
                            onCompleted);
                    break;

                case EVENT_SET_VOICEMAIL_NUMBER_DONE:
                    handleNullReturnEvent(msg, "setVoicemailNumber");
                    break;

                case CMD_SIM_GET_ATR:
                    request = (MainThreadRequest) msg.obj;
                    if (uiccCard == null) {
                        loge("getAtr: No UICC");
                        request.result = "";
                         synchronized (request) {
                            request.notifyAll();
                        }
                    } else {
                        onCompleted = obtainMessage(EVENT_SIM_GET_ATR_DONE, request);
                        uiccCard.getAtr(onCompleted);
                    }
                    break;

                case EVENT_SIM_GET_ATR_DONE:
                    ar = (AsyncResult) msg.obj;
                    request = (MainThreadRequest) ar.userObj;
                    if (ar.exception == null) {
                        request.result = ar.result;
                    } else {
                        request.result = "";
                        if (ar.result == null) {
                            loge("ccExchangeSimIO: Empty Response");
                        } else if (ar.exception instanceof CommandException) {
                            loge("iccTransmitApduBasicChannel: CommandException: " +
                                    ar.exception);
                        } else {
                            loge("iccTransmitApduBasicChannel: Unknown exception");
                        }
                    }
                    synchronized (request) {
                        request.notifyAll();
                    }
                    break;

                default:
                    Log.w(LOG_TAG, "MainThreadHandler: unexpected message code: " + msg.what);
                    break;
            }
        }

        private void handleNullReturnEvent(Message msg, String command) {
            AsyncResult ar = (AsyncResult) msg.obj;
            MainThreadRequest request = (MainThreadRequest) ar.userObj;
            if (ar.exception == null) {
                request.result = true;
            } else {
                request.result = false;
                if (ar.exception instanceof CommandException) {
                    loge(command + ": CommandException: " + ar.exception);
                } else {
                    loge(command + ": Unknown exception");
                }
            }
            synchronized (request) {
                request.notifyAll();
            }
        }
    }

    /**
     * Posts the specified command to be executed on the main thread,
     * waits for the request to complete, and returns the result.
     * @see #sendRequestAsync
     */
    private Object sendRequest(int command, Object argument) {
        return sendRequest(command, argument, null);
    }

    /**
     * Posts the specified command to be executed on the main thread,
     * waits for the request to complete, and returns the result.
     * @see #sendRequestAsync
     */
    private Object sendRequest(int command, Object argument, Integer subId) {
        if (Looper.myLooper() == mMainThreadHandler.getLooper()) {
            throw new RuntimeException("This method will deadlock if called from the main thread.");
        }

        MainThreadRequest request = new MainThreadRequest(argument, subId);
        Message msg = mMainThreadHandler.obtainMessage(command, request);
        msg.sendToTarget();

        // Wait for the request to complete
        synchronized (request) {
            while (request.result == null) {
                try {
                    request.wait();
                } catch (InterruptedException e) {
                    // Do nothing, go back and wait until the request is complete
                }
            }
        }
        return request.result;
    }

    /**
     * Asynchronous ("fire and forget") version of sendRequest():
     * Posts the specified command to be executed on the main thread, and
     * returns immediately.
     * @see #sendRequest
     */
    private void sendRequestAsync(int command) {
        mMainThreadHandler.sendEmptyMessage(command);
    }

    /**
     * Same as {@link #sendRequestAsync(int)} except it takes an argument.
     * @see {@link #sendRequest(int,Object)}
     */
    private void sendRequestAsync(int command, Object argument) {
        MainThreadRequest request = new MainThreadRequest(argument);
        Message msg = mMainThreadHandler.obtainMessage(command, request);
        msg.sendToTarget();
    }

    /**
     * Initialize the singleton PhoneInterfaceManager instance.
     * This is only done once, at startup, from PhoneApp.onCreate().
     */
    /* package */ static PhoneInterfaceManager init(PhoneGlobals app, Phone phone) {
        synchronized (PhoneInterfaceManager.class) {
            if (sInstance == null) {
                sInstance = new PhoneInterfaceManager(app, phone);
            } else {
                Log.wtf(LOG_TAG, "init() called multiple times!  sInstance = " + sInstance);
            }
            return sInstance;
        }
    }

    /** Private constructor; @see init() */
    private PhoneInterfaceManager(PhoneGlobals app, Phone phone) {
        mApp = app;
        mPhone = phone;
        mCM = PhoneGlobals.getInstance().mCM;
        mAppOps = (AppOpsManager)app.getSystemService(Context.APP_OPS_SERVICE);
        mMainThreadHandler = new MainThreadHandler();
        mTelephonySharedPreferences =
                PreferenceManager.getDefaultSharedPreferences(mPhone.getContext());
        mSubscriptionController = SubscriptionController.getInstance();

        publish();
    }

    private void publish() {
        if (DBG) log("publish: " + this);

        ServiceManager.addService("phone", this);
    }

    private Phone getPhoneFromRequest(MainThreadRequest request) {
        return (request.subId == null) ? mPhone : getPhone(request.subId);
    }

    // returns phone associated with the subId.
    private Phone getPhone(int subId) {
        return PhoneFactory.getPhone(mSubscriptionController.getPhoneId(subId));
    }
    //
    // Implementation of the ITelephony interface.
    //

    public void dial(String number) {
        dialForSubscriber(getPreferredVoiceSubscription(), number);
    }

    public void dialForSubscriber(int subId, String number) {
        if (DBG) log("dial: " + number);
        // No permission check needed here: This is just a wrapper around the
        // ACTION_DIAL intent, which is available to any app since it puts up
        // the UI before it does anything.

        String url = createTelUrl(number);
        if (url == null) {
            return;
        }

        // PENDING: should we just silently fail if phone is offhook or ringing?
        PhoneConstants.State state = mCM.getState(subId);
        if (state != PhoneConstants.State.OFFHOOK && state != PhoneConstants.State.RINGING) {
            Intent  intent = new Intent(Intent.ACTION_DIAL, Uri.parse(url));
            intent.addFlags(Intent.FLAG_ACTIVITY_NEW_TASK);
            intent.putExtra(SUBSCRIPTION_KEY, subId);
            mApp.startActivity(intent);
        }
    }

    public void call(String callingPackage, String number) {
        callForSubscriber(getPreferredVoiceSubscription(), callingPackage, number);
    }

    public void callForSubscriber(int subId, String callingPackage, String number) {
        if (DBG) log("call: " + number);

        // This is just a wrapper around the ACTION_CALL intent, but we still
        // need to do a permission check since we're calling startActivity()
        // from the context of the phone app.
        enforceCallPermission();

        if (mAppOps.noteOp(AppOpsManager.OP_CALL_PHONE, Binder.getCallingUid(), callingPackage)
                != AppOpsManager.MODE_ALLOWED) {
            return;
        }

        String url = createTelUrl(number);
        if (url == null) {
            return;
        }

        Intent intent = new Intent(Intent.ACTION_CALL, Uri.parse(url));
        intent.putExtra(SUBSCRIPTION_KEY, subId);
        intent.addFlags(Intent.FLAG_ACTIVITY_NEW_TASK);
        mApp.startActivity(intent);
    }

    /**
     * End a call based on call state
     * @return true is a call was ended
     */
    public boolean endCall() {
        return endCallForSubscriber(getDefaultSubscription());
    }

    /**
     * End a call based on the call state of the subId
     * @return true is a call was ended
     */
    public boolean endCallForSubscriber(int subId) {
        enforceCallPermission();
        return (Boolean) sendRequest(CMD_END_CALL, new Integer(subId), null);
    }

    public void answerRingingCall() {
        answerRingingCallForSubscriber(getDefaultSubscription());
    }

    public void answerRingingCallForSubscriber(int subId) {
        if (DBG) log("answerRingingCall...");
        // TODO: there should eventually be a separate "ANSWER_PHONE" permission,
        // but that can probably wait till the big TelephonyManager API overhaul.
        // For now, protect this call with the MODIFY_PHONE_STATE permission.
        enforceModifyPermission();
        sendRequest(CMD_ANSWER_RINGING_CALL, new Integer(subId), null);
    }

    /**
     * Make the actual telephony calls to implement answerRingingCall().
     * This should only be called from the main thread of the Phone app.
     * @see #answerRingingCall
     *
     * TODO: it would be nice to return true if we answered the call, or
     * false if there wasn't actually a ringing incoming call, or some
     * other error occurred.  (In other words, pass back the return value
     * from PhoneUtils.answerCall() or PhoneUtils.answerAndEndActive().)
     * But that would require calling this method via sendRequest() rather
     * than sendRequestAsync(), and right now we don't actually *need* that
     * return value, so let's just return void for now.
     */
    private void answerRingingCallInternal(int subId) {
        final boolean hasRingingCall = !getPhone(subId).getRingingCall().isIdle();
        if (hasRingingCall) {
            final boolean hasActiveCall = !mPhone.getForegroundCall().isIdle();
            final boolean hasHoldingCall = !mPhone.getBackgroundCall().isIdle();
            if (hasActiveCall && hasHoldingCall) {
                // Both lines are in use!
                // TODO: provide a flag to let the caller specify what
                // policy to use if both lines are in use.  (The current
                // behavior is hardwired to "answer incoming, end ongoing",
                // which is how the CALL button is specced to behave.)
                PhoneUtils.answerAndEndActive(mCM, mCM.getFirstActiveRingingCall());
                return;
            } else {
                // answerCall() will automatically hold the current active
                // call, if there is one.
                PhoneUtils.answerCall(mCM.getFirstActiveRingingCall());
                return;
            }
        } else {
            // No call was ringing.
            return;
        }
    }

    /**
     * This method is no longer used and can be removed once TelephonyManager stops referring to it.
     */
    public void silenceRinger() {
        Log.e(LOG_TAG, "silenseRinger not supported");
    }

    public boolean isOffhook() {
        return isOffhookForSubscriber(getDefaultSubscription());
    }

    public boolean isOffhookForSubscriber(int subId) {
        return (getPhone(subId).getState() == PhoneConstants.State.OFFHOOK);
    }

    public boolean isRinging() {
        return (isRingingForSubscriber(getDefaultSubscription()));
    }

    public boolean isRingingForSubscriber(int subId) {
        return (getPhone(subId).getState() == PhoneConstants.State.RINGING);
    }

    public boolean isIdle() {
        return isIdleForSubscriber(getDefaultSubscription());
    }

    public boolean isIdleForSubscriber(int subId) {
        return (getPhone(subId).getState() == PhoneConstants.State.IDLE);
    }

    public boolean isSimPinEnabled() {
        enforceReadPermission();
        return (PhoneGlobals.getInstance().isSimPinEnabled());
    }

    public boolean supplyPin(String pin) {
        return supplyPinForSubscriber(getDefaultSubscription(), pin);
    }

    public boolean supplyPinForSubscriber(int subId, String pin) {
        int [] resultArray = supplyPinReportResultForSubscriber(subId, pin);
        return (resultArray[0] == PhoneConstants.PIN_RESULT_SUCCESS) ? true : false;
    }

    public boolean supplyPuk(String puk, String pin) {
        return supplyPukForSubscriber(getDefaultSubscription(), puk, pin);
    }

    public boolean supplyPukForSubscriber(int subId, String puk, String pin) {
        int [] resultArray = supplyPukReportResultForSubscriber(subId, puk, pin);
        return (resultArray[0] == PhoneConstants.PIN_RESULT_SUCCESS) ? true : false;
    }

    /** {@hide} */
    public int[] supplyPinReportResult(String pin) {
        return supplyPinReportResultForSubscriber(getDefaultSubscription(), pin);
    }

    public int[] supplyPinReportResultForSubscriber(int subId, String pin) {
        enforceModifyPermission();
        final UnlockSim checkSimPin = new UnlockSim(getPhone(subId).getIccCard());
        checkSimPin.start();
        return checkSimPin.unlockSim(null, pin);
    }

    /** {@hide} */
    public int[] supplyPukReportResult(String puk, String pin) {
        return supplyPukReportResultForSubscriber(getDefaultSubscription(), puk, pin);
    }

    public int[] supplyPukReportResultForSubscriber(int subId, String puk, String pin) {
        enforceModifyPermission();
        final UnlockSim checkSimPuk = new UnlockSim(getPhone(subId).getIccCard());
        checkSimPuk.start();
        return checkSimPuk.unlockSim(puk, pin);
    }

    /**
     * Helper thread to turn async call to SimCard#supplyPin into
     * a synchronous one.
     */
    private static class UnlockSim extends Thread {

        private final IccCard mSimCard;

        private boolean mDone = false;
        private int mResult = PhoneConstants.PIN_GENERAL_FAILURE;
        private int mRetryCount = -1;

        // For replies from SimCard interface
        private Handler mHandler;

        // For async handler to identify request type
        private static final int SUPPLY_PIN_COMPLETE = 100;

        public UnlockSim(IccCard simCard) {
            mSimCard = simCard;
        }

        @Override
        public void run() {
            Looper.prepare();
            synchronized (UnlockSim.this) {
                mHandler = new Handler() {
                    @Override
                    public void handleMessage(Message msg) {
                        AsyncResult ar = (AsyncResult) msg.obj;
                        switch (msg.what) {
                            case SUPPLY_PIN_COMPLETE:
                                Log.d(LOG_TAG, "SUPPLY_PIN_COMPLETE");
                                synchronized (UnlockSim.this) {
                                    mRetryCount = msg.arg1;
                                    if (ar.exception != null) {
                                        if (ar.exception instanceof CommandException &&
                                                ((CommandException)(ar.exception)).getCommandError()
                                                == CommandException.Error.PASSWORD_INCORRECT) {
                                            mResult = PhoneConstants.PIN_PASSWORD_INCORRECT;
                                        } else {
                                            mResult = PhoneConstants.PIN_GENERAL_FAILURE;
                                        }
                                    } else {
                                        mResult = PhoneConstants.PIN_RESULT_SUCCESS;
                                    }
                                    mDone = true;
                                    UnlockSim.this.notifyAll();
                                }
                                break;
                        }
                    }
                };
                UnlockSim.this.notifyAll();
            }
            Looper.loop();
        }

        /*
         * Use PIN or PUK to unlock SIM card
         *
         * If PUK is null, unlock SIM card with PIN
         *
         * If PUK is not null, unlock SIM card with PUK and set PIN code
         */
        synchronized int[] unlockSim(String puk, String pin) {

            while (mHandler == null) {
                try {
                    wait();
                } catch (InterruptedException e) {
                    Thread.currentThread().interrupt();
                }
            }
            Message callback = Message.obtain(mHandler, SUPPLY_PIN_COMPLETE);

            if (puk == null) {
                mSimCard.supplyPin(pin, callback);
            } else {
                mSimCard.supplyPuk(puk, pin, callback);
            }

            while (!mDone) {
                try {
                    Log.d(LOG_TAG, "wait for done");
                    wait();
                } catch (InterruptedException e) {
                    // Restore the interrupted status
                    Thread.currentThread().interrupt();
                }
            }
            Log.d(LOG_TAG, "done");
            int[] resultArray = new int[2];
            resultArray[0] = mResult;
            resultArray[1] = mRetryCount;
            return resultArray;
        }
    }

    public void updateServiceLocation() {
        updateServiceLocationForSubscriber(getDefaultSubscription());

    }

    public void updateServiceLocationForSubscriber(int subId) {
        // No permission check needed here: this call is harmless, and it's
        // needed for the ServiceState.requestStateUpdate() call (which is
        // already intentionally exposed to 3rd parties.)
        getPhone(subId).updateServiceLocation();
    }

    public boolean isRadioOn() {
        return isRadioOnForSubscriber(getDefaultSubscription());
    }

    public boolean isRadioOnForSubscriber(int subId) {
        return getPhone(subId).getServiceState().getState() != ServiceState.STATE_POWER_OFF;
    }

    public void toggleRadioOnOff() {
        toggleRadioOnOffForSubscriber(getDefaultSubscription());

    }

    public void toggleRadioOnOffForSubscriber(int subId) {
        enforceModifyPermission();
        getPhone(subId).setRadioPower(!isRadioOnForSubscriber(subId));
    }

    public boolean setRadio(boolean turnOn) {
        return setRadioForSubscriber(getDefaultSubscription(), turnOn);
    }

    public boolean setRadioForSubscriber(int subId, boolean turnOn) {
        enforceModifyPermission();
        if ((getPhone(subId).getServiceState().getState() !=
                ServiceState.STATE_POWER_OFF) != turnOn) {
            toggleRadioOnOffForSubscriber(subId);
        }
        return true;
    }

    public boolean needMobileRadioShutdown() {
        /*
         * If any of the Radios are available, it will need to be
         * shutdown. So return true if any Radio is available.
         */
        for (int i = 0; i < TelephonyManager.getDefault().getPhoneCount(); i++) {
            Phone phone = PhoneFactory.getPhone(i);
            if (phone != null && phone.isRadioAvailable()) return true;
        }
        logv(TelephonyManager.getDefault().getPhoneCount() + " Phones are shutdown.");
        return false;
    }

    public void shutdownMobileRadios() {
        for (int i = 0; i < TelephonyManager.getDefault().getPhoneCount(); i++) {
            logv("Shutting down Phone " + i);
            shutdownRadioUsingPhoneId(i);
        }
    }

    private void shutdownRadioUsingPhoneId(int phoneId) {
        enforceModifyPermission();
        Phone phone = PhoneFactory.getPhone(phoneId);
        if (phone != null && phone.isRadioAvailable()) {
            phone.shutdownRadio();
        }
    }

    public boolean setRadioPower(boolean turnOn) {
        return setRadioPowerForSubscriber(getDefaultSubscription(), turnOn);
    }

    public boolean setRadioPowerForSubscriber(int subId, boolean turnOn) {
        enforceModifyPermission();
        getPhone(subId).setRadioPower(turnOn);
        return true;
    }

    // FIXME: subId version needed
    public boolean enableDataConnectivity() {
        enforceModifyPermission();
        int subId = mSubscriptionController.getDefaultDataSubId();
        getPhone(subId).setDataEnabled(true);
        return true;
    }

    // FIXME: subId version needed
    public boolean disableDataConnectivity() {
        enforceModifyPermission();
        int subId = mSubscriptionController.getDefaultDataSubId();
        getPhone(subId).setDataEnabled(false);
        return true;
    }

    // FIXME: subId version needed
    public boolean isDataConnectivityPossible() {
        int subId = mSubscriptionController.getDefaultDataSubId();
        return getPhone(subId).isDataConnectivityPossible();
    }

    public boolean isDataPossibleForSubscription(int subId, String apnType) {
        return getPhone(subId).isOnDemandDataPossible(apnType);
    }

    public boolean handlePinMmi(String dialString) {
        return handlePinMmiForSubscriber(getDefaultSubscription(), dialString);
    }

    public boolean handlePinMmiForSubscriber(int subId, String dialString) {
        enforceModifyPermission();
        return (Boolean) sendRequest(CMD_HANDLE_PIN_MMI, dialString, new Integer(subId));
    }

    public int getCallState() {
        return getCallStateForSubscriber(getDefaultSubscription());
    }

    public int getCallStateForSubscriber(int subId) {
        return DefaultPhoneNotifier.convertCallState(getPhone(subId).getState());
    }

    public int getDataState() {
        Phone phone = getPhone(mSubscriptionController.getDefaultDataSubId());
        return DefaultPhoneNotifier.convertDataState(phone.getDataConnectionState());
    }

    public int getDataActivity() {
        Phone phone = getPhone(mSubscriptionController.getDefaultDataSubId());
        return DefaultPhoneNotifier.convertDataActivityState(phone.getDataActivityState());
    }

    @Override
    public Bundle getCellLocation() {
        try {
            mApp.enforceCallingOrSelfPermission(
                android.Manifest.permission.ACCESS_FINE_LOCATION, null);
        } catch (SecurityException e) {
            // If we have ACCESS_FINE_LOCATION permission, skip the check for ACCESS_COARSE_LOCATION
            // A failure should throw the SecurityException from ACCESS_COARSE_LOCATION since this
            // is the weaker precondition
            mApp.enforceCallingOrSelfPermission(
                android.Manifest.permission.ACCESS_COARSE_LOCATION, null);
        }

        if (checkIfCallerIsSelfOrForegroundUser()) {
            if (DBG_LOC) log("getCellLocation: is active user");
            Bundle data = new Bundle();
            mPhone.getCellLocation().fillInNotifierBundle(data);
            return data;
        } else {
            if (DBG_LOC) log("getCellLocation: suppress non-active user");
            return null;
        }
    }

    @Override
    public void enableLocationUpdates() {
        enableLocationUpdatesForSubscriber(getDefaultSubscription());
    }

    public void enableLocationUpdatesForSubscriber(int subId) {
        mApp.enforceCallingOrSelfPermission(
                android.Manifest.permission.CONTROL_LOCATION_UPDATES, null);
        getPhone(subId).enableLocationUpdates();
    }

    @Override
    public void disableLocationUpdates() {
        disableLocationUpdatesForSubscriber(getDefaultSubscription());
    }

    public void disableLocationUpdatesForSubscriber(int subId) {
        mApp.enforceCallingOrSelfPermission(
                android.Manifest.permission.CONTROL_LOCATION_UPDATES, null);
        getPhone(subId).disableLocationUpdates();
    }

    @Override
    @SuppressWarnings("unchecked")
    public List<NeighboringCellInfo> getNeighboringCellInfo(String callingPackage) {
        try {
            mApp.enforceCallingOrSelfPermission(
                    android.Manifest.permission.ACCESS_FINE_LOCATION, null);
        } catch (SecurityException e) {
            // If we have ACCESS_FINE_LOCATION permission, skip the check
            // for ACCESS_COARSE_LOCATION
            // A failure should throw the SecurityException from
            // ACCESS_COARSE_LOCATION since this is the weaker precondition
            mApp.enforceCallingOrSelfPermission(
                    android.Manifest.permission.ACCESS_COARSE_LOCATION, null);
        }

        if (mAppOps.noteOp(AppOpsManager.OP_NEIGHBORING_CELLS, Binder.getCallingUid(),
                callingPackage) != AppOpsManager.MODE_ALLOWED) {
            return null;
        }
        if (checkIfCallerIsSelfOrForegroundUser()) {
            if (DBG_LOC) log("getNeighboringCellInfo: is active user");

            ArrayList<NeighboringCellInfo> cells = null;

            try {
                cells = (ArrayList<NeighboringCellInfo>) sendRequest(
                        CMD_HANDLE_NEIGHBORING_CELL, null, null);
            } catch (RuntimeException e) {
                Log.e(LOG_TAG, "getNeighboringCellInfo " + e);
            }
            return cells;
        } else {
            if (DBG_LOC) log("getNeighboringCellInfo: suppress non-active user");
            return null;
        }
    }


    @Override
    public List<CellInfo> getAllCellInfo() {
        return getAllCellInfoUsingSubId(getDefaultSubscription());
    }

    @Override
    public List<CellInfo> getAllCellInfoUsingSubId(int subId) {
        try {
            mApp.enforceCallingOrSelfPermission(
                android.Manifest.permission.ACCESS_FINE_LOCATION, null);
        } catch (SecurityException e) {
            // If we have ACCESS_FINE_LOCATION permission, skip the check for ACCESS_COARSE_LOCATION
            // A failure should throw the SecurityException from ACCESS_COARSE_LOCATION since this
            // is the weaker precondition
            mApp.enforceCallingOrSelfPermission(
                android.Manifest.permission.ACCESS_COARSE_LOCATION, null);
        }

        if (checkIfCallerIsSelfOrForegroundUser()) {
            if (DBG_LOC) log("getAllCellInfoUsingSubId: is active user");
            return getPhone(subId).getAllCellInfo();
        } else {
            if (DBG_LOC) log("getAllCellInfoUsingSubId: suppress non-active user");
            return null;
        }
    }

    @Override
    public void setCellInfoListRate(int rateInMillis) {
        mPhone.setCellInfoListRate(rateInMillis);
    }

    //
    // Internal helper methods.
    //

    private static boolean checkIfCallerIsSelfOrForegroundUser() {
        boolean ok;

        boolean self = Binder.getCallingUid() == Process.myUid();
        if (!self) {
            // Get the caller's user id then clear the calling identity
            // which will be restored in the finally clause.
            int callingUser = UserHandle.getCallingUserId();
            long ident = Binder.clearCallingIdentity();

            try {
                // With calling identity cleared the current user is the foreground user.
                int foregroundUser = ActivityManager.getCurrentUser();
                ok = (foregroundUser == callingUser);
                if (DBG_LOC) {
                    log("checkIfCallerIsSelfOrForegoundUser: foregroundUser=" + foregroundUser
                            + " callingUser=" + callingUser + " ok=" + ok);
                }
            } catch (Exception ex) {
                if (DBG_LOC) loge("checkIfCallerIsSelfOrForegoundUser: Exception ex=" + ex);
                ok = false;
            } finally {
                Binder.restoreCallingIdentity(ident);
            }
        } else {
            if (DBG_LOC) log("checkIfCallerIsSelfOrForegoundUser: is self");
            ok = true;
        }
        if (DBG_LOC) log("checkIfCallerIsSelfOrForegoundUser: ret=" + ok);
        return ok;
    }

    /**
     * Make sure the caller has the READ_PHONE_STATE permission.
     *
     * @throws SecurityException if the caller does not have the required permission
     */
    private void enforceReadPermission() {
        mApp.enforceCallingOrSelfPermission(android.Manifest.permission.READ_PHONE_STATE, null);
    }

    /**
     * Make sure the caller has the MODIFY_PHONE_STATE permission.
     *
     * @throws SecurityException if the caller does not have the required permission
     */
    private void enforceModifyPermission() {
        mApp.enforceCallingOrSelfPermission(android.Manifest.permission.MODIFY_PHONE_STATE, null);
    }

    /**
     * Make sure either system app or the caller has carrier privilege.
     *
     * @throws SecurityException if the caller does not have the required permission/privilege
     */
    private void enforceModifyPermissionOrCarrierPrivilege() {
        int permission = mApp.checkCallingOrSelfPermission(
                android.Manifest.permission.MODIFY_PHONE_STATE);
        if (permission == PackageManager.PERMISSION_GRANTED) {
            return;
        }

        log("No modify permission, check carrier privilege next.");
        if (getCarrierPrivilegeStatus() != TelephonyManager.CARRIER_PRIVILEGE_STATUS_HAS_ACCESS) {
            loge("No Carrier Privilege.");
            throw new SecurityException("No modify permission or carrier privilege.");
        }
    }

    /**
     * Make sure the caller has carrier privilege.
     *
     * @throws SecurityException if the caller does not have the required permission
     */
    private void enforceCarrierPrivilege() {
        if (getCarrierPrivilegeStatus() != TelephonyManager.CARRIER_PRIVILEGE_STATUS_HAS_ACCESS) {
            loge("No Carrier Privilege.");
            throw new SecurityException("No Carrier Privilege.");
        }
    }

    /**
     * Make sure the caller has the CALL_PHONE permission.
     *
     * @throws SecurityException if the caller does not have the required permission
     */
    private void enforceCallPermission() {
        mApp.enforceCallingOrSelfPermission(android.Manifest.permission.CALL_PHONE, null);
    }

    /**
     * Make sure the caller has the READ_PRIVILEGED_PHONE_STATE permission.
     *
     * @throws SecurityException if the caller does not have the required permission
     */
    private void enforcePrivilegedPhoneStatePermission() {
        mApp.enforceCallingOrSelfPermission(android.Manifest.permission.READ_PRIVILEGED_PHONE_STATE,
                null);
    }

    private String createTelUrl(String number) {
        if (TextUtils.isEmpty(number)) {
            return null;
        }

        return "tel:" + number;
    }

    private static void log(String msg) {
        Log.d(LOG_TAG, "[PhoneIntfMgr] " + msg);
    }

    private static void logv(String msg) {
        Log.v(LOG_TAG, "[PhoneIntfMgr] " + msg);
    }

    private static void loge(String msg) {
        Log.e(LOG_TAG, "[PhoneIntfMgr] " + msg);
    }

    public int getActivePhoneType() {
        return getActivePhoneTypeForSubscriber(getDefaultSubscription());
    }

    public int getActivePhoneTypeForSubscriber(int subId) {
        return getPhone(subId).getPhoneType();
    }

    /**
     * Returns the CDMA ERI icon index to display
     */
    public int getCdmaEriIconIndex() {
        return getCdmaEriIconIndexForSubscriber(getDefaultSubscription());

    }

    public int getCdmaEriIconIndexForSubscriber(int subId) {
        return getPhone(subId).getCdmaEriIconIndex();
    }

    /**
     * Returns the CDMA ERI icon mode,
     * 0 - ON
     * 1 - FLASHING
     */
    public int getCdmaEriIconMode() {
        return getCdmaEriIconModeForSubscriber(getDefaultSubscription());
    }

    public int getCdmaEriIconModeForSubscriber(int subId) {
        return getPhone(subId).getCdmaEriIconMode();
    }

    /**
     * Returns the CDMA ERI text,
     */
    public String getCdmaEriText() {
        return getCdmaEriTextForSubscriber(getDefaultSubscription());
    }

    public String getCdmaEriTextForSubscriber(int subId) {
        return getPhone(subId).getCdmaEriText();
    }

    /**
     * Returns the CDMA MDN.
     */
    public String getCdmaMdn(int subId) {
        enforceModifyPermissionOrCarrierPrivilege();
        if (getPhone(subId).getPhoneType() == PhoneConstants.PHONE_TYPE_CDMA) {
            return getPhone(subId).getLine1Number();
        } else {
            return null;
        }
    }

    /**
     * Returns the CDMA MIN.
     */
    public String getCdmaMin(int subId) {
        enforceModifyPermissionOrCarrierPrivilege();
        if (getPhone(subId).getPhoneType() == PhoneConstants.PHONE_TYPE_CDMA) {
            return getPhone(subId).getCdmaMin();
        } else {
            return null;
        }
    }

    /**
     * Returns true if CDMA provisioning needs to run.
     */
    public boolean needsOtaServiceProvisioning() {
        return mPhone.needsOtaServiceProvisioning();
    }

    /**
     * Sets the voice mail number of a given subId.
     */
    @Override
    public boolean setVoiceMailNumber(int subId, String alphaTag, String number) {
        enforceCarrierPrivilege();
        Boolean success = (Boolean) sendRequest(CMD_SET_VOICEMAIL_NUMBER,
                new Pair<String, String>(alphaTag, number), new Integer(subId));
        return success;
    }

    /**
     * Returns the unread count of voicemails
     */
    public int getVoiceMessageCount() {
        return getVoiceMessageCountForSubscriber(getDefaultSubscription());
    }

    /**
     * Returns the unread count of voicemails for a subId
     */
    public int getVoiceMessageCountForSubscriber( int subId) {
        return getPhone(subId).getVoiceMessageCount();
    }

    /**
     * Returns the data network type
     *
     * @Deprecated to be removed Q3 2013 use {@link #getDataNetworkType}.
     */
    @Override
    public int getNetworkType() {
        return getNetworkTypeForSubscriber(getDefaultSubscription());
    }

    /**
     * Returns the network type for a subId
     */
    @Override
    public int getNetworkTypeForSubscriber(int subId) {
        return getPhone(subId).getServiceState().getDataNetworkType();
    }

    /**
     * Returns the data network type
     */
    @Override
    public int getDataNetworkType() {
        return getDataNetworkTypeForSubscriber(getDefaultSubscription());
    }

    /**
     * Returns the data network type for a subId
     */
    @Override
    public int getDataNetworkTypeForSubscriber(int subId) {
        return getPhone(subId).getServiceState().getDataNetworkType();
    }

    /**
     * Returns the data network type
     */
    @Override
    public int getVoiceNetworkType() {
        return getVoiceNetworkTypeForSubscriber(getDefaultSubscription());
    }

    /**
     * Returns the Voice network type for a subId
     */
    @Override
    public int getVoiceNetworkTypeForSubscriber(int subId) {
        return getPhone(subId).getServiceState().getVoiceNetworkType();
    }

    /**
     * @return true if a ICC card is present
     */
    public boolean hasIccCard() {
        return hasIccCardUsingSlotId(getDefaultSim());
    }

    /**
     * @return true if a ICC card is present for a slotId
     */
    public boolean hasIccCardUsingSlotId(int slotId) {
        return PhoneFactory.getPhone(slotId).getIccCard().hasIccCard();
    }

    /**
     * Return if the current radio is LTE on CDMA. This
     * is a tri-state return value as for a period of time
     * the mode may be unknown.
     *
     * @return {@link Phone#LTE_ON_CDMA_UNKNOWN}, {@link Phone#LTE_ON_CDMA_FALSE}
     * or {@link Phone#LTE_ON_CDMA_TRUE}
     */
    public int getLteOnCdmaMode() {
        return getLteOnCdmaModeForSubscriber(getDefaultSubscription());
    }

    public int getLteOnCdmaModeForSubscriber(int subId) {
        return getPhone(subId).getLteOnCdmaMode();
    }

    public void setPhone(Phone phone) {
        mPhone = phone;
    }

    /**
     * {@hide}
     * Returns Default subId, 0 in the case of single standby.
     */
    private int getDefaultSubscription() {
        return mSubscriptionController.getDefaultSubId();
    }

    private int getPreferredVoiceSubscription() {
        return mSubscriptionController.getDefaultVoiceSubId();
    }

    /**
     * @see android.telephony.TelephonyManager.WifiCallingChoices
     */
    public int getWhenToMakeWifiCalls() {
        return Settings.System.getInt(mPhone.getContext().getContentResolver(),
                Settings.System.WHEN_TO_MAKE_WIFI_CALLS, getWhenToMakeWifiCallsDefaultPreference());
    }

    /**
     * get operator numeric value from icc records
     */
    public String getIccOperatorNumeric(int subId) {
        String iccOperatorNumeric = null;
        int netType = getPhone(subId).getServiceState().getRilDataRadioTechnology();
        int family = UiccController.getFamilyFromRadioTechnology(netType);
        if (family == UiccController.APP_FAM_UNKNOWN) {
            int phoneType = getActivePhoneTypeForSubscriber(subId);
            switch (phoneType) {
                case TelephonyManager.PHONE_TYPE_GSM:
                    family = UiccController.APP_FAM_3GPP;
                    break;
                case TelephonyManager.PHONE_TYPE_CDMA:
                    family = UiccController.APP_FAM_3GPP2;
                    break;
            }
        }

        if (family != UiccController.APP_FAM_UNKNOWN) {
<<<<<<< HEAD
            int slotId = SubscriptionManager.getPhoneId(subId);
=======
            int slotId = mSubscriptionController.getPhoneId(subId);
>>>>>>> 3c131cf0
            IccRecords iccRecords = UiccController.getInstance().getIccRecords(slotId, family);
            if (iccRecords != null) {
                iccOperatorNumeric = iccRecords.getOperatorNumeric();
            }
        } else {
            IccRecords iccRecords = getPhone(subId).getIccCard().getIccRecords();
            if (iccRecords != null) {
                iccOperatorNumeric = iccRecords.getOperatorNumeric();
            }
        }
        return iccOperatorNumeric;
    }

    /**
     * @see android.telephony.TelephonyManager.WifiCallingChoices
     */
    public void setWhenToMakeWifiCalls(int preference) {
        if (DBG) log("setWhenToMakeWifiCallsStr, storing setting = " + preference);
        Settings.System.putInt(mPhone.getContext().getContentResolver(),
                Settings.System.WHEN_TO_MAKE_WIFI_CALLS, preference);
    }

    private static int getWhenToMakeWifiCallsDefaultPreference() {
        // TODO: Use a build property to choose this value.
        return TelephonyManager.WifiCallingChoices.ALWAYS_USE;
    }

    @Override
    public IccOpenLogicalChannelResponse iccOpenLogicalChannel(String AID) {
        return iccOpenLogicalChannelUsingSubId(getDefaultSubscription(), AID);
    }

    @Override
    public IccOpenLogicalChannelResponse iccOpenLogicalChannelUsingSubId(int subId, String AID) {
        enforceModifyPermissionOrCarrierPrivilege();

        if (DBG) log("iccOpenLogicalChannel: " + AID);
        IccOpenLogicalChannelResponse response = (IccOpenLogicalChannelResponse)sendRequest(
            CMD_OPEN_CHANNEL, AID, subId);
        if (DBG) log("iccOpenLogicalChannel: " + response);
        return response;
    }

    @Override
    public boolean iccCloseLogicalChannel(int channel) {
        return iccCloseLogicalChannelUsingSubId(getDefaultSubscription(), channel);
    }

    @Override
    public boolean iccCloseLogicalChannelUsingSubId(int subId, int channel) {
        enforceModifyPermissionOrCarrierPrivilege();

        if (DBG) log("iccCloseLogicalChannel: " + channel);
        if (channel < 0) {
          return false;
        }
        Boolean success = (Boolean)sendRequest(CMD_CLOSE_CHANNEL, channel, subId);
        if (DBG) log("iccCloseLogicalChannel: " + success);
        return success;
    }

    @Override
    public String iccTransmitApduLogicalChannel(int channel, int cla,
            int command, int p1, int p2, int p3, String data) {
        return iccTransmitApduLogicalChannelUsingSubId(getDefaultSubscription(), channel,
                cla, command, p1, p2, p3, data);
    }

    @Override
    public String iccTransmitApduLogicalChannelUsingSubId(int subId, int channel, int cla,
            int command, int p1, int p2, int p3, String data) {
        enforceModifyPermissionOrCarrierPrivilege();

        if (DBG) {
            log("iccTransmitApduLogicalChannel: chnl=" + channel + " cla=" + cla +
                    " cmd=" + command + " p1=" + p1 + " p2=" + p2 + " p3=" + p3 +
                    " data=" + data);
        }

        if (channel < 0) {
            return "";
        }

        IccIoResult response = (IccIoResult)sendRequest(CMD_TRANSMIT_APDU_LOGICAL_CHANNEL,
                new IccAPDUArgument(channel, cla, command, p1, p2, p3, data), subId);
        if (DBG) log("iccTransmitApduLogicalChannel: " + response);

        // Append the returned status code to the end of the response payload.
        String s = Integer.toHexString(
                (response.sw1 << 8) + response.sw2 + 0x10000).substring(1);
        if (response.payload != null) {
            s = IccUtils.bytesToHexString(response.payload) + s;
        }
        return s;
    }

    @Override
    public String iccTransmitApduBasicChannel(int cla, int command, int p1, int p2,
                int p3, String data) {
        return iccTransmitApduBasicChannelUsingSubId(getDefaultSubscription(), cla, command, p1,
                p2, p3, data);
    }

    @Override
    public String iccTransmitApduBasicChannelUsingSubId(int subId, int cla, int command, int p1,
            int p2, int p3, String data) {
        enforceModifyPermissionOrCarrierPrivilege();

        if (DBG) {
            log("iccTransmitApduBasicChannel: cla=" + cla + " cmd=" + command + " p1="
                    + p1 + " p2=" + p2 + " p3=" + p3 + " data=" + data);
        }

        IccIoResult response = (IccIoResult)sendRequest(CMD_TRANSMIT_APDU_BASIC_CHANNEL,
                new IccAPDUArgument(0, cla, command, p1, p2, p3, data), subId);
        if (DBG) log("iccTransmitApduBasicChannel: " + response);

        // Append the returned status code to the end of the response payload.
        String s = Integer.toHexString(
                (response.sw1 << 8) + response.sw2 + 0x10000).substring(1);
        if (response.payload != null) {
            s = IccUtils.bytesToHexString(response.payload) + s;
        }
        return s;
    }

    @Override
    public byte[] iccExchangeSimIO(int fileID, int command, int p1, int p2, int p3,
            String filePath) {
        return iccExchangeSimIOUsingSubId(getDefaultSubscription(), fileID, command, p1, p2, p3,
                filePath);
    }

    @Override
    public byte[] iccExchangeSimIOUsingSubId(int subId, int fileID, int command, int p1, int p2,
            int p3, String filePath) {
        enforceModifyPermissionOrCarrierPrivilege();

        if (DBG) {
            log("Exchange SIM_IO " + fileID + ":" + command + " " +
                p1 + " " + p2 + " " + p3 + ":" + filePath);
        }

        IccIoResult response =
            (IccIoResult)sendRequest(CMD_EXCHANGE_SIM_IO,
                    new IccAPDUArgument(-1, fileID, command, p1, p2, p3, filePath), subId);

        if (DBG) {
          log("Exchange SIM_IO [R]" + response);
        }

        byte[] result = null;
        int length = 2;
        if (response.payload != null) {
            length = 2 + response.payload.length;
            result = new byte[length];
            System.arraycopy(response.payload, 0, result, 0, response.payload.length);
        } else {
            result = new byte[length];
        }

        result[length - 1] = (byte) response.sw2;
        result[length - 2] = (byte) response.sw1;
        return result;
    }

    @Override
    public String sendEnvelopeWithStatus(String content) {
        enforceModifyPermissionOrCarrierPrivilege();

        IccIoResult response = (IccIoResult)sendRequest(CMD_SEND_ENVELOPE, content);
        if (response.payload == null) {
          return "";
        }

        // Append the returned status code to the end of the response payload.
        String s = Integer.toHexString(
                (response.sw1 << 8) + response.sw2 + 0x10000).substring(1);
        s = IccUtils.bytesToHexString(response.payload) + s;
        return s;
    }

    /**
     * Read one of the NV items defined in {@link com.android.internal.telephony.RadioNVItems}
     * and {@code ril_nv_items.h}. Used for device configuration by some CDMA operators.
     *
     * @param itemID the ID of the item to read
     * @return the NV item as a String, or null on error.
     */
    @Override
    public String nvReadItem(int itemID) {
        enforceModifyPermissionOrCarrierPrivilege();
        if (DBG) log("nvReadItem: item " + itemID);
        String value = (String) sendRequest(CMD_NV_READ_ITEM, itemID);
        if (DBG) log("nvReadItem: item " + itemID + " is \"" + value + '"');
        return value;
    }

    /**
     * Write one of the NV items defined in {@link com.android.internal.telephony.RadioNVItems}
     * and {@code ril_nv_items.h}. Used for device configuration by some CDMA operators.
     *
     * @param itemID the ID of the item to read
     * @param itemValue the value to write, as a String
     * @return true on success; false on any failure
     */
    @Override
    public boolean nvWriteItem(int itemID, String itemValue) {
        enforceModifyPermissionOrCarrierPrivilege();
        if (DBG) log("nvWriteItem: item " + itemID + " value \"" + itemValue + '"');
        Boolean success = (Boolean) sendRequest(CMD_NV_WRITE_ITEM,
                new Pair<Integer, String>(itemID, itemValue));
        if (DBG) log("nvWriteItem: item " + itemID + ' ' + (success ? "ok" : "fail"));
        return success;
    }

    /**
     * Update the CDMA Preferred Roaming List (PRL) in the radio NV storage.
     * Used for device configuration by some CDMA operators.
     *
     * @param preferredRoamingList byte array containing the new PRL
     * @return true on success; false on any failure
     */
    @Override
    public boolean nvWriteCdmaPrl(byte[] preferredRoamingList) {
        enforceModifyPermissionOrCarrierPrivilege();
        if (DBG) log("nvWriteCdmaPrl: value: " + HexDump.toHexString(preferredRoamingList));
        Boolean success = (Boolean) sendRequest(CMD_NV_WRITE_CDMA_PRL, preferredRoamingList);
        if (DBG) log("nvWriteCdmaPrl: " + (success ? "ok" : "fail"));
        return success;
    }

    /**
     * Perform the specified type of NV config reset.
     * Used for device configuration by some CDMA operators.
     *
     * @param resetType the type of reset to perform (1 == factory reset; 2 == NV-only reset)
     * @return true on success; false on any failure
     */
    @Override
    public boolean nvResetConfig(int resetType) {
        enforceModifyPermissionOrCarrierPrivilege();
        if (DBG) log("nvResetConfig: type " + resetType);
        Boolean success = (Boolean) sendRequest(CMD_NV_RESET_CONFIG, resetType);
        if (DBG) log("nvResetConfig: type " + resetType + ' ' + (success ? "ok" : "fail"));
        return success;
    }

    /**
     * {@hide}
     * Returns Default sim, 0 in the case of single standby.
     */
    public int getDefaultSim() {
        //TODO Need to get it from Telephony Devcontroller
        return 0;
    }

    public String[] getPcscfAddress(String apnType) {
        enforceReadPermission();
        return mPhone.getPcscfAddress(apnType);
    }

    public void setImsRegistrationState(boolean registered) {
        enforceModifyPermission();
        mPhone.setImsRegistrationState(registered);
    }

    /**
     * Get the calculated preferred network type.
     * Used for debugging incorrect network type.
     *
     * @return the preferred network type, defined in RILConstants.java.
     */
    @Override
    public int getCalculatedPreferredNetworkType() {
        enforceReadPermission();
        return PhoneFactory.calculatePreferredNetworkType(mPhone.getContext(), 0); // wink FIXME: need to get SubId from somewhere.
    }

    /**
     * Get the preferred network type.
     * Used for device configuration by some CDMA operators.
     *
     * @return the preferred network type, defined in RILConstants.java.
     */
    @Override
    public int getPreferredNetworkType() {
        enforceModifyPermissionOrCarrierPrivilege();
        if (DBG) log("getPreferredNetworkType");
        int[] result = (int[]) sendRequest(CMD_GET_PREFERRED_NETWORK_TYPE, null);
        int networkType = (result != null ? result[0] : -1);
        if (DBG) log("getPreferredNetworkType: " + networkType);
        return networkType;
    }

    /**
     * Set the preferred network type.
     * Used for device configuration by some CDMA operators.
     *
     * @param networkType the preferred network type, defined in RILConstants.java.
     * @return true on success; false on any failure.
     */
    @Override
    public boolean setPreferredNetworkType(int networkType) {
        enforceModifyPermissionOrCarrierPrivilege();
        if (DBG) log("setPreferredNetworkType: type " + networkType);
        Boolean success = (Boolean) sendRequest(CMD_SET_PREFERRED_NETWORK_TYPE, networkType);
        if (DBG) log("setPreferredNetworkType: " + (success ? "ok" : "fail"));
        if (success) {
            Settings.Global.putInt(mPhone.getContext().getContentResolver(),
                    Settings.Global.PREFERRED_NETWORK_MODE, networkType);
        }
        return success;
    }

    /**
     * Check TETHER_DUN_REQUIRED and TETHER_DUN_APN settings, net.tethering.noprovisioning
     * SystemProperty, and config_tether_apndata to decide whether DUN APN is required for
     * tethering.
     *
     * @return 0: Not required. 1: required. 2: Not set.
     * @hide
     */
    @Override
    public int getTetherApnRequired() {
        enforceModifyPermissionOrCarrierPrivilege();
        int dunRequired = Settings.Global.getInt(mPhone.getContext().getContentResolver(),
                Settings.Global.TETHER_DUN_REQUIRED, 2);
        // If not set, check net.tethering.noprovisioning, TETHER_DUN_APN setting and
        // config_tether_apndata.
        if (dunRequired == 2 && mPhone.hasMatchedTetherApnSetting()) {
            dunRequired = 1;
        }
        return dunRequired;
    }

    /**
     * Set mobile data enabled
     * Used by the user through settings etc to turn on/off mobile data
     *
     * @param enable {@code true} turn turn data on, else {@code false}
     */
    @Override
    public void setDataEnabled(int subId, boolean enable) {
        enforceModifyPermission();
        int phoneId = mSubscriptionController.getPhoneId(subId);
        log("getDataEnabled: subId=" + subId + " phoneId=" + phoneId);
        Phone phone = PhoneFactory.getPhone(phoneId);
        if (phone != null) {
            log("setDataEnabled: subId=" + subId + " enable=" + enable);
            phone.setDataEnabled(enable);
        } else {
            loge("setDataEnabled: no phone for subId=" + subId);
        }
    }


    /**
     * Get whether mobile data is enabled.
     *
     * Note that this used to be available from ConnectivityService, gated by
     * ACCESS_NETWORK_STATE permission, so this will accept either that or
     * our MODIFY_PHONE_STATE.
     *
     * @return {@code true} if data is enabled else {@code false}
     */
    @Override
    public boolean getDataEnabled(int subId) {
        try {
            mApp.enforceCallingOrSelfPermission(android.Manifest.permission.ACCESS_NETWORK_STATE,
                    null);
        } catch (Exception e) {
            mApp.enforceCallingOrSelfPermission(android.Manifest.permission.MODIFY_PHONE_STATE,
                    null);
        }
        int phoneId = mSubscriptionController.getPhoneId(subId);
        log("getDataEnabled: subId=" + subId + " phoneId=" + phoneId);
        Phone phone = PhoneFactory.getPhone(phoneId);
        if (phone != null) {
            boolean retVal = phone.getDataEnabled();
            log("getDataEnabled: subId=" + subId + " retVal=" + retVal);
            return retVal;
        } else {
            loge("getDataEnabled: no phone subId=" + subId + " retVal=false");
            return false;
        }
    }

    @Override
    public int getCarrierPrivilegeStatus() {
        UiccCard card = UiccController.getInstance().getUiccCard();
        if (card == null) {
            loge("getCarrierPrivilegeStatus: No UICC");
            return TelephonyManager.CARRIER_PRIVILEGE_STATUS_RULES_NOT_LOADED;
        }
        return card.getCarrierPrivilegeStatusForCurrentTransaction(
                mPhone.getContext().getPackageManager());
    }

    @Override
    public int checkCarrierPrivilegesForPackage(String pkgname) {
        UiccCard card = UiccController.getInstance().getUiccCard();
        if (card == null) {
            loge("checkCarrierPrivilegesForPackage: No UICC");
            return TelephonyManager.CARRIER_PRIVILEGE_STATUS_RULES_NOT_LOADED;
        }
        return card.getCarrierPrivilegeStatus(mPhone.getContext().getPackageManager(), pkgname);
    }

    @Override
    public List<String> getCarrierPackageNamesForIntent(Intent intent) {
        UiccCard card = UiccController.getInstance().getUiccCard();
        if (card == null) {
            loge("getCarrierPackageNamesForIntent: No UICC");
            return null ;
        }
        return card.getCarrierPackageNamesForIntent(
            mPhone.getContext().getPackageManager(), intent);
    }

    private String getIccId(int subId) {
        UiccCard card = getPhone(subId).getUiccCard();
        if (card == null) {
            loge("getIccId: No UICC");
            return null;
        }
        String iccId = card.getIccId();
        if (TextUtils.isEmpty(iccId)) {
            loge("getIccId: ICC ID is null or empty.");
            return null;
        }
        return iccId;
    }

    public boolean setLine1NumberForDisplayForSubscriber(int subId, String alphaTag, String number) {
        enforceCarrierPrivilege();

        String iccId = getIccId(subId);
        if (TextUtils.isEmpty(iccId)) {
            return false;
        }

        String alphaTagPrefKey = PREF_CARRIERS_ALPHATAG_PREFIX + iccId;
        SharedPreferences.Editor editor = mTelephonySharedPreferences.edit();
        if (alphaTag == null) {
            editor.remove(alphaTagPrefKey);
        } else {
            editor.putString(alphaTagPrefKey, alphaTag);
        }

        String numberPrefKey = PREF_CARRIERS_NUMBER_PREFIX + iccId;
        if (number == null) {
            editor.remove(numberPrefKey);
        } else {
            editor.putString(numberPrefKey, number);
        }
        editor.commit();
        return true;
    }

    @Override
    public String getLine1NumberForDisplay(int subId) {
        enforceReadPermission();

        String iccId = getIccId(subId);
        if (iccId != null) {
            String numberPrefKey = PREF_CARRIERS_NUMBER_PREFIX + iccId;
            return mTelephonySharedPreferences.getString(numberPrefKey, null);
        }
        return null;
    }

    @Override
    public String getLine1AlphaTagForDisplay(int subId) {
        enforceReadPermission();

        String iccId = getIccId(subId);
        if (iccId != null) {
            String alphaTagPrefKey = PREF_CARRIERS_ALPHATAG_PREFIX + iccId;
            return mTelephonySharedPreferences.getString(alphaTagPrefKey, null);
        }
        return null;
    }

    @Override
    public boolean setOperatorBrandOverride(String brand) {
        enforceCarrierPrivilege();
        return mPhone.setOperatorBrandOverride(brand);
    }

    @Override
    public boolean setRoamingOverride(List<String> gsmRoamingList,
            List<String> gsmNonRoamingList, List<String> cdmaRoamingList,
            List<String> cdmaNonRoamingList) {
        enforceCarrierPrivilege();
        return mPhone.setRoamingOverride(gsmRoamingList, gsmNonRoamingList, cdmaRoamingList,
                cdmaNonRoamingList);
    }

    @Override
    public int invokeOemRilRequestRaw(byte[] oemReq, byte[] oemResp) {
        enforceModifyPermission();

        int returnValue = 0;
        try {
            AsyncResult result = (AsyncResult)sendRequest(CMD_INVOKE_OEM_RIL_REQUEST_RAW, oemReq);
            if(result.exception == null) {
                if (result.result != null) {
                    byte[] responseData = (byte[])(result.result);
                    if(responseData.length > oemResp.length) {
                        Log.w(LOG_TAG, "Buffer to copy response too small: Response length is " +
                                responseData.length +  "bytes. Buffer Size is " +
                                oemResp.length + "bytes.");
                    }
                    System.arraycopy(responseData, 0, oemResp, 0, responseData.length);
                    returnValue = responseData.length;
                }
            } else {
                CommandException ex = (CommandException) result.exception;
                returnValue = ex.getCommandError().ordinal();
                if(returnValue > 0) returnValue *= -1;
            }
        } catch (RuntimeException e) {
            Log.w(LOG_TAG, "sendOemRilRequestRaw: Runtime Exception");
            returnValue = (CommandException.Error.GENERIC_FAILURE.ordinal());
            if(returnValue > 0) returnValue *= -1;
        }

        return returnValue;
    }

    @Override
    public byte[] getAtr() {
        return getAtrUsingSubId(getDefaultSubscription());
    }

    @Override
    public byte[] getAtrUsingSubId(int subId) {
        if (Binder.getCallingUid() != Process.NFC_UID) {
            throw new SecurityException("Only Smartcard API may access UICC");
        }
        Log.d(LOG_TAG, "SIM_GET_ATR ");
        String response = (String)sendRequest(CMD_SIM_GET_ATR, null, subId);
        byte[] result = null;
        if (response != null && response.length() != 0) {
            try{
                result = IccUtils.hexStringToBytes(response);
            } catch(RuntimeException re) {
                Log.e(LOG_TAG, "Invalid format of the response string");
            }
        }
        return result;
    }

    /**
     * Returns the unique device ID of phone, for example, the IMEI for
     * GSM and the MEID for CDMA phones. Return null if device ID is not available.
     *
     * <p>Requires Permission:
     *   {@link android.Manifest.permission#READ_PHONE_STATE READ_PHONE_STATE}
     */
    @Override
    public String getDeviceId() {
        enforceReadPermission();
        final Phone phone = PhoneFactory.getPhone(0);
        if (phone != null) {
            return phone.getDeviceId();
        } else {
            return null;
        }
    }

    @Override
    public void enableVideoCalling(boolean enable) {
        enforceModifyPermission();
        SharedPreferences.Editor editor = mTelephonySharedPreferences.edit();
        editor.putBoolean(PREF_ENABLE_VIDEO_CALLING, enable);
        editor.commit();
    }

    @Override
    public boolean isVideoCallingEnabled() {
        enforceReadPermission();
        // Check the user preference and the  system-level IMS setting. Even if the user has
        // enabled video calling, if IMS is disabled we aren't able to support video calling.
        // In the long run, we may instead need to check if there exists a connection service
        // which can support video calling.
        return mTelephonySharedPreferences.getBoolean(PREF_ENABLE_VIDEO_CALLING, true)
                && ImsUtil.isImsEnabled(mPhone.getContext());
    }

    /*
     * {@hide}
     * Returns the IMS Registration Status
     */
    public boolean isImsRegistered() {
        return mPhone.isImsRegistered();
    }
}<|MERGE_RESOLUTION|>--- conflicted
+++ resolved
@@ -1678,11 +1678,7 @@
         }
 
         if (family != UiccController.APP_FAM_UNKNOWN) {
-<<<<<<< HEAD
-            int slotId = SubscriptionManager.getPhoneId(subId);
-=======
             int slotId = mSubscriptionController.getPhoneId(subId);
->>>>>>> 3c131cf0
             IccRecords iccRecords = UiccController.getInstance().getIccRecords(slotId, family);
             if (iccRecords != null) {
                 iccOperatorNumeric = iccRecords.getOperatorNumeric();
