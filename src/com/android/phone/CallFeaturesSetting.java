/*
 * Copyright (C) 2008 The Android Open Source Project
 *
 * Licensed under the Apache License, Version 2.0 (the "License");
 * you may not use this file except in compliance with the License.
 * You may obtain a copy of the License at
 *
 *      http://www.apache.org/licenses/LICENSE-2.0
 *
 * Unless required by applicable law or agreed to in writing, software
 * distributed under the License is distributed on an "AS IS" BASIS,
 * WITHOUT WARRANTIES OR CONDITIONS OF ANY KIND, either express or implied.
 * See the License for the specific language governing permissions and
 * limitations under the License.
 */

package com.android.phone;

import android.app.ActionBar;
import android.app.Activity;
import android.app.ActivityOptions;
import android.app.AlertDialog;
import android.app.Dialog;
import android.content.ContentResolver;
import android.content.Context;
import android.content.DialogInterface;
import android.content.Intent;
import android.os.Bundle;
import android.os.PersistableBundle;
import android.os.UserHandle;
import android.preference.CheckBoxPreference;
import android.preference.ListPreference;
import android.preference.Preference;
import android.preference.PreferenceActivity;
import android.preference.PreferenceScreen;
import android.provider.Settings;
import android.telecom.PhoneAccountHandle;
import android.telecom.TelecomManager;
import android.telephony.CarrierConfigManager;
import android.telephony.TelephonyManager;
import android.text.TextUtils;
import android.util.Log;
import android.view.MenuItem;
import android.widget.Toast;

import com.android.ims.ImsConfig;
import com.android.ims.ImsManager;
import com.android.internal.telephony.CallForwardInfo;
import com.android.internal.telephony.Phone;
import com.android.internal.telephony.PhoneConstants;
import com.android.phone.common.util.SettingsUtil;
import com.android.phone.settings.AccountSelectionPreference;
import com.android.phone.settings.VoicemailSettingsActivity;
import com.android.phone.settings.fdn.FdnSetting;
import com.android.services.telephony.sip.SipUtil;

import java.lang.String;
import java.util.ArrayList;
import java.util.List;

/**
 * Top level "Call settings" UI; see res/xml/call_feature_setting.xml
 *
 * This preference screen is the root of the "Call settings" hierarchy available from the Phone
 * app; the settings here let you control various features related to phone calls (including
 * voicemail settings, the "Respond via SMS" feature, and others.)  It's used only on
 * voice-capable phone devices.
 *
 * Note that this activity is part of the package com.android.phone, even
 * though you reach it from the "Phone" app (i.e. DialtactsActivity) which
 * is from the package com.android.contacts.
 *
 * For the "Mobile network settings" screen under the main Settings app,
 * See {@link MobileNetworkSettings}.
 *
 * @see com.android.phone.MobileNetworkSettings
 */
public class CallFeaturesSetting extends PreferenceActivity
        implements Preference.OnPreferenceChangeListener {
    private static final String LOG_TAG = "CallFeaturesSetting";
    private static final boolean DBG = (PhoneGlobals.DBG_LEVEL >= 2);

    // String keys for preference lookup
    // TODO: Naming these "BUTTON_*" is confusing since they're not actually buttons(!)
    // TODO: Consider moving these strings to strings.xml, so that they are not duplicated here and
    // in the layout files. These strings need to be treated carefully; if the setting is
    // persistent, they are used as the key to store shared preferences and the name should not be
    // changed unless the settings are also migrated.
    private static final String VOICEMAIL_SETTING_SCREEN_PREF_KEY = "button_voicemail_category_key";
    private static final String BUTTON_FDN_KEY   = "button_fdn_key";
    private static final String BUTTON_RETRY_KEY       = "button_auto_retry_key";
    private static final String BUTTON_GSM_UMTS_OPTIONS = "button_gsm_more_expand_key";
    private static final String BUTTON_CDMA_OPTIONS = "button_cdma_more_expand_key";

    private static final String PHONE_ACCOUNT_SETTINGS_KEY =
            "phone_account_settings_preference_screen";

    private static final String ENABLE_VIDEO_CALLING_KEY = "button_enable_video_calling";

    private Phone mPhone;
    private SubscriptionInfoHelper mSubscriptionInfoHelper;

    private CheckBoxPreference mButtonAutoRetry;
    private PreferenceScreen mVoicemailSettingsScreen;
    private CheckBoxPreference mEnableVideoCalling;

    /*
     * Click Listeners, handle click based on objects attached to UI.
     */

    // Click listener for all toggle events
    @Override
    public boolean onPreferenceTreeClick(PreferenceScreen preferenceScreen, Preference preference) {
        if (preference == mButtonAutoRetry) {
            android.provider.Settings.Global.putInt(mPhone.getContext().getContentResolver(),
                    android.provider.Settings.Global.CALL_AUTO_RETRY,
                    mButtonAutoRetry.isChecked() ? 1 : 0);
            return true;
        }
        return false;
    }

    /**
     * Implemented to support onPreferenceChangeListener to look for preference
     * changes.
     *
     * @param preference is the preference to be changed
     * @param objValue should be the value of the selection, NOT its localized
     * display value.
     */
    @Override
    public boolean onPreferenceChange(Preference preference, Object objValue) {
        if (DBG) log("onPreferenceChange: \"" + preference + "\" changed to \"" + objValue + "\"");

        if (preference == mEnableVideoCalling) {
            if (ImsManager.isEnhanced4gLteModeSettingEnabledByUser(mPhone.getContext())) {
                PhoneGlobals.getInstance().phoneMgr.enableVideoCalling((boolean) objValue);
            } else {
                AlertDialog.Builder builder = new AlertDialog.Builder(this);
                DialogInterface.OnClickListener networkSettingsClickListener =
                        new Dialog.OnClickListener() {
                            @Override
                            public void onClick(DialogInterface dialog, int which) {
                                startActivity(new Intent(mPhone.getContext(),
                                        com.android.phone.MobileNetworkSettings.class));
                            }
                        };
                builder.setMessage(getResources().getString(
                                R.string.enable_video_calling_dialog_msg))
                        .setNeutralButton(getResources().getString(
                                R.string.enable_video_calling_dialog_settings),
                                networkSettingsClickListener)
                        .setPositiveButton(android.R.string.ok, null)
                        .show();
                return false;
            }
        }

        // Always let the preference setting proceed.
        return true;
    }

    @Override
    protected void onCreate(Bundle icicle) {
        super.onCreate(icicle);
        if (DBG) log("onCreate: Intent is " + getIntent());

        // Make sure we are running as the primary user.
        if (UserHandle.myUserId() != UserHandle.USER_OWNER) {
            Toast.makeText(this, R.string.call_settings_primary_user_only,
                    Toast.LENGTH_SHORT).show();
            finish();
            return;
        }

        mSubscriptionInfoHelper = new SubscriptionInfoHelper(this, getIntent());
        mSubscriptionInfoHelper.setActionBarTitle(
                getActionBar(), getResources(), R.string.call_settings_with_label);
        mPhone = mSubscriptionInfoHelper.getPhone();
    }

    @Override
    protected void onResume() {
        super.onResume();

        PreferenceScreen preferenceScreen = getPreferenceScreen();
        if (preferenceScreen != null) {
            preferenceScreen.removeAll();
        }

        addPreferencesFromResource(R.xml.call_feature_setting);

        TelecomManager telecomManager = TelecomManager.from(this);
        TelephonyManager telephonyManager =
                (TelephonyManager) getSystemService(Context.TELEPHONY_SERVICE);

        Preference phoneAccountSettingsPreference = findPreference(PHONE_ACCOUNT_SETTINGS_KEY);
        if (telephonyManager.isMultiSimEnabled() || (telecomManager.getSimCallManagers().isEmpty()
                    && !SipUtil.isVoipSupported(mPhone.getContext()))) {
            getPreferenceScreen().removePreference(phoneAccountSettingsPreference);
        }

        PreferenceScreen prefSet = getPreferenceScreen();
        mVoicemailSettingsScreen =
                (PreferenceScreen) findPreference(VOICEMAIL_SETTING_SCREEN_PREF_KEY);
        mVoicemailSettingsScreen.setIntent(mSubscriptionInfoHelper.getIntent(
                VoicemailSettingsActivity.class));

        mButtonAutoRetry = (CheckBoxPreference) findPreference(BUTTON_RETRY_KEY);

        mEnableVideoCalling = (CheckBoxPreference) findPreference(ENABLE_VIDEO_CALLING_KEY);

        PersistableBundle carrierConfig =
                PhoneGlobals.getInstance().getCarrierConfigForSubId(mPhone.getSubId());

        if (carrierConfig.getBoolean(CarrierConfigManager.BOOL_AUTO_RETRY_ENABLED)) {
            mButtonAutoRetry.setOnPreferenceChangeListener(this);
            int autoretry = Settings.Global.getInt(
                    getContentResolver(), Settings.Global.CALL_AUTO_RETRY, 0);
            mButtonAutoRetry.setChecked(autoretry != 0);
        } else {
            prefSet.removePreference(mButtonAutoRetry);
            mButtonAutoRetry = null;
        }

        Preference cdmaOptions = prefSet.findPreference(BUTTON_CDMA_OPTIONS);
        Preference gsmOptions = prefSet.findPreference(BUTTON_GSM_UMTS_OPTIONS);
        if (carrierConfig.getBoolean(CarrierConfigManager.BOOL_WORLD_PHONE)) {
            cdmaOptions.setIntent(mSubscriptionInfoHelper.getIntent(CdmaCallOptions.class));
            gsmOptions.setIntent(mSubscriptionInfoHelper.getIntent(GsmUmtsCallOptions.class));
        } else {
            prefSet.removePreference(cdmaOptions);
            prefSet.removePreference(gsmOptions);

            int phoneType = mPhone.getPhoneType();
            Preference fdnButton = prefSet.findPreference(BUTTON_FDN_KEY);
            boolean shouldHideCarrierSettings = Settings.Global.getInt(
                    getContentResolver(), Settings.Global.HIDE_CARRIER_NETWORK_SETTINGS, 0) == 1;
            if (shouldHideCarrierSettings) {
                prefSet.removePreference(fdnButton);
            } else {
                if (phoneType == PhoneConstants.PHONE_TYPE_CDMA) {
                    prefSet.removePreference(fdnButton);

                    if (!carrierConfig.getBoolean(CarrierConfigManager.BOOL_VOICE_PRIVACY_DISABLE)) {
                        addPreferencesFromResource(R.xml.cdma_call_privacy);
                    }
                } else if (phoneType == PhoneConstants.PHONE_TYPE_GSM) {
                    fdnButton.setIntent(mSubscriptionInfoHelper.getIntent(FdnSetting.class));

                    if (carrierConfig.getBoolean(CarrierConfigManager.BOOL_ADDITIONAL_CALL_SETTING)) {
                        addPreferencesFromResource(R.xml.gsm_umts_call_options);
                        GsmUmtsCallOptions.init(prefSet, mSubscriptionInfoHelper);
                    }
                } else {
                    throw new IllegalStateException("Unexpected phone type: " + phoneType);
                }
            }
        }

<<<<<<< HEAD
        if (ImsManager.isVtEnabledByPlatform(mPhone.getContext()) && ENABLE_VT_FLAG) {
=======
        // check the intent that started this activity and pop up the voicemail
        // dialog if we've been asked to.
        // If we have at least one non default VM provider registered then bring up
        // the selection for the VM provider, otherwise bring up a VM number dialog.
        // We only bring up the dialog the first time we are called (not after orientation change)
        if (mShowVoicemailPreference) {
            if (DBG) log("ACTION_ADD_VOICEMAIL Intent is thrown");
            if (mSetupVoicemail) {
                simulatePreferenceClick(mVoicemailSettingsScreen);
                mSetupVoicemail = false;
            } else if (mVoicemailProviders.hasMoreThanOneVoicemailProvider()) {
                if (DBG) log("Voicemail data has more than one provider.");
                simulatePreferenceClick(mVoicemailProviders);
            } else {
                onPreferenceChange(mVoicemailProviders, VoicemailProviderListPreference.DEFAULT_KEY);
                mVoicemailProviders.setValue(VoicemailProviderListPreference.DEFAULT_KEY);
            }
            mShowVoicemailPreference = false;
        }

        updateVoiceNumberField();
        mVMProviderSettingsForced = false;

        mVoicemailNotificationVibrate.setChecked(
                VoicemailNotificationSettingsUtil.isVibrationEnabled(mPhone));

        if (ImsManager.isVtEnabledByPlatform(mPhone.getContext())) {
>>>>>>> b6548a95
            boolean currentValue =
                    ImsManager.isEnhanced4gLteModeSettingEnabledByUser(mPhone.getContext())
                    ? PhoneGlobals.getInstance().phoneMgr.isVideoCallingEnabled(
                            getOpPackageName()) : false;
            mEnableVideoCalling.setChecked(currentValue);
            mEnableVideoCalling.setOnPreferenceChangeListener(this);
        } else {
            prefSet.removePreference(mEnableVideoCalling);
        }

        if (ImsManager.isVolteEnabledByPlatform(this) &&
                !mPhone.getContext().getResources().getBoolean(
                        com.android.internal.R.bool.config_carrier_volte_tty_supported)) {
            TelephonyManager tm = (TelephonyManager) getSystemService(Context.TELEPHONY_SERVICE);
            /* tm.listen(mPhoneStateListener, PhoneStateListener.LISTEN_CALL_STATE); */
        }

        Preference wifiCallingSettings = findPreference(
                getResources().getString(R.string.wifi_calling_settings_key));
        if (!ImsManager.isWfcEnabledByPlatform(mPhone.getContext())) {
            prefSet.removePreference(wifiCallingSettings);
        } else {
            int resId = com.android.internal.R.string.wifi_calling_off_summary;
            if (ImsManager.isWfcEnabledByUser(mPhone.getContext())) {
                int wfcMode = ImsManager.getWfcMode(mPhone.getContext());
                switch (wfcMode) {
                    case ImsConfig.WfcModeFeatureValueConstants.WIFI_ONLY:
                        resId = com.android.internal.R.string.wfc_mode_wifi_only_summary;
                        break;
                    case ImsConfig.WfcModeFeatureValueConstants.CELLULAR_PREFERRED:
                        resId = com.android.internal.R.string.wfc_mode_cellular_preferred_summary;
                        break;
                    case ImsConfig.WfcModeFeatureValueConstants.WIFI_PREFERRED:
                        resId = com.android.internal.R.string.wfc_mode_wifi_preferred_summary;
                        break;
                    default:
                        if (DBG) log("Unexpected WFC mode value: " + wfcMode);
                }
            }
            wifiCallingSettings.setSummary(resId);
        }
    }

    @Override
    protected void onNewIntent(Intent newIntent) {
        setIntent(newIntent);

        mSubscriptionInfoHelper = new SubscriptionInfoHelper(this, getIntent());
        mSubscriptionInfoHelper.setActionBarTitle(
                getActionBar(), getResources(), R.string.call_settings_with_label);
        mPhone = mSubscriptionInfoHelper.getPhone();
    }

    private static void log(String msg) {
        Log.d(LOG_TAG, msg);
    }

    @Override
    public boolean onOptionsItemSelected(MenuItem item) {
        final int itemId = item.getItemId();
        if (itemId == android.R.id.home) {  // See ActionBar#setDisplayHomeAsUpEnabled()
            onBackPressed();
            return true;
        }
        return super.onOptionsItemSelected(item);
    }

    /**
     * Finish current Activity and go up to the top level Settings ({@link CallFeaturesSetting}).
     * This is useful for implementing "HomeAsUp" capability for second-level Settings.
     */
    public static void goUpToTopLevelSetting(
            Activity activity, SubscriptionInfoHelper subscriptionInfoHelper) {
        Intent intent = subscriptionInfoHelper.getIntent(CallFeaturesSetting.class);
        intent.setAction(Intent.ACTION_MAIN);
        intent.addFlags(Intent.FLAG_ACTIVITY_CLEAR_TOP);
        activity.startActivity(intent);
        activity.finish();
    }
}<|MERGE_RESOLUTION|>--- conflicted
+++ resolved
@@ -258,37 +258,7 @@
             }
         }
 
-<<<<<<< HEAD
-        if (ImsManager.isVtEnabledByPlatform(mPhone.getContext()) && ENABLE_VT_FLAG) {
-=======
-        // check the intent that started this activity and pop up the voicemail
-        // dialog if we've been asked to.
-        // If we have at least one non default VM provider registered then bring up
-        // the selection for the VM provider, otherwise bring up a VM number dialog.
-        // We only bring up the dialog the first time we are called (not after orientation change)
-        if (mShowVoicemailPreference) {
-            if (DBG) log("ACTION_ADD_VOICEMAIL Intent is thrown");
-            if (mSetupVoicemail) {
-                simulatePreferenceClick(mVoicemailSettingsScreen);
-                mSetupVoicemail = false;
-            } else if (mVoicemailProviders.hasMoreThanOneVoicemailProvider()) {
-                if (DBG) log("Voicemail data has more than one provider.");
-                simulatePreferenceClick(mVoicemailProviders);
-            } else {
-                onPreferenceChange(mVoicemailProviders, VoicemailProviderListPreference.DEFAULT_KEY);
-                mVoicemailProviders.setValue(VoicemailProviderListPreference.DEFAULT_KEY);
-            }
-            mShowVoicemailPreference = false;
-        }
-
-        updateVoiceNumberField();
-        mVMProviderSettingsForced = false;
-
-        mVoicemailNotificationVibrate.setChecked(
-                VoicemailNotificationSettingsUtil.isVibrationEnabled(mPhone));
-
         if (ImsManager.isVtEnabledByPlatform(mPhone.getContext())) {
->>>>>>> b6548a95
             boolean currentValue =
                     ImsManager.isEnhanced4gLteModeSettingEnabledByUser(mPhone.getContext())
                     ? PhoneGlobals.getInstance().phoneMgr.isVideoCallingEnabled(
