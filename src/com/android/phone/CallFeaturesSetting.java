--- conflicted
+++ resolved
@@ -98,12 +98,8 @@
     private static final String BUTTON_RETRY_KEY       = "button_auto_retry_key";
     private static final String BUTTON_GSM_UMTS_OPTIONS = "button_gsm_more_expand_key";
     private static final String BUTTON_CDMA_OPTIONS = "button_cdma_more_expand_key";
-<<<<<<< HEAD
-    private static final String SHOW_DURATION_KEY      = "duration_enable_key";
     private static final String IMS_SETTINGS_KEY      = "ims_settings_key";
     private static final String QTI_IMS_PACKAGE_NAME = "com.qualcomm.qti.ims";
-=======
->>>>>>> 4d646225
 
     private static final String PHONE_ACCOUNT_SETTINGS_KEY =
             "phone_account_settings_preference_screen";
@@ -289,23 +285,12 @@
             /* tm.listen(mPhoneStateListener, PhoneStateListener.LISTEN_CALL_STATE); */
         }
 
-<<<<<<< HEAD
-        if (mShowDurationCheckBox != null) {
-            boolean checked = Settings.System.getInt(getContentResolver(),
-                    Constants.SETTINGS_SHOW_CALL_DURATION, 1) == 1;
-                    mShowDurationCheckBox.setChecked(checked);
-                    mShowDurationCheckBox.setSummary(checked ? R.string.duration_enable_summary
-                            : R.string.duration_disable_summary);
-        }
-
         Preference imsSettings = findPreference(IMS_SETTINGS_KEY);
 
         if (!isPackageInstalled(this, QTI_IMS_PACKAGE_NAME)) {
             prefSet.removePreference(imsSettings);
         }
 
-=======
->>>>>>> 4d646225
         Preference wifiCallingSettings = findPreference(
                 getResources().getString(R.string.wifi_calling_settings_key));
 
