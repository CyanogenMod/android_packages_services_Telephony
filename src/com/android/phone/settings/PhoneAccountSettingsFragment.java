--- conflicted
+++ resolved
@@ -11,10 +11,8 @@
 import android.preference.Preference;
 import android.preference.PreferenceCategory;
 import android.preference.PreferenceFragment;
-<<<<<<< HEAD
 import android.preference.SwitchPreference;
-=======
->>>>>>> b2f9847e
+import android.preference.CheckBoxPreference;
 import android.provider.Settings;
 import android.telecom.PhoneAccount;
 import android.telecom.PhoneAccountHandle;
@@ -27,10 +25,7 @@
 
 import com.android.internal.telephony.CallManager;
 import com.android.internal.telephony.Phone;
-<<<<<<< HEAD
 import com.android.internal.telephony.PhoneConstants;
-=======
->>>>>>> b2f9847e
 import com.android.phone.Constants;
 import com.android.phone.PhoneUtils;
 import com.android.phone.R;
@@ -56,12 +51,8 @@
     private static final String DEFAULT_OUTGOING_ACCOUNT_KEY = "default_outgoing_account";
     private static final String ALL_CALLING_ACCOUNTS_KEY = "phone_account_all_calling_accounts";
 
-<<<<<<< HEAD
     private static final String INCALL_CATEGORY_KEY = "incall_screen_category_key";
     private static final String SHOW_SSN_PREF_KEY = "button_show_ssn_key";
-=======
-    private static final String BUTTON_XDIVERT_KEY = "button_xdivert";
->>>>>>> b2f9847e
 
     private static final String SIP_SETTINGS_CATEGORY_PREF_KEY =
             "phone_accounts_sip_settings_category_key";
@@ -183,15 +174,6 @@
             getPreferenceScreen().removePreference(mAccountList);
         }
 
-        if (TelephonyManager.getDefault().getMultiSimConfiguration() !=
-                 TelephonyManager.MultiSimVariants.DSDS) {
-            Preference mXDivertPref = getPreferenceScreen().findPreference(BUTTON_XDIVERT_KEY);
-            if (mXDivertPref != null) {
-                Log.d(LOG_TAG, "Remove xdivert preference: ");
-                getPreferenceScreen().removePreference(mXDivertPref);
-            }
-        }
-
         if (SipUtil.isVoipSupported(getActivity())) {
             mSipSharedPreferences = new SipSharedPreferences(getActivity());
 
@@ -225,7 +207,6 @@
                     getPreferenceScreen().findPreference(SIP_SETTINGS_CATEGORY_PREF_KEY));
         }
 
-<<<<<<< HEAD
         if (!mHasGsmPhone) {
             PreferenceCategory incallSettings = (PreferenceCategory)
                     getPreferenceScreen().findPreference(INCALL_CATEGORY_KEY);
@@ -234,7 +215,8 @@
             if (incallSettings.getPreferenceCount() == 0) {
                 getPreferenceScreen().removePreference(incallSettings);
             }
-=======
+        }
+
         mShowDurationCheckBox = (CheckBoxPreference) findPreference(SHOW_DURATION_KEY);
         if (mShowDurationCheckBox != null) {
             mShowDurationCheckBox.setOnPreferenceChangeListener(this);
@@ -251,7 +233,6 @@
             boolean checked = Settings.System.getInt(getContext().getContentResolver(),
                     Constants.SETTINGS_VIBRATE_WHEN_ACCEPTED, 1) == 1;
             mVibrateAfterConnected.setChecked(checked);
->>>>>>> b2f9847e
         }
     }
 
