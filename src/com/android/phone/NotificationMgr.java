/*
 * Copyright (C) 2006 The Android Open Source Project
 *
 * Licensed under the Apache License, Version 2.0 (the "License");
 * you may not use this file except in compliance with the License.
 * You may obtain a copy of the License at
 *
 *      http://www.apache.org/licenses/LICENSE-2.0
 *
 * Unless required by applicable law or agreed to in writing, software
 * distributed under the License is distributed on an "AS IS" BASIS,
 * WITHOUT WARRANTIES OR CONDITIONS OF ANY KIND, either express or implied.
 * See the License for the specific language governing permissions and
 * limitations under the License.
 */

package com.android.phone;

import android.app.Notification;
import android.app.NotificationManager;
import android.app.PendingIntent;
import android.app.StatusBarManager;
import android.content.ComponentName;
import android.content.Context;
import android.content.Intent;
import android.content.SharedPreferences;
import android.content.pm.UserInfo;
import android.content.res.Resources;
import android.net.Uri;
import android.os.PersistableBundle;
import android.os.RemoteException;
import android.os.ServiceManager;
import android.os.SystemProperties;
import android.os.UserHandle;
import android.os.UserManager;
import android.preference.PreferenceManager;
import android.provider.ContactsContract.PhoneLookup;
import android.telecom.PhoneAccount;
import android.telecom.PhoneAccountHandle;
import android.telecom.TelecomManager;
import android.telephony.CarrierConfigManager;
import android.telephony.PhoneNumberUtils;
import android.telephony.ServiceState;
import android.telephony.SubscriptionInfo;
import android.telephony.SubscriptionManager;
import android.telephony.SubscriptionManager.OnSubscriptionsChangedListener;
import android.telephony.TelephonyManager;
import android.text.TextUtils;
import android.util.ArrayMap;
import android.util.Log;
import android.widget.Toast;

import com.android.internal.telephony.Phone;
import com.android.internal.telephony.TelephonyCapabilities;
import com.android.phone.settings.VoicemailNotificationSettingsUtil;
import com.android.phone.settings.VoicemailSettingsActivity;
import com.android.phone.vvm.omtp.sync.VoicemailStatusQueryHelper;

import java.util.Iterator;
import java.util.List;
import java.util.Set;

import org.codeaurora.internal.IExtTelephony;

/**
 * NotificationManager-related utility code for the Phone app.
 *
 * This is a singleton object which acts as the interface to the
 * framework's NotificationManager, and is used to display status bar
 * icons and control other status bar-related behavior.
 *
 * @see PhoneGlobals.notificationMgr
 */
public class NotificationMgr {
    private static final String LOG_TAG = NotificationMgr.class.getSimpleName();
    private static final boolean DBG =
            (PhoneGlobals.DBG_LEVEL >= 1) && (SystemProperties.getInt("ro.debuggable", 0) == 1);
    // Do not check in with VDBG = true, since that may write PII to the system log.
    private static final boolean VDBG = false;

    private static final String MWI_SHOULD_CHECK_VVM_CONFIGURATION_KEY_PREFIX =
            "mwi_should_check_vvm_configuration_state_";

    // notification types
    static final int MMI_NOTIFICATION = 1;
    static final int NETWORK_SELECTION_NOTIFICATION = 2;
    static final int VOICEMAIL_NOTIFICATION = 3;
    static final int CALL_FORWARD_NOTIFICATION = 4;
    static final int DATA_DISCONNECTED_ROAMING_NOTIFICATION = 5;
    static final int SELECTED_OPERATOR_FAIL_NOTIFICATION = 6;

    static final int NOTIFICATION_ID_OFFSET = 50;

    /** The singleton NotificationMgr instance. */
    private static NotificationMgr sInstance;

    private PhoneGlobals mApp;
    private Phone mPhone;

    private Context mContext;
    private NotificationManager mNotificationManager;
    private final ComponentName mNotificationComponent;
    private StatusBarManager mStatusBarManager;
    private UserManager mUserManager;
    private Toast mToast;
    private SubscriptionManager mSubscriptionManager;
    private TelecomManager mTelecomManager;
    private TelephonyManager mTelephonyManager;

    // used to track the notification of selected network unavailable
    private boolean mSelectedUnavailableNotify = false;

    // used to track whether the message waiting indicator is visible, per subscription id.
    private ArrayMap<Integer, Boolean> mMwiVisible = new ArrayMap<Integer, Boolean>();

    private IExtTelephony mExtTelephony = IExtTelephony.Stub.
            asInterface(ServiceManager.getService("extphone"));

    /**
     * Private constructor (this is a singleton).
     * @see #init(PhoneGlobals)
     */
    private NotificationMgr(PhoneGlobals app) {
        mApp = app;
        mContext = app;
        mNotificationManager =
                (NotificationManager) app.getSystemService(Context.NOTIFICATION_SERVICE);
        mStatusBarManager =
                (StatusBarManager) app.getSystemService(Context.STATUS_BAR_SERVICE);
        mUserManager = (UserManager) app.getSystemService(Context.USER_SERVICE);
        mPhone = app.mCM.getDefaultPhone();
        mSubscriptionManager = SubscriptionManager.from(mContext);
        mTelecomManager = TelecomManager.from(mContext);
        mTelephonyManager = (TelephonyManager) app.getSystemService(Context.TELEPHONY_SERVICE);

        final String notificationComponent = mContext.getString(
                R.string.config_customVoicemailComponent);

        mNotificationComponent = notificationComponent != null
                ? ComponentName.unflattenFromString(notificationComponent) : null;

        mSubscriptionManager.addOnSubscriptionsChangedListener(
                new OnSubscriptionsChangedListener() {
                    @Override
                    public void onSubscriptionsChanged() {
                        updateActivePhonesMwi();
                    }
                });
    }

    public void updateActivePhonesMwi() {
        List<SubscriptionInfo> subInfos = mSubscriptionManager.getActiveSubscriptionInfoList();

        if (subInfos == null) {
            return;
        }

        for (int i = 0; i < subInfos.size(); i++) {
            int subId = subInfos.get(i).getSubscriptionId();
            refreshMwi(subId);
        }
    }

    /**
     * Initialize the singleton NotificationMgr instance.
     *
     * This is only done once, at startup, from PhoneApp.onCreate().
     * From then on, the NotificationMgr instance is available via the
     * PhoneApp's public "notificationMgr" field, which is why there's no
     * getInstance() method here.
     */
    /* package */ static NotificationMgr init(PhoneGlobals app) {
        synchronized (NotificationMgr.class) {
            if (sInstance == null) {
                sInstance = new NotificationMgr(app);
            } else {
                Log.wtf(LOG_TAG, "init() called multiple times!  sInstance = " + sInstance);
            }
            return sInstance;
        }
    }

    /** The projection to use when querying the phones table */
    static final String[] PHONES_PROJECTION = new String[] {
        PhoneLookup.NUMBER,
        PhoneLookup.DISPLAY_NAME,
        PhoneLookup._ID
    };

    /**
     * Re-creates the message waiting indicator (voicemail) notification if it is showing.  Used to
     * refresh the voicemail intent on the indicator when the user changes it via the voicemail
     * settings screen.  The voicemail notification sound is suppressed.
     *
     * @param subId The subscription Id.
     */
    /* package */ void refreshMwi(int subId) {
        // In a single-sim device, subId can be -1 which means "no sub id".  In this case we will
        // reference the single subid stored in the mMwiVisible map.
        if (subId == SubscriptionInfoHelper.NO_SUB_ID) {
            if (mMwiVisible.keySet().size() == 1) {
                Set<Integer> keySet = mMwiVisible.keySet();
                Iterator<Integer> keyIt = keySet.iterator();
                if (!keyIt.hasNext()) {
                    return;
                }
                subId = keyIt.next();
            }
        }
        if (mMwiVisible.containsKey(subId)) {
            boolean mwiVisible = mMwiVisible.get(subId);
            if (mwiVisible) {
                updateMwi(subId, mwiVisible, false /* enableNotificationSound */);
            }
        }
    }

    public void setShouldCheckVisualVoicemailConfigurationForMwi(int subId, boolean enabled) {
        if (!SubscriptionManager.isValidSubscriptionId(subId)) {
            Log.e(LOG_TAG, "setShouldCheckVisualVoicemailConfigurationForMwi: invalid subId"
                    + subId);
            return;
        }

        PreferenceManager.getDefaultSharedPreferences(mContext).edit()
                .putBoolean(MWI_SHOULD_CHECK_VVM_CONFIGURATION_KEY_PREFIX + subId, enabled)
                .apply();
    }

    private boolean shouldCheckVisualVoicemailConfigurationForMwi(int subId) {
        if (!SubscriptionManager.isValidSubscriptionId(subId)) {
            Log.e(LOG_TAG, "shouldCheckVisualVoicemailConfigurationForMwi: invalid subId" + subId);
            return true;
        }
        return PreferenceManager
                .getDefaultSharedPreferences(mContext)
                .getBoolean(MWI_SHOULD_CHECK_VVM_CONFIGURATION_KEY_PREFIX + subId, true);
    }
    /**
     * Updates the message waiting indicator (voicemail) notification.
     *
     * @param visible true if there are messages waiting
     */
    /* package */ void updateMwi(int subId, boolean visible) {
        updateMwi(subId, visible, true /* enableNotificationSound */);
    }

    /**
     * Updates the message waiting indicator (voicemail) notification.
     *
     * @param subId the subId to update.
     * @param visible true if there are messages waiting
     * @param enableNotificationSound {@code true} if the notification sound should be played.
     */
    void updateMwi(int subId, boolean visible, boolean enableNotificationSound) {
        if (!PhoneGlobals.sVoiceCapable) {
            // Do not show the message waiting indicator on devices which are not voice capable.
            // These events *should* be blocked at the telephony layer for such devices.
            Log.w(LOG_TAG, "Called updateMwi() on non-voice-capable device! Ignoring...");
            return;
        }
        int [] mwiIcon = {R.drawable.stat_notify_voicemail_sub1,
                R.drawable.stat_notify_voicemail_sub2};
        Phone phone = PhoneGlobals.getPhone(subId);
<<<<<<< HEAD
        if (phone == null) {
            Log.w(LOG_TAG, "updateMwi: phone is null, returning...");
            return;
        }
        int phoneId = phone.getPhoneId();
        int notificationId = getNotificationId(VOICEMAIL_NOTIFICATION, phoneId);

        if (visible && phone != null) {
=======
        if (visible && phone != null && shouldCheckVisualVoicemailConfigurationForMwi(subId)) {
>>>>>>> c8f5e04f
            VoicemailStatusQueryHelper queryHelper = new VoicemailStatusQueryHelper(mContext);
            PhoneAccountHandle phoneAccount = PhoneUtils.makePstnPhoneAccountHandle(phone);
            if (queryHelper.isVoicemailSourceConfigured(phoneAccount)) {
                Log.v(LOG_TAG, "Source configured for visual voicemail, hiding mwi.");
                // MWI may not be suppressed if the PIN is not set on VVM3 because it is also a
                // "Not OK" configuration state. But VVM3 never send a MWI after the service is
                // activated so this should be fine.
                // TODO(twyen): once unbundled the client should be able to set a flag to suppress
                // MWI, instead of letting the NotificationMgr try to interpret the states.
                visible = false;
            }
        }

        Log.i(LOG_TAG, "updateMwi(): subId " + subId + " update to " + visible);
        mMwiVisible.put(subId, visible);

        if (visible) {
            if (phone == null) {
                Log.w(LOG_TAG, "Found null phone for: " + subId);
                return;
            }

            SubscriptionInfo subInfo = mSubscriptionManager.getActiveSubscriptionInfo(subId);
            if (subInfo == null) {
                Log.w(LOG_TAG, "Found null subscription info for: " + subId);
                return;
            }

            int resId = android.R.drawable.stat_notify_voicemail;
            if (mTelephonyManager.getPhoneCount() > 1) {
                resId = mwiIcon[phoneId];
            }

            // This Notification can get a lot fancier once we have more
            // information about the current voicemail messages.
            // (For example, the current voicemail system can't tell
            // us the caller-id or timestamp of a message, or tell us the
            // message count.)

            // But for now, the UI is ultra-simple: if the MWI indication
            // is supposed to be visible, just show a single generic
            // notification.

            String notificationTitle = mContext.getString(R.string.notification_voicemail_title);
            String vmNumber = phone.getVoiceMailNumber();
            if (DBG) log("- got vm number: '" + vmNumber + "'");

            // The voicemail number may be null because:
            //   (1) This phone has no voicemail number.
            //   (2) This phone has a voicemail number, but the SIM isn't ready yet. This may
            //       happen when the device first boots if we get a MWI notification when we
            //       register on the network before the SIM has loaded. In this case, the
            //       SubscriptionListener in CallNotifier will update this once the SIM is loaded.
            if ((vmNumber == null) && !phone.getIccRecordsLoaded()) {
                if (DBG) log("- Null vm number: SIM records not loaded (yet)...");
                return;
            }

            Integer vmCount = null;

            if (TelephonyCapabilities.supportsVoiceMessageCount(phone)) {
                vmCount = phone.getVoiceMessageCount();
                String titleFormat = mContext.getString(R.string.notification_voicemail_title_count);
                notificationTitle = String.format(titleFormat, vmCount);
            }

            // This pathway only applies to PSTN accounts; only SIMS have subscription ids.
            PhoneAccountHandle phoneAccountHandle = PhoneUtils.makePstnPhoneAccountHandle(phone);

            Intent intent;
            String notificationText;
            boolean isSettingsIntent = TextUtils.isEmpty(vmNumber);

            if (isSettingsIntent) {
                notificationText = mContext.getString(
                        R.string.notification_voicemail_no_vm_number);

                // If the voicemail number if unknown, instead of calling voicemail, take the user
                // to the voicemail settings.
                notificationText = mContext.getString(
                        R.string.notification_voicemail_no_vm_number);
                intent = new Intent(VoicemailSettingsActivity.ACTION_ADD_VOICEMAIL);
                intent.putExtra(SubscriptionInfoHelper.SUB_ID_EXTRA, subId);
                intent.setClass(mContext, VoicemailSettingsActivity.class);
            } else {
                if (mTelephonyManager.getPhoneCount() > 1) {
                    notificationText = subInfo.getDisplayName().toString();
                } else {
                    notificationText = String.format(
                            mContext.getString(R.string.notification_voicemail_text_format),
                            PhoneNumberUtils.formatNumber(vmNumber));
                }
                intent = new Intent(
                        Intent.ACTION_CALL, Uri.fromParts(PhoneAccount.SCHEME_VOICEMAIL, "",
                                null));
                intent.putExtra(TelecomManager.EXTRA_PHONE_ACCOUNT_HANDLE, phoneAccountHandle);
            }

            PendingIntent pendingIntent =
                    PendingIntent.getActivity(mContext, subId /* requestCode */, intent, 0);
            Uri ringtoneUri = null;

            if (enableNotificationSound) {
                ringtoneUri = VoicemailNotificationSettingsUtil.getRingtoneUri(phone);
            }

            Resources res = mContext.getResources();
            PersistableBundle carrierConfig = PhoneGlobals.getInstance().getCarrierConfigForSubId(
                    subId);
            Notification.Builder builder = new Notification.Builder(mContext);
            builder.setSmallIcon(resId)
                    .setWhen(System.currentTimeMillis())
                    .setColor(subInfo.getIconTint())
                    .setContentTitle(notificationTitle)
                    .setContentText(notificationText)
                    .setContentIntent(pendingIntent)
                    .setSound(ringtoneUri)
                    .setColor(res.getColor(R.color.dialer_theme_color))
                    .setOngoing(carrierConfig.getBoolean(
                            CarrierConfigManager.KEY_VOICEMAIL_NOTIFICATION_PERSISTENT_BOOL));

            if (VoicemailNotificationSettingsUtil.isVibrationEnabled(phone)) {
                builder.setDefaults(Notification.DEFAULT_VIBRATE);
            }

            final Notification notification = builder.build();
            List<UserInfo> users = mUserManager.getUsers(true);
            for (int i = 0; i < users.size(); i++) {
                final UserInfo user = users.get(i);
                final UserHandle userHandle = user.getUserHandle();
                if (!mUserManager.hasUserRestriction(
                        UserManager.DISALLOW_OUTGOING_CALLS, userHandle)
                        && !user.isManagedProfile()) {
                    if (!sendNotificationCustomComponent(vmCount, vmNumber, pendingIntent,
                            isSettingsIntent)) {
                        mNotificationManager.notifyAsUser(
                                Integer.toString(subId) /* tag */,
                                notificationId,
                                notification,
                                userHandle);
                    }
                }
            }
        } else {
            if (!sendNotificationCustomComponent(0, null, null, false)) {
                mNotificationManager.cancelAsUser(
                        Integer.toString(subId) /* tag */,
                        notificationId,
                        UserHandle.ALL);
            }
        }
    }

    /**
     * Sends a broadcast with the voicemail notification information to a custom component to
     * handle. This method is also used to indicate to the custom component when to clear the
     * notification. A pending intent can be passed to the custom component to indicate an action to
     * be taken as it would by a notification produced in this class.
     * @param count The number of pending voicemail messages to indicate on the notification. A
     *              Value of 0 is passed here to indicate that the notification should be cleared.
     * @param number The voicemail phone number if specified.
     * @param pendingIntent The intent that should be passed as the action to be taken.
     * @param isSettingsIntent {@code true} to indicate the pending intent is to launch settings.
     *                         otherwise, {@code false} to indicate the intent launches voicemail.
     * @return {@code true} if a custom component was notified of the notification.
     */
    private boolean sendNotificationCustomComponent(Integer count, String number,
            PendingIntent pendingIntent, boolean isSettingsIntent) {
        if (mNotificationComponent != null) {
            Intent intent = new Intent();
            intent.setFlags(Intent.FLAG_RECEIVER_FOREGROUND);
            intent.setComponent(mNotificationComponent);
            intent.setAction(TelephonyManager.ACTION_SHOW_VOICEMAIL_NOTIFICATION);

            if (count != null) {
                intent.putExtra(TelephonyManager.EXTRA_NOTIFICATION_COUNT, count);
            }

            // Additional information about the voicemail notification beyond the count is only
            // present when the count not specified or greater than 0. The value of 0 represents
            // clearing the notification, which does not require additional information.
            if (count == null || count > 0) {
                if (!TextUtils.isEmpty(number)) {
                    intent.putExtra(TelephonyManager.EXTRA_VOICEMAIL_NUMBER, number);
                }

                if (pendingIntent != null) {
                    intent.putExtra(isSettingsIntent
                            ? TelephonyManager.EXTRA_LAUNCH_VOICEMAIL_SETTINGS_INTENT
                            : TelephonyManager.EXTRA_CALL_VOICEMAIL_INTENT,
                            pendingIntent);
                }
            }

            mContext.sendBroadcast(intent);
            return true;
        }

        return false;
    }

    /**
     * Updates the message call forwarding indicator notification.
     *
     * @param visible true if there are messages waiting
     */
    /* package */ void updateCfi(int subId, boolean visible) {
        if (DBG) log("updateCfi(): " + visible);
        Phone phone = PhoneGlobals.getPhone(subId);
        if (phone == null) {
            Log.w(LOG_TAG, "updateCfi: phone is null, returning...");
            return;
        }
        int phoneId = phone.getPhoneId();
        int [] callfwdIcon = {R.drawable.stat_sys_phone_call_forward_sub1,
                R.drawable.stat_sys_phone_call_forward_sub2};
        int notificationId = getNotificationId(CALL_FORWARD_NOTIFICATION, phoneId);

        if (visible) {
            // If Unconditional Call Forwarding (forward all calls) for VOICE
            // is enabled, just show a notification.  We'll default to expanded
            // view for now, so the there is less confusion about the icon.  If
            // it is deemed too weird to have CF indications as expanded views,
            // then we'll flip the flag back.

            // TODO: We may want to take a look to see if the notification can
            // display the target to forward calls to.  This will require some
            // effort though, since there are multiple layers of messages that
            // will need to propagate that information.

            SubscriptionInfo subInfo = mSubscriptionManager.getActiveSubscriptionInfo(subId);
            if (subInfo == null) {
                Log.w(LOG_TAG, "Found null subscription info for: " + subId);
                return;
            }

            String notificationTitle;
            int resId = R.drawable.stat_sys_phone_call_forward;
            if (mTelephonyManager.getPhoneCount() > 1) {
                resId = callfwdIcon[phoneId];
                notificationTitle = subInfo.getDisplayName().toString();
            } else {
                notificationTitle = mContext.getString(R.string.labelCF);
            }

            Notification.Builder builder = new Notification.Builder(mContext)
                    .setSmallIcon(resId)
                    .setColor(subInfo.getIconTint())
                    .setContentTitle(notificationTitle)
                    .setContentText(mContext.getString(R.string.sum_cfu_enabled_indicator))
                    .setShowWhen(false)
                    .setOngoing(true);

            Intent intent = new Intent(Intent.ACTION_MAIN);
            intent.addFlags(Intent.FLAG_ACTIVITY_NEW_TASK | Intent.FLAG_ACTIVITY_CLEAR_TOP);
            intent.setClassName("com.android.phone", "com.android.phone.CallFeaturesSetting");
            SubscriptionInfoHelper.addExtrasToIntent(
                    intent, mSubscriptionManager.getActiveSubscriptionInfo(subId));
            PendingIntent contentIntent =
                    PendingIntent.getActivity(mContext, subId /* requestCode */, intent, 0);

            List<UserInfo> users = mUserManager.getUsers(true);
            for (int i = 0; i < users.size(); i++) {
                final UserInfo user = users.get(i);
                if (user.isManagedProfile()) {
                    continue;
                }
                UserHandle userHandle = user.getUserHandle();
                builder.setContentIntent(user.isAdmin() ? contentIntent : null);
                mNotificationManager.notifyAsUser(
                        Integer.toString(subId) /* tag */,
                        notificationId,
                        builder.build(),
                        userHandle);
            }
        } else {
            mNotificationManager.cancelAsUser(
                    Integer.toString(subId) /* tag */,
                    notificationId,
                    UserHandle.ALL);
        }
    }

    /**
     * Shows the "data disconnected due to roaming" notification, which
     * appears when you lose data connectivity because you're roaming and
     * you have the "data roaming" feature turned off.
     */
    /* package */ void showDataDisconnectedRoaming(int roamingSlotId) {
        if (DBG) log("showDataDisconnectedRoaming()...");

        // "Mobile network settings" screen / dialog
        Intent intent = new Intent(mContext, com.android.phone.MobileNetworkSettings.class);
        intent.putExtra(MobileNetworkSettings.EXTRA_INITIAL_SLOT_TAB , roamingSlotId);
        PendingIntent contentIntent = PendingIntent.getActivity(mContext, 0, intent,
                PendingIntent.FLAG_UPDATE_CURRENT);

        final CharSequence contentText = mContext.getText(R.string.roaming_reenable_message);

        final Notification.Builder builder = new Notification.Builder(mContext)
                .setSmallIcon(android.R.drawable.stat_sys_warning)
                .setContentTitle(mContext.getText(R.string.roaming))
                .setColor(mContext.getResources().getColor(R.color.dialer_theme_color))
                .setContentText(contentText);

        List<UserInfo> users = mUserManager.getUsers(true);
        for (int i = 0; i < users.size(); i++) {
            final UserInfo user = users.get(i);
            if (user.isManagedProfile()) {
                continue;
            }
            UserHandle userHandle = user.getUserHandle();
            builder.setContentIntent(user.isAdmin() ? contentIntent : null);
            final Notification notif =
                    new Notification.BigTextStyle(builder).bigText(contentText).build();
            mNotificationManager.notifyAsUser(
                    null /* tag */, DATA_DISCONNECTED_ROAMING_NOTIFICATION, notif, userHandle);
        }
    }

    /**
     * Turns off the "data disconnected due to roaming" notification.
     */
    /* package */ void hideDataDisconnectedRoaming() {
        if (DBG) log("hideDataDisconnectedRoaming()...");
        mNotificationManager.cancel(DATA_DISCONNECTED_ROAMING_NOTIFICATION);
    }

    /**
     * Display the network selection "no service" notification
     * @param operator is the numeric operator number
     */
    private void showNetworkSelection(String operator) {
        if (DBG) log("showNetworkSelection(" + operator + ")...");

        Notification.Builder builder = new Notification.Builder(mContext)
                .setSmallIcon(android.R.drawable.stat_sys_warning)
                .setContentTitle(mContext.getString(R.string.notification_network_selection_title))
                .setContentText(
                        mContext.getString(R.string.notification_network_selection_text, operator))
                .setShowWhen(false)
                .setOngoing(true);

        // create the target network operators settings intent
        Intent intent = new Intent(Intent.ACTION_MAIN);
        intent.setFlags(Intent.FLAG_ACTIVITY_NEW_TASK |
                Intent.FLAG_ACTIVITY_RESET_TASK_IF_NEEDED);
        // Use NetworkSetting to handle the selection intent
        intent.setComponent(new ComponentName(
                mContext.getString(R.string.network_operator_settings_package),
                mContext.getString(R.string.network_operator_settings_class)));
        intent.putExtra(GsmUmtsOptions.EXTRA_SUB_ID, mPhone.getSubId());
        PendingIntent contentIntent = PendingIntent.getActivity(mContext, 0, intent, 0);

        List<UserInfo> users = mUserManager.getUsers(true);
        for (int i = 0; i < users.size(); i++) {
            final UserInfo user = users.get(i);
            if (user.isManagedProfile()) {
                continue;
            }
            UserHandle userHandle = user.getUserHandle();
            builder.setContentIntent(user.isAdmin() ? contentIntent : null);
            mNotificationManager.notifyAsUser(
                    null /* tag */,
                    SELECTED_OPERATOR_FAIL_NOTIFICATION,
                    builder.build(),
                    userHandle);
        }
    }

    /**
     * Turn off the network selection "no service" notification
     */
    private void cancelNetworkSelection() {
        if (DBG) log("cancelNetworkSelection()...");
        mNotificationManager.cancelAsUser(
                null /* tag */, SELECTED_OPERATOR_FAIL_NOTIFICATION, UserHandle.ALL);
    }

    /**
     * Update notification about no service of user selected operator
     *
     * @param serviceState Phone service state
     */
    void updateNetworkSelection(int serviceState) {
        if (TelephonyCapabilities.supportsNetworkSelection(mPhone)) {
            int subId = mPhone.getSubId();
            int slotId = mPhone.getPhoneId();
            int provisionStatus;
            final int PROVISIONED = 1;
            final int INVALID_STATE = -1;
            if (SubscriptionManager.isValidSubscriptionId(subId)) {
                // get the shared preference of network_selection.
                // empty is auto mode, otherwise it is the operator alpha name
                // in case there is no operator name, check the operator numeric
                SharedPreferences sp =
                        PreferenceManager.getDefaultSharedPreferences(mContext);
                String networkSelection =
                        sp.getString(Phone.NETWORK_SELECTION_NAME_KEY + subId, "");
                if (TextUtils.isEmpty(networkSelection)) {
                    networkSelection =
                            sp.getString(Phone.NETWORK_SELECTION_KEY + subId, "");
                }

                if (DBG) log("updateNetworkSelection()..." + "state = " +
                        serviceState + " new network " + networkSelection);

                try {
                    //get current provision state of the SIM.
                    provisionStatus = mExtTelephony.getCurrentUiccCardProvisioningStatus(slotId);
                } catch (RemoteException ex) {
                    provisionStatus = INVALID_STATE;
                    if (DBG) log("Failed to get status for slotId: "+ slotId +" Exception: " + ex);
                } catch (NullPointerException ex) {
                    provisionStatus = INVALID_STATE;
                    if (DBG) log("Failed to get status for slotId: "+ slotId +" Exception: " + ex);
                }

                if (serviceState == ServiceState.STATE_OUT_OF_SERVICE
                        && !TextUtils.isEmpty(networkSelection)
                        && provisionStatus == PROVISIONED) {
                    showNetworkSelection(networkSelection);
                    mSelectedUnavailableNotify = true;
                } else {
                    if (mSelectedUnavailableNotify) {
                        cancelNetworkSelection();
                        mSelectedUnavailableNotify = false;
                    }
                }
            } else {
                if (DBG) log("updateNetworkSelection()..." + "state = " +
                        serviceState + " not updating network due to invalid subId " + subId);
            }
        }
    }

    /* package */ void postTransientNotification(int notifyId, CharSequence msg) {
        if (mToast != null) {
            mToast.cancel();
        }

        mToast = Toast.makeText(mContext, msg, Toast.LENGTH_LONG);
        mToast.show();
    }

    private int getNotificationId(int notificationId, int slotId) {
        return notificationId + (slotId * NOTIFICATION_ID_OFFSET);
    }

    private void log(String msg) {
        Log.d(LOG_TAG, msg);
    }
}<|MERGE_RESOLUTION|>--- conflicted
+++ resolved
@@ -262,7 +262,6 @@
         int [] mwiIcon = {R.drawable.stat_notify_voicemail_sub1,
                 R.drawable.stat_notify_voicemail_sub2};
         Phone phone = PhoneGlobals.getPhone(subId);
-<<<<<<< HEAD
         if (phone == null) {
             Log.w(LOG_TAG, "updateMwi: phone is null, returning...");
             return;
@@ -270,10 +269,7 @@
         int phoneId = phone.getPhoneId();
         int notificationId = getNotificationId(VOICEMAIL_NOTIFICATION, phoneId);
 
-        if (visible && phone != null) {
-=======
         if (visible && phone != null && shouldCheckVisualVoicemailConfigurationForMwi(subId)) {
->>>>>>> c8f5e04f
             VoicemailStatusQueryHelper queryHelper = new VoicemailStatusQueryHelper(mContext);
             PhoneAccountHandle phoneAccount = PhoneUtils.makePstnPhoneAccountHandle(phone);
             if (queryHelper.isVoicemailSourceConfigured(phoneAccount)) {
