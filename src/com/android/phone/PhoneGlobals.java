--- conflicted
+++ resolved
@@ -255,15 +255,8 @@
                         // The user won't be able to do anything else until
                         // they enter a valid SIM network PIN.
                         Log.i(LOG_TAG, "show sim depersonal panel");
-<<<<<<< HEAD
                         int subtype = (Integer)((AsyncResult)msg.obj).result;
-                        IccNetworkDepersonalizationPanel dpPanel =
-                                new IccNetworkDepersonalizationPanel(PhoneGlobals.getInstance(),
-                                        subtype);
-                        dpPanel.show();
-=======
                         IccNetworkDepersonalizationPanel.showDialog();
->>>>>>> 8d664403
                     }
                     break;
 
