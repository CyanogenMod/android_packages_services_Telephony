/*
 * Copyright (C) 2006 The Android Open Source Project
 *
 * Licensed under the Apache License, Version 2.0 (the "License");
 * you may not use this file except in compliance with the License.
 * You may obtain a copy of the License at
 *
 *      http://www.apache.org/licenses/LICENSE-2.0
 *
 * Unless required by applicable law or agreed to in writing, software
 * distributed under the License is distributed on an "AS IS" BASIS,
 * WITHOUT WARRANTIES OR CONDITIONS OF ANY KIND, either express or implied.
 * See the License for the specific language governing permissions and
 * limitations under the License.
 */

package com.android.phone;

import android.app.Activity;
import android.app.KeyguardManager;
import android.app.PendingIntent;
import android.app.ProgressDialog;
import android.content.BroadcastReceiver;
import android.content.ContentResolver;
import android.content.Context;
import android.content.ContextWrapper;
import android.content.Intent;
import android.content.IntentFilter;
import android.media.AudioManager;
import android.net.Uri;
import android.os.AsyncResult;
import android.os.Bundle;
import android.os.Handler;
import android.os.IPowerManager;
import android.os.Message;
import android.os.PersistableBundle;
import android.os.PowerManager;
import android.os.ServiceManager;
import android.os.SystemClock;
import android.os.SystemProperties;
import android.os.UpdateLock;
import android.preference.PreferenceManager;
import android.provider.Settings.System;
import android.telephony.CarrierConfigManager;
import android.telephony.ServiceState;
import android.telephony.SubscriptionInfo;
import android.telephony.SubscriptionManager;
import android.util.Log;

import com.android.internal.telephony.Call;
import com.android.internal.telephony.CallManager;
import com.android.internal.telephony.IccCard;
import com.android.internal.telephony.IccCardConstants;
import com.android.internal.telephony.MmiCode;
import com.android.internal.telephony.Phone;
import com.android.internal.telephony.PhoneConstants;
import com.android.internal.telephony.PhoneFactory;
import com.android.internal.telephony.SubscriptionController;
import com.android.internal.telephony.TelephonyCapabilities;
import com.android.internal.telephony.TelephonyIntents;
import com.android.internal.telephony.TelephonyPluginDelegate;
<<<<<<< HEAD
import com.android.internal.telephony.util.BlacklistUtils;
=======
>>>>>>> b2f9847e
import com.android.phone.common.CallLogAsync;
import com.android.phone.settings.SettingsConstants;
import com.android.server.sip.SipService;
import com.android.services.telephony.activation.SimActivationManager;

import java.util.ArrayList;
import java.util.List;

/**
 * Global state for the telephony subsystem when running in the primary
 * phone process.
 */
public class PhoneGlobals extends ContextWrapper {
    public static final String LOG_TAG = "PhoneApp";

    /**
     * Phone app-wide debug level:
     *   0 - no debug logging
     *   1 - normal debug logging if ro.debuggable is set (which is true in
     *       "eng" and "userdebug" builds but not "user" builds)
     *   2 - ultra-verbose debug logging
     *
     * Most individual classes in the phone app have a local DBG constant,
     * typically set to
     *   (PhoneApp.DBG_LEVEL >= 1) && (SystemProperties.getInt("ro.debuggable", 0) == 1)
     * or else
     *   (PhoneApp.DBG_LEVEL >= 2)
     * depending on the desired verbosity.
     *
     * ***** DO NOT SUBMIT WITH DBG_LEVEL > 0 *************
     */
    public static final int DBG_LEVEL = 0;

    private static final boolean DBG =
            (PhoneGlobals.DBG_LEVEL >= 1) && (SystemProperties.getInt("ro.debuggable", 0) == 1);
    private static final boolean VDBG = (PhoneGlobals.DBG_LEVEL >= 2);
    private static final String PROPERTY_AIRPLANE_MODE_ON = "persist.radio.airplane_mode_on";

    // Message codes; see mHandler below.
    private static final int EVENT_SIM_NETWORK_LOCKED = 3;
    private static final int EVENT_SIM_STATE_CHANGED = 8;
    private static final int EVENT_DATA_ROAMING_DISCONNECTED = 10;
    private static final int EVENT_DATA_ROAMING_OK = 11;
    private static final int EVENT_UNSOL_CDMA_INFO_RECORD = 12;
    private static final int EVENT_DOCK_STATE_CHANGED = 13;
    private static final int EVENT_START_SIP_SERVICE = 14;

    // The MMI codes are also used by the InCallScreen.
    public static final int MMI_INITIATE = 51;
    public static final int MMI_COMPLETE = 52;
    public static final int MMI_CANCEL = 53;
    // Don't use message codes larger than 99 here; those are reserved for
    // the individual Activities of the Phone UI.

    /**
     * Allowable values for the wake lock code.
     *   SLEEP means the device can be put to sleep.
     *   PARTIAL means wake the processor, but we display can be kept off.
     *   FULL means wake both the processor and the display.
     */
    public enum WakeState {
        SLEEP,
        PARTIAL,
        FULL
    }

    /**
     * Intent Action used for hanging up the current call from Notification bar. This will
     * choose first ringing call, first active call, or first background call (typically in
     * HOLDING state).
     */
    public static final String ACTION_HANG_UP_ONGOING_CALL =
            "com.android.phone.ACTION_HANG_UP_ONGOING_CALL";

    private static PhoneGlobals sMe;

    private static final String ACTION_MANAGED_ROAMING_IND =
            "codeaurora.intent.action.ACTION_MANAGED_ROAMING_IND";

    // A few important fields we expose to the rest of the package
    // directly (rather than thru set/get methods) for efficiency.
    CallController callController;
    CallManager mCM;
    CallNotifier notifier;
    CallerInfoCache callerInfoCache;
    NotificationMgr notificationMgr;
    public PhoneInterfaceManager phoneMgr;
    public SimActivationManager simActivationManager;
    CarrierConfigLoader configLoader;

    private BluetoothManager bluetoothManager;
    private CallGatewayManager callGatewayManager;
    private CallStateMonitor callStateMonitor;
    private Phone phoneInEcm;

    static int mDockState = Intent.EXTRA_DOCK_STATE_UNDOCKED;
    static boolean sVoiceCapable = true;

    // TODO: Remove, no longer used.
    CdmaPhoneCallState cdmaPhoneCallState;

    // The currently-active PUK entry activity and progress dialog.
    // Normally, these are the Emergency Dialer and the subsequent
    // progress dialog.  null if there is are no such objects in
    // the foreground.
    private Activity mPUKEntryActivity;
    private ProgressDialog mPUKEntryProgressDialog;

    private boolean mIsSimPinEnabled;
    private String mCachedSimPin;

    // True if we are beginning a call, but the phone state has not changed yet
    private boolean mBeginningCall;
    private boolean mDataDisconnectedDueToRoaming = false;

    // Last phone state seen by updatePhoneState()
    private PhoneConstants.State mLastPhoneState = PhoneConstants.State.IDLE;

    private WakeState mWakeState = WakeState.SLEEP;

    private PowerManager mPowerManager;
    private IPowerManager mPowerManagerService;
    private PowerManager.WakeLock mWakeLock;
    private PowerManager.WakeLock mPartialWakeLock;
    private KeyguardManager mKeyguardManager;

    private UpdateLock mUpdateLock;

    // Broadcast receiver for various intent broadcasts (see onCreate())
    private final BroadcastReceiver mReceiver = new PhoneAppBroadcastReceiver();

    /** boolean indicating restoring mute state on InCallScreen.onResume() */
    private boolean mShouldRestoreMuteOnInCallResume;

    /**
     * The singleton OtaUtils instance used for OTASP calls.
     *
     * The OtaUtils instance is created lazily the first time we need to
     * make an OTASP call, regardless of whether it's an interactive or
     * non-interactive OTASP call.
     */
    public OtaUtils otaUtils;

    // Following are the CDMA OTA information Objects used during OTA Call.
    // cdmaOtaProvisionData object store static OTA information that needs
    // to be maintained even during Slider open/close scenarios.
    // cdmaOtaConfigData object stores configuration info to control visiblity
    // of each OTA Screens.
    // cdmaOtaScreenState object store OTA Screen State information.
    public OtaUtils.CdmaOtaProvisionData cdmaOtaProvisionData;
    public OtaUtils.CdmaOtaConfigData cdmaOtaConfigData;
    public OtaUtils.CdmaOtaScreenState cdmaOtaScreenState;
    public OtaUtils.CdmaOtaInCallScreenUiState cdmaOtaInCallScreenUiState;



    /**
     * Set the restore mute state flag. Used when we are setting the mute state
     * OUTSIDE of user interaction {@link PhoneUtils#startNewCall(Phone)}
     */
    /*package*/void setRestoreMuteOnInCallResume (boolean mode) {
        mShouldRestoreMuteOnInCallResume = mode;
    }

    Handler mHandler = new Handler() {
        @Override
        public void handleMessage(Message msg) {
            PhoneConstants.State phoneState;
            switch (msg.what) {
                // Starts the SIP service. It's a no-op if SIP API is not supported
                // on the deivce.
                // TODO: Having the phone process host the SIP service is only
                // temporary. Will move it to a persistent communication process
                // later.
                case EVENT_START_SIP_SERVICE:
                    SipService.start(getApplicationContext());
                    break;

                // TODO: This event should be handled by the lock screen, just
                // like the "SIM missing" and "Sim locked" cases (bug 1804111).
                case EVENT_SIM_NETWORK_LOCKED:
                    if (getCarrierConfig().getBoolean(
                            CarrierConfigManager.KEY_IGNORE_SIM_NETWORK_LOCKED_EVENTS_BOOL)) {
                        // Some products don't have the concept of a "SIM network lock"
                        Log.i(LOG_TAG, "Ignoring EVENT_SIM_NETWORK_LOCKED event; "
                              + "not showing 'SIM network unlock' PIN entry screen");
                    } else if (getResources()
                            .getBoolean(R.bool.icc_depersonalizationPanelEnabled)) {
                        // Normal case: show the "SIM network unlock" PIN entry screen.
                        // The user won't be able to do anything else until
                        // they enter a valid SIM network PIN.
                        Log.i(LOG_TAG, "show sim depersonal panel");
                        int subtype = (Integer)((AsyncResult)msg.obj).result;
                        IccNetworkDepersonalizationPanel.showDialog();
                    }
                    break;

                case EVENT_DATA_ROAMING_DISCONNECTED:
                    notificationMgr.showDataDisconnectedRoaming();
                    break;

                case EVENT_DATA_ROAMING_OK:
                    notificationMgr.hideDataDisconnectedRoaming();
                    break;

                case MMI_COMPLETE:
                    onMMIComplete((AsyncResult) msg.obj);
                    break;

                case MMI_CANCEL:
                    PhoneUtils.cancelMmiCode(mCM.getFgPhone());
                    break;

                case EVENT_SIM_STATE_CHANGED:
                    // Marks the event where the SIM goes into ready state.
                    // Right now, this is only used for the PUK-unlocking
                    // process.
                    if (msg.obj.equals(IccCardConstants.INTENT_VALUE_ICC_READY)) {
                        // when the right event is triggered and there
                        // are UI objects in the foreground, we close
                        // them to display the lock panel.
                        if (mPUKEntryActivity != null) {
                            mPUKEntryActivity.finish();
                            mPUKEntryActivity = null;
                        }
                        if (mPUKEntryProgressDialog != null) {
                            mPUKEntryProgressDialog.dismiss();
                            mPUKEntryProgressDialog = null;
                        }
                    }
                    break;

                case EVENT_UNSOL_CDMA_INFO_RECORD:
                    //TODO: handle message here;
                    break;

                case EVENT_DOCK_STATE_CHANGED:
                    // If the phone is docked/undocked during a call, and no wired or BT headset
                    // is connected: turn on/off the speaker accordingly.
                    boolean inDockMode = false;
                    if (mDockState != Intent.EXTRA_DOCK_STATE_UNDOCKED) {
                        inDockMode = true;
                    }
                    if (VDBG) Log.d(LOG_TAG, "received EVENT_DOCK_STATE_CHANGED. Phone inDock = "
                            + inDockMode);

                    phoneState = mCM.getState();
                    if (phoneState == PhoneConstants.State.OFFHOOK &&
                            !bluetoothManager.isBluetoothHeadsetAudioOn()) {
                        PhoneUtils.turnOnSpeaker(getApplicationContext(), inDockMode, true);
                    }
                    break;
            }
        }
    };

    public PhoneGlobals(Context context) {
        super(context);
        sMe = this;
    }

    public void onCreate() {
        if (VDBG) Log.v(LOG_TAG, "onCreate()...");

        ContentResolver resolver = getContentResolver();

        // Cache the "voice capable" flag.
        // This flag currently comes from a resource (which is
        // overrideable on a per-product basis):
        sVoiceCapable =
                getResources().getBoolean(com.android.internal.R.bool.config_voice_capable);
        // ...but this might eventually become a PackageManager "system
        // feature" instead, in which case we'd do something like:
        // sVoiceCapable =
        //   getPackageManager().hasSystemFeature(PackageManager.FEATURE_TELEPHONY_VOICE_CALLS);

        if (mCM == null) {
            // Initialize the telephony framework
            TelephonyPluginDelegate.init(this);

            TelephonyPluginDelegate.getInstance().makeDefaultPhones(this);

            // Start TelephonyDebugService After the default phone is created.
            Intent intent = new Intent(this, TelephonyDebugService.class);
            startService(intent);

            mCM = CallManager.getInstance();
            for (Phone phone : PhoneFactory.getPhones()) {
                mCM.registerPhone(phone);
            }

            // Create the NotificationMgr singleton, which is used to display
            // status bar icons and control other status bar behavior.
            notificationMgr = NotificationMgr.init(this);

            mHandler.sendEmptyMessage(EVENT_START_SIP_SERVICE);

            // Create an instance of CdmaPhoneCallState and initialize it to IDLE
            cdmaPhoneCallState = new CdmaPhoneCallState();
            cdmaPhoneCallState.CdmaPhoneCallStateInit();

            // before registering for phone state changes
            mPowerManager = (PowerManager) getSystemService(Context.POWER_SERVICE);
            mWakeLock = mPowerManager.newWakeLock(PowerManager.FULL_WAKE_LOCK, LOG_TAG);
            // lock used to keep the processor awake, when we don't care for the display.
            mPartialWakeLock = mPowerManager.newWakeLock(PowerManager.PARTIAL_WAKE_LOCK
                    | PowerManager.ON_AFTER_RELEASE, LOG_TAG);

            mKeyguardManager = (KeyguardManager) getSystemService(Context.KEYGUARD_SERVICE);

            // get a handle to the service so that we can use it later when we
            // want to set the poke lock.
            mPowerManagerService = IPowerManager.Stub.asInterface(
                    ServiceManager.getService("power"));

            // Get UpdateLock to suppress system-update related events (e.g. dialog show-up)
            // during phone calls.
            mUpdateLock = new UpdateLock("phone");

            if (DBG) Log.d(LOG_TAG, "onCreate: mUpdateLock: " + mUpdateLock);

            CallLogger callLogger = new CallLogger(this, new CallLogAsync());

            callGatewayManager = CallGatewayManager.getInstance();

            // Create the CallController singleton, which is the interface
            // to the telephony layer for user-initiated telephony functionality
            // (like making outgoing calls.)
            callController = CallController.init(this, callLogger, callGatewayManager);

            // Create the CallerInfoCache singleton, which remembers custom ring tone and
            // send-to-voicemail settings.
            //
            // The asynchronous caching will start just after this call.
            callerInfoCache = CallerInfoCache.init(this);

            // Monitors call activity from the telephony layer
            callStateMonitor = new CallStateMonitor(mCM);

            // Bluetooth manager
            bluetoothManager = new BluetoothManager();

            phoneMgr = PhoneInterfaceManager.init(this, PhoneFactory.getDefaultPhone());

            configLoader = CarrierConfigLoader.init(this);

            // Create the CallNotifer singleton, which handles
            // asynchronous events from the telephony layer (like
            // launching the incoming-call UI when an incoming call comes
            // in.)
            notifier = CallNotifier.init(this, callLogger, callStateMonitor, bluetoothManager);

            PhoneUtils.registerIccStatus(mHandler, EVENT_SIM_NETWORK_LOCKED);

            // register for MMI/USSD
            mCM.registerForMmiComplete(mHandler, MMI_COMPLETE, null);

            // register connection tracking to PhoneUtils
            PhoneUtils.initializeConnectionHandler(mCM);

            // Register for misc other intent broadcasts.
            IntentFilter intentFilter =
                    new IntentFilter(Intent.ACTION_AIRPLANE_MODE_CHANGED);
            intentFilter.addAction(TelephonyIntents.ACTION_ANY_DATA_CONNECTION_STATE_CHANGED);
            intentFilter.addAction(Intent.ACTION_DOCK_EVENT);
            intentFilter.addAction(TelephonyIntents.ACTION_SIM_STATE_CHANGED);
            intentFilter.addAction(TelephonyIntents.ACTION_RADIO_TECHNOLOGY_CHANGED);
            intentFilter.addAction(TelephonyIntents.ACTION_SERVICE_STATE_CHANGED);
            intentFilter.addAction(TelephonyIntents.ACTION_EMERGENCY_CALLBACK_MODE_CHANGED);
            intentFilter.addAction(ACTION_MANAGED_ROAMING_IND);
            registerReceiver(mReceiver, intentFilter);

            //set the default values for the preferences in the phone.
            PreferenceManager.setDefaultValues(this, R.xml.network_setting, false);

            PreferenceManager.setDefaultValues(this, R.xml.call_feature_setting, false);

            // Make sure the audio mode (along with some
            // audio-mode-related state of our own) is initialized
            // correctly, given the current state of the phone.
            PhoneUtils.setAudioMode(mCM);
        }

        cdmaOtaProvisionData = new OtaUtils.CdmaOtaProvisionData();
        cdmaOtaConfigData = new OtaUtils.CdmaOtaConfigData();
        cdmaOtaScreenState = new OtaUtils.CdmaOtaScreenState();
        cdmaOtaInCallScreenUiState = new OtaUtils.CdmaOtaInCallScreenUiState();

        simActivationManager = new SimActivationManager();

        // XXX pre-load the SimProvider so that it's ready
        resolver.getType(Uri.parse("content://icc/adn"));

        // start with the default value to set the mute state.
        mShouldRestoreMuteOnInCallResume = false;

        // TODO: Register for Cdma Information Records
        // phone.registerCdmaInformationRecord(mHandler, EVENT_UNSOL_CDMA_INFO_RECORD, null);

        // Read HAC settings and configure audio hardware
        if (getResources().getBoolean(R.bool.hac_enabled)) {
            int hac = android.provider.Settings.System.getInt(
                    getContentResolver(),
                    android.provider.Settings.System.HEARING_AID,
                    0);
            AudioManager audioManager = (AudioManager) getSystemService(Context.AUDIO_SERVICE);
            audioManager.setParameter(SettingsConstants.HAC_KEY,
                    hac == SettingsConstants.HAC_ENABLED
                            ? SettingsConstants.HAC_VAL_ON : SettingsConstants.HAC_VAL_OFF);
        }
    }

    /**
     * Returns the singleton instance of the PhoneApp.
     */
    public static PhoneGlobals getInstance() {
        if (sMe == null) {
            throw new IllegalStateException("No PhoneGlobals here!");
        }
        return sMe;
    }

    /**
     * Returns the singleton instance of the PhoneApp if running as the
     * primary user, otherwise null.
     */
    static PhoneGlobals getInstanceIfPrimary() {
        return sMe;
    }

    /**
     * Returns the default phone.
     *
     * WARNING: This method should be used carefully, now that there may be multiple phones.
     */
    public static Phone getPhone() {
        return PhoneFactory.getDefaultPhone();
    }

    public static Phone getPhone(int subId) {
        return PhoneFactory.getPhone(SubscriptionManager.getPhoneId(subId));
    }

    /* package */ BluetoothManager getBluetoothManager() {
        return bluetoothManager;
    }

    /* package */ CallManager getCallManager() {
        return mCM;
    }

    public PersistableBundle getCarrierConfig() {
        return getCarrierConfigForSubId(SubscriptionManager.getDefaultSubId());
    }

    public PersistableBundle getCarrierConfigForSubId(int subId) {
        return configLoader.getConfigForSubId(subId);
    }

    /**
     * Returns PendingIntent for hanging up ongoing phone call. This will typically be used from
     * Notification context.
     */
    /* package */ static PendingIntent createHangUpOngoingCallPendingIntent(Context context) {
        Intent intent = new Intent(PhoneGlobals.ACTION_HANG_UP_ONGOING_CALL, null,
                context, NotificationBroadcastReceiver.class);
        return PendingIntent.getBroadcast(context, 0, intent, 0);
    }

    boolean isSimPinEnabled() {
        return mIsSimPinEnabled;
    }

    boolean authenticateAgainstCachedSimPin(String pin) {
        return (mCachedSimPin != null && mCachedSimPin.equals(pin));
    }

    void setCachedSimPin(String pin) {
        mCachedSimPin = pin;
    }

    /**
     * Handles OTASP-related events from the telephony layer.
     *
     * While an OTASP call is active, the CallNotifier forwards
     * OTASP-related telephony events to this method.
     */
    void handleOtaspEvent(Message msg) {
        if (DBG) Log.d(LOG_TAG, "handleOtaspEvent(message " + msg + ")...");

        if (otaUtils == null) {
            // We shouldn't be getting OTASP events without ever
            // having started the OTASP call in the first place!
            Log.w(LOG_TAG, "handleOtaEvents: got an event but otaUtils is null! "
                  + "message = " + msg);
            return;
        }

        otaUtils.onOtaProvisionStatusChanged((AsyncResult) msg.obj);
    }

    /**
     * Similarly, handle the disconnect event of an OTASP call
     * by forwarding it to the OtaUtils instance.
     */
    /* package */ void handleOtaspDisconnect() {
        if (DBG) Log.d(LOG_TAG, "handleOtaspDisconnect()...");

        if (otaUtils == null) {
            // We shouldn't be getting OTASP events without ever
            // having started the OTASP call in the first place!
            Log.w(LOG_TAG, "handleOtaspDisconnect: otaUtils is null!");
            return;
        }

        otaUtils.onOtaspDisconnect();
    }

    /**
     * Sets the activity responsible for un-PUK-blocking the device
     * so that we may close it when we receive a positive result.
     * mPUKEntryActivity is also used to indicate to the device that
     * we are trying to un-PUK-lock the phone. In other words, iff
     * it is NOT null, then we are trying to unlock and waiting for
     * the SIM to move to READY state.
     *
     * @param activity is the activity to close when PUK has
     * finished unlocking. Can be set to null to indicate the unlock
     * or SIM READYing process is over.
     */
    void setPukEntryActivity(Activity activity) {
        mPUKEntryActivity = activity;
    }

    Activity getPUKEntryActivity() {
        return mPUKEntryActivity;
    }

    /**
     * Sets the dialog responsible for notifying the user of un-PUK-
     * blocking - SIM READYing progress, so that we may dismiss it
     * when we receive a positive result.
     *
     * @param dialog indicates the progress dialog informing the user
     * of the state of the device.  Dismissed upon completion of
     * READYing process
     */
    void setPukEntryProgressDialog(ProgressDialog dialog) {
        mPUKEntryProgressDialog = dialog;
    }

    ProgressDialog getPUKEntryProgressDialog() {
        return mPUKEntryProgressDialog;
    }

    /**
     * Controls whether or not the screen is allowed to sleep.
     *
     * Once sleep is allowed (WakeState is SLEEP), it will rely on the
     * settings for the poke lock to determine when to timeout and let
     * the device sleep {@link PhoneGlobals#setScreenTimeout}.
     *
     * @param ws tells the device to how to wake.
     */
    /* package */ void requestWakeState(WakeState ws) {
        if (VDBG) Log.d(LOG_TAG, "requestWakeState(" + ws + ")...");
        synchronized (this) {
            if (mWakeState != ws) {
                switch (ws) {
                    case PARTIAL:
                        // acquire the processor wake lock, and release the FULL
                        // lock if it is being held.
                        mPartialWakeLock.acquire();
                        if (mWakeLock.isHeld()) {
                            mWakeLock.release();
                        }
                        break;
                    case FULL:
                        // acquire the full wake lock, and release the PARTIAL
                        // lock if it is being held.
                        mWakeLock.acquire();
                        if (mPartialWakeLock.isHeld()) {
                            mPartialWakeLock.release();
                        }
                        break;
                    case SLEEP:
                    default:
                        // release both the PARTIAL and FULL locks.
                        if (mWakeLock.isHeld()) {
                            mWakeLock.release();
                        }
                        if (mPartialWakeLock.isHeld()) {
                            mPartialWakeLock.release();
                        }
                        break;
                }
                mWakeState = ws;
            }
        }
    }

    /**
     * If we are not currently keeping the screen on, then poke the power
     * manager to wake up the screen for the user activity timeout duration.
     */
    /* package */ void wakeUpScreen() {
        synchronized (this) {
            if (mWakeState == WakeState.SLEEP) {
                if (DBG) Log.d(LOG_TAG, "pulse screen lock");
                mPowerManager.wakeUp(SystemClock.uptimeMillis(), "android.phone:WAKE");
            }
        }
    }

    /**
     * Sets the wake state and screen timeout based on the current state
     * of the phone, and the current state of the in-call UI.
     *
     * This method is a "UI Policy" wrapper around
     * {@link PhoneGlobals#requestWakeState} and {@link PhoneGlobals#setScreenTimeout}.
     *
     * It's safe to call this method regardless of the state of the Phone
     * (e.g. whether or not it's idle), and regardless of the state of the
     * Phone UI (e.g. whether or not the InCallScreen is active.)
     */
    /* package */ void updateWakeState() {
        PhoneConstants.State state = mCM.getState();

        // True if the speakerphone is in use.  (If so, we *always* use
        // the default timeout.  Since the user is obviously not holding
        // the phone up to his/her face, we don't need to worry about
        // false touches, and thus don't need to turn the screen off so
        // aggressively.)
        // Note that we need to make a fresh call to this method any
        // time the speaker state changes.  (That happens in
        // PhoneUtils.turnOnSpeaker().)
        boolean isSpeakerInUse = (state == PhoneConstants.State.OFFHOOK) && PhoneUtils.isSpeakerOn(this);

        // TODO (bug 1440854): The screen timeout *might* also need to
        // depend on the bluetooth state, but this isn't as clear-cut as
        // the speaker state (since while using BT it's common for the
        // user to put the phone straight into a pocket, in which case the
        // timeout should probably still be short.)

        // Decide whether to force the screen on or not.
        //
        // Force the screen to be on if the phone is ringing or dialing,
        // or if we're displaying the "Call ended" UI for a connection in
        // the "disconnected" state.
        // However, if the phone is disconnected while the user is in the
        // middle of selecting a quick response message, we should not force
        // the screen to be on.
        //
        boolean isRinging = (state == PhoneConstants.State.RINGING);
        boolean isDialing = (mCM.getFgPhone().getForegroundCall().getState() == Call.State.DIALING);
        boolean keepScreenOn = isRinging || isDialing;
        // keepScreenOn == true means we'll hold a full wake lock:
        requestWakeState(keepScreenOn ? WakeState.FULL : WakeState.SLEEP);
    }

    /**
     * Manually pokes the PowerManager's userActivity method.  Since we
     * set the {@link WindowManager.LayoutParams#INPUT_FEATURE_DISABLE_USER_ACTIVITY}
     * flag while the InCallScreen is active when there is no proximity sensor,
     * we need to do this for touch events that really do count as user activity
     * (like pressing any onscreen UI elements.)
     */
    /* package */ void pokeUserActivity() {
        if (VDBG) Log.d(LOG_TAG, "pokeUserActivity()...");
        mPowerManager.userActivity(SystemClock.uptimeMillis(), false);
    }

    /**
     * Notifies the phone app when the phone state changes.
     *
     * This method will updates various states inside Phone app (e.g. update-lock state, etc.)
     */
    /* package */ void updatePhoneState(PhoneConstants.State state) {
        if (state != mLastPhoneState) {
            mLastPhoneState = state;

            // Try to acquire or release UpdateLock.
            //
            // Watch out: we don't release the lock here when the screen is still in foreground.
            // At that time InCallScreen will release it on onPause().
            if (state != PhoneConstants.State.IDLE) {
                // UpdateLock is a recursive lock, while we may get "acquire" request twice and
                // "release" request once for a single call (RINGING + OFFHOOK and IDLE).
                // We need to manually ensure the lock is just acquired once for each (and this
                // will prevent other possible buggy situations too).
                if (!mUpdateLock.isHeld()) {
                    mUpdateLock.acquire();
                }
            } else {
                if (mUpdateLock.isHeld()) {
                    mUpdateLock.release();
                }
            }
        }
    }

    /* package */ PhoneConstants.State getPhoneState() {
        return mLastPhoneState;
    }

    KeyguardManager getKeyguardManager() {
        return mKeyguardManager;
    }

    private void onMMIComplete(AsyncResult r) {
        if (VDBG) Log.d(LOG_TAG, "onMMIComplete()...");
        MmiCode mmiCode = (MmiCode) r.result;
        PhoneUtils.displayMMIComplete(mmiCode.getPhone(), getInstance(), mmiCode, null, null);
    }

    private void initForNewRadioTechnology(int phoneId) {
        if (DBG) Log.d(LOG_TAG, "initForNewRadioTechnology...");

        final Phone phone = PhoneFactory.getPhone(phoneId);
        if (phone == null || !TelephonyCapabilities.supportsOtasp(phone)) {
            // Clean up OTA for non-CDMA since it is only valid for CDMA.
            clearOtaState();
        }

        notifier.updateCallNotifierRegistrationsAfterRadioTechnologyChange();
        callStateMonitor.updateAfterRadioTechnologyChange();

        // Update registration for ICC status after radio technology change
        IccCard sim = phone == null ? null : phone.getIccCard();
        if (sim != null) {
            if (DBG) Log.d(LOG_TAG, "Update registration for ICC status...");

            //Register all events new to the new active phone
            sim.registerForNetworkLocked(mHandler, EVENT_SIM_NETWORK_LOCKED, null);
        }
    }

    /**
     * Receiver for misc intent broadcasts the Phone app cares about.
     */
    private class PhoneAppBroadcastReceiver extends BroadcastReceiver {
        @Override
        public void onReceive(Context context, Intent intent) {
            String action = intent.getAction();
            if (action.equals(Intent.ACTION_AIRPLANE_MODE_CHANGED)) {
                boolean enabled = System.getInt(getContentResolver(),
                        System.AIRPLANE_MODE_ON, 0) == 0;

                // Set the airplane mode property for RIL to read on boot up
                // to know if the phone is in airplane mode so that RIL can
                // power down the ICC card.
                Log.d(LOG_TAG, "Setting property " + PROPERTY_AIRPLANE_MODE_ON);
                // enabled here implies airplane mode is OFF from above condition
                SystemProperties.set(PROPERTY_AIRPLANE_MODE_ON, (enabled ? "0" : "1"));

                PhoneUtils.setRadioPower(enabled);
            } else if (action.equals(TelephonyIntents.ACTION_ANY_DATA_CONNECTION_STATE_CHANGED)) {
                int subId = intent.getIntExtra(PhoneConstants.SUBSCRIPTION_KEY,
                        SubscriptionManager.INVALID_SUBSCRIPTION_ID);
                int phoneId = SubscriptionManager.getPhoneId(subId);
                String state = intent.getStringExtra(PhoneConstants.STATE_KEY);
                if (VDBG) {
                    Log.d(LOG_TAG, "mReceiver: ACTION_ANY_DATA_CONNECTION_STATE_CHANGED");
                    Log.d(LOG_TAG, "- state: " + state);
                    Log.d(LOG_TAG, "- reason: "
                    + intent.getStringExtra(PhoneConstants.STATE_CHANGE_REASON_KEY));
                    Log.d(LOG_TAG, "- subId: " + subId);
                    Log.d(LOG_TAG, "- phoneId: " + phoneId);
                }
                Phone phone = SubscriptionManager.isValidPhoneId(phoneId) ?
                        PhoneFactory.getPhone(phoneId) : PhoneFactory.getDefaultPhone();

                // The "data disconnected due to roaming" notification is shown
                // if (a) you have the "data roaming" feature turned off, and
                // (b) you just lost data connectivity because you're roaming.
                boolean disconnectedDueToRoaming =
                        !phone.getDataRoamingEnabled()
                        && PhoneConstants.DataState.DISCONNECTED.equals(state)
                        && Phone.REASON_ROAMING_ON.equals(
                            intent.getStringExtra(PhoneConstants.STATE_CHANGE_REASON_KEY));
                if (mDataDisconnectedDueToRoaming != disconnectedDueToRoaming) {
                    mDataDisconnectedDueToRoaming = disconnectedDueToRoaming;
                    mHandler.sendEmptyMessage(disconnectedDueToRoaming
                            ? EVENT_DATA_ROAMING_DISCONNECTED : EVENT_DATA_ROAMING_OK);
                }
            } else if ((action.equals(TelephonyIntents.ACTION_SIM_STATE_CHANGED)) &&
                    (mPUKEntryActivity != null)) {
                // if an attempt to un-PUK-lock the device was made, while we're
                // receiving this state change notification, notify the handler.
                // NOTE: This is ONLY triggered if an attempt to un-PUK-lock has
                // been attempted.
                mHandler.sendMessage(mHandler.obtainMessage(EVENT_SIM_STATE_CHANGED,
                        intent.getStringExtra(IccCardConstants.INTENT_KEY_ICC_STATE)));
            } else if (action.equals(TelephonyIntents.ACTION_RADIO_TECHNOLOGY_CHANGED)) {
                String newPhone = intent.getStringExtra(PhoneConstants.PHONE_NAME_KEY);
                int phoneId = intent.getIntExtra(PhoneConstants.PHONE_KEY,
                        SubscriptionManager.INVALID_PHONE_INDEX);
                Log.d(LOG_TAG, "Radio technology switched. Now " + newPhone + " (" + phoneId
                        + ") is active.");
                initForNewRadioTechnology(phoneId);
            } else if (action.equals(TelephonyIntents.ACTION_SERVICE_STATE_CHANGED)) {
                handleServiceStateChanged(intent);
            } else if (action.equals(TelephonyIntents.ACTION_EMERGENCY_CALLBACK_MODE_CHANGED)) {
                int phoneId = intent.getIntExtra(PhoneConstants.PHONE_KEY, 0);
                phoneInEcm = getPhone(phoneId);
                Log.d(LOG_TAG, "Emergency Callback Mode. phoneId:" + phoneId);
                if (TelephonyCapabilities.supportsEcm(phoneInEcm)) {
                    Log.d(LOG_TAG, "Emergency Callback Mode arrived in PhoneApp.");
                    // Start Emergency Callback Mode service
                    if (intent.getBooleanExtra("phoneinECMState", false)) {
                        context.startService(new Intent(context,
                                EmergencyCallbackModeService.class));
                    } else {
                        phoneInEcm = null;
                    }
                } else {
                    // It doesn't make sense to get ACTION_EMERGENCY_CALLBACK_MODE_CHANGED
                    // on a device that doesn't support ECM in the first place.
                    Log.e(LOG_TAG, "Got ACTION_EMERGENCY_CALLBACK_MODE_CHANGED, "
                          + "but ECM isn't supported for phone: " + phoneInEcm.getPhoneName());
                    phoneInEcm = null;
                }
            } else if (action.equals(Intent.ACTION_DOCK_EVENT)) {
                mDockState = intent.getIntExtra(Intent.EXTRA_DOCK_STATE,
                        Intent.EXTRA_DOCK_STATE_UNDOCKED);
                if (VDBG) Log.d(LOG_TAG, "ACTION_DOCK_EVENT -> mDockState = " + mDockState);
                mHandler.sendMessage(mHandler.obtainMessage(EVENT_DOCK_STATE_CHANGED, 0));
            } else if (action.equals(ACTION_MANAGED_ROAMING_IND)) {
                int subscription = intent.getIntExtra(PhoneConstants.SUBSCRIPTION_KEY,
                        SubscriptionManager.getDefaultSubId());
                Intent createIntent = new Intent();
                createIntent.setClass(context, ManagedRoaming.class);
                createIntent.addFlags(Intent.FLAG_ACTIVITY_NEW_TASK);
                createIntent.putExtra(PhoneConstants.SUBSCRIPTION_KEY, subscription);
                context.startActivity(createIntent);
            }
        }
    }

    /**
     * Accepts broadcast Intents which will be prepared by {@link NotificationMgr} and thus
     * sent from framework's notification mechanism (which is outside Phone context).
     * This should be visible from outside, but shouldn't be in "exported" state.
     *
     * TODO: If possible merge this into PhoneAppBroadcastReceiver.
     */
    public static class NotificationBroadcastReceiver extends BroadcastReceiver {
        @Override
        public void onReceive(Context context, Intent intent) {
            String action = intent.getAction();
            // TODO: use "if (VDBG)" here.
            Log.d(LOG_TAG, "Broadcast from Notification: " + action);

            if (action.equals(ACTION_HANG_UP_ONGOING_CALL)) {
                PhoneUtils.hangup(PhoneGlobals.getInstance().mCM);
            } else {
                Log.w(LOG_TAG, "Received hang-up request from notification,"
                        + " but there's no call the system can hang up.");
            }
        }
    }

    private void handleServiceStateChanged(Intent intent) {
        /**
         * This used to handle updating EriTextWidgetProvider this routine
         * and and listening for ACTION_SERVICE_STATE_CHANGED intents could
         * be removed. But leaving just in case it might be needed in the near
         * future.
         */

        // If service just returned, start sending out the queued messages
        Bundle extras = intent.getExtras();
        if (extras != null) {
            ServiceState ss = ServiceState.newFromBundle(extras);
            if (ss != null) {
                int state = ss.getState();
                notificationMgr.updateNetworkSelection(state);
            }
        }
    }

    public boolean isOtaCallInActiveState() {
        boolean otaCallActive = false;
        if (VDBG) Log.d(LOG_TAG, "- isOtaCallInActiveState " + otaCallActive);
        return otaCallActive;
    }

    public boolean isOtaCallInEndState() {
        boolean otaCallEnded = false;
        if (VDBG) Log.d(LOG_TAG, "- isOtaCallInEndState " + otaCallEnded);
        return otaCallEnded;
    }

    // it is safe to call clearOtaState() even if the InCallScreen isn't active
    public void clearOtaState() {
        if (DBG) Log.d(LOG_TAG, "- clearOtaState ...");
        if (otaUtils != null) {
            otaUtils.cleanOtaScreen(true);
            if (DBG) Log.d(LOG_TAG, "  - clearOtaState clears OTA screen");
        }
    }

    // it is safe to call dismissOtaDialogs() even if the InCallScreen isn't active
    public void dismissOtaDialogs() {
        if (DBG) Log.d(LOG_TAG, "- dismissOtaDialogs ...");
        if (otaUtils != null) {
            otaUtils.dismissAllOtaDialogs();
            if (DBG) Log.d(LOG_TAG, "  - dismissOtaDialogs clears OTA dialogs");
        }
    }

    public Phone getPhoneInEcm() {
        return phoneInEcm;
    }

    /**
     * Triggers a refresh of the message waiting (voicemail) indicator.
     *
     * @param subId the subscription id we should refresh the notification for.
     */
    public void refreshMwiIndicator(int subId) {
        notificationMgr.refreshMwi(subId);
    }

    /**
     * Dismisses the message waiting (voicemail) indicator.
     *
     * @param subId the subscription id we should dismiss the notification for.
     */
    public void clearMwiIndicator(int subId) {
        notificationMgr.updateMwi(subId, false);
    }

    /**
     * "Call origin" may be used by Contacts app to specify where the phone call comes from.
     * Currently, the only permitted value for this extra is {@link #ALLOWED_EXTRA_CALL_ORIGIN}.
     * Any other value will be ignored, to make sure that malicious apps can't trick the in-call
     * UI into launching some random other app after a call ends.
     *
     * TODO: make this more generic. Note that we should let the "origin" specify its package
     * while we are now assuming it is "com.android.contacts"
     */
    public static final String EXTRA_CALL_ORIGIN = "com.android.phone.CALL_ORIGIN";
    /**
     * Used to determine if the preserved call origin is fresh enough.
     */
    private static final long CALL_ORIGIN_EXPIRATION_MILLIS = 30 * 1000;
}<|MERGE_RESOLUTION|>--- conflicted
+++ resolved
@@ -59,10 +59,7 @@
 import com.android.internal.telephony.TelephonyCapabilities;
 import com.android.internal.telephony.TelephonyIntents;
 import com.android.internal.telephony.TelephonyPluginDelegate;
-<<<<<<< HEAD
 import com.android.internal.telephony.util.BlacklistUtils;
-=======
->>>>>>> b2f9847e
 import com.android.phone.common.CallLogAsync;
 import com.android.phone.settings.SettingsConstants;
 import com.android.server.sip.SipService;
@@ -138,9 +135,6 @@
             "com.android.phone.ACTION_HANG_UP_ONGOING_CALL";
 
     private static PhoneGlobals sMe;
-
-    private static final String ACTION_MANAGED_ROAMING_IND =
-            "codeaurora.intent.action.ACTION_MANAGED_ROAMING_IND";
 
     // A few important fields we expose to the rest of the package
     // directly (rather than thru set/get methods) for efficiency.
@@ -255,7 +249,6 @@
                         // The user won't be able to do anything else until
                         // they enter a valid SIM network PIN.
                         Log.i(LOG_TAG, "show sim depersonal panel");
-                        int subtype = (Integer)((AsyncResult)msg.obj).result;
                         IccNetworkDepersonalizationPanel.showDialog();
                     }
                     break;
@@ -432,7 +425,6 @@
             intentFilter.addAction(TelephonyIntents.ACTION_RADIO_TECHNOLOGY_CHANGED);
             intentFilter.addAction(TelephonyIntents.ACTION_SERVICE_STATE_CHANGED);
             intentFilter.addAction(TelephonyIntents.ACTION_EMERGENCY_CALLBACK_MODE_CHANGED);
-            intentFilter.addAction(ACTION_MANAGED_ROAMING_IND);
             registerReceiver(mReceiver, intentFilter);
 
             //set the default values for the preferences in the phone.
@@ -890,14 +882,6 @@
                         Intent.EXTRA_DOCK_STATE_UNDOCKED);
                 if (VDBG) Log.d(LOG_TAG, "ACTION_DOCK_EVENT -> mDockState = " + mDockState);
                 mHandler.sendMessage(mHandler.obtainMessage(EVENT_DOCK_STATE_CHANGED, 0));
-            } else if (action.equals(ACTION_MANAGED_ROAMING_IND)) {
-                int subscription = intent.getIntExtra(PhoneConstants.SUBSCRIPTION_KEY,
-                        SubscriptionManager.getDefaultSubId());
-                Intent createIntent = new Intent();
-                createIntent.setClass(context, ManagedRoaming.class);
-                createIntent.addFlags(Intent.FLAG_ACTIVITY_NEW_TASK);
-                createIntent.putExtra(PhoneConstants.SUBSCRIPTION_KEY, subscription);
-                context.startActivity(createIntent);
             }
         }
     }
