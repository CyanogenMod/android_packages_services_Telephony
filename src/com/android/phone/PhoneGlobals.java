/*
 * Copyright (C) 2006 The Android Open Source Project
 *
 * Licensed under the Apache License, Version 2.0 (the "License");
 * you may not use this file except in compliance with the License.
 * You may obtain a copy of the License at
 *
 *      http://www.apache.org/licenses/LICENSE-2.0
 *
 * Unless required by applicable law or agreed to in writing, software
 * distributed under the License is distributed on an "AS IS" BASIS,
 * WITHOUT WARRANTIES OR CONDITIONS OF ANY KIND, either express or implied.
 * See the License for the specific language governing permissions and
 * limitations under the License.
 */

package com.android.phone;

import android.app.Activity;
import android.app.KeyguardManager;
import android.app.ProgressDialog;
import android.content.BroadcastReceiver;
import android.content.ContentResolver;
import android.content.Context;
import android.content.ContextWrapper;
import android.content.Intent;
import android.content.IntentFilter;
import android.media.AudioManager;
import android.net.ConnectivityManager;
import android.net.Uri;
import android.os.AsyncResult;
import android.os.Bundle;
import android.os.Handler;
import android.os.Message;
import android.os.PersistableBundle;
import android.os.PowerManager;
import android.os.SystemClock;
import android.os.SystemProperties;
import android.os.UpdateLock;
import android.os.UserManager;
import android.preference.PreferenceManager;
import android.provider.Settings;
import android.telephony.CarrierConfigManager;
import android.telephony.ServiceState;
import android.telephony.SubscriptionManager;
import android.util.Log;
import android.widget.Toast;
import com.android.internal.telephony.Call;
import com.android.internal.telephony.CallManager;
import com.android.internal.telephony.IccCardConstants;
import com.android.internal.telephony.MmiCode;
import com.android.internal.telephony.Phone;
import com.android.internal.telephony.PhoneConstants;
import com.android.internal.telephony.PhoneFactory;
import com.android.internal.telephony.TelephonyCapabilities;
import com.android.internal.telephony.TelephonyIntents;
import com.android.phone.common.CallLogAsync;
import com.android.phone.settings.SettingsConstants;
import com.android.services.telephony.activation.SimActivationManager;
import com.android.services.telephony.sip.SipUtil;

/**
 * Global state for the telephony subsystem when running in the primary
 * phone process.
 */
public class PhoneGlobals extends ContextWrapper {
    public static final String LOG_TAG = "PhoneApp";

    /**
     * Phone app-wide debug level:
     *   0 - no debug logging
     *   1 - normal debug logging if ro.debuggable is set (which is true in
     *       "eng" and "userdebug" builds but not "user" builds)
     *   2 - ultra-verbose debug logging
     *
     * Most individual classes in the phone app have a local DBG constant,
     * typically set to
     *   (PhoneApp.DBG_LEVEL >= 1) && (SystemProperties.getInt("ro.debuggable", 0) == 1)
     * or else
     *   (PhoneApp.DBG_LEVEL >= 2)
     * depending on the desired verbosity.
     *
     * ***** DO NOT SUBMIT WITH DBG_LEVEL > 0 *************
     */
    public static final int DBG_LEVEL = 0;

    private static final boolean DBG =
            (PhoneGlobals.DBG_LEVEL >= 1) && (SystemProperties.getInt("ro.debuggable", 0) == 1);
    private static final boolean VDBG = (PhoneGlobals.DBG_LEVEL >= 2);
    private static final String PROPERTY_AIRPLANE_MODE_ON = "persist.radio.airplane_mode_on";

    // Message codes; see mHandler below.
    private static final int EVENT_SIM_NETWORK_LOCKED = 3;
    private static final int EVENT_SIM_STATE_CHANGED = 8;
    private static final int EVENT_DATA_ROAMING_DISCONNECTED = 10;
    private static final int EVENT_DATA_ROAMING_OK = 11;
    private static final int EVENT_UNSOL_CDMA_INFO_RECORD = 12;
    private static final int EVENT_RESTART_SIP = 13;

    // The MMI codes are also used by the InCallScreen.
    public static final int MMI_INITIATE = 51;
    public static final int MMI_COMPLETE = 52;
    public static final int MMI_CANCEL = 53;
    // Don't use message codes larger than 99 here; those are reserved for
    // the individual Activities of the Phone UI.

    public static final int AIRPLANE_ON = 1;
    public static final int AIRPLANE_OFF = 0;

    /**
     * Allowable values for the wake lock code.
     *   SLEEP means the device can be put to sleep.
     *   PARTIAL means wake the processor, but we display can be kept off.
     *   FULL means wake both the processor and the display.
     */
    public enum WakeState {
        SLEEP,
        PARTIAL,
        FULL
    }

    private static PhoneGlobals sMe;

    // A few important fields we expose to the rest of the package
    // directly (rather than thru set/get methods) for efficiency.
    CallController callController;
    CallManager mCM;
    CallNotifier notifier;
    CallerInfoCache callerInfoCache;
    NotificationMgr notificationMgr;
    public PhoneInterfaceManager phoneMgr;
    public SimActivationManager simActivationManager;
    CarrierConfigLoader configLoader;

    private CallGatewayManager callGatewayManager;
    private Phone phoneInEcm;

    static boolean sVoiceCapable = true;

    // TODO: Remove, no longer used.
    CdmaPhoneCallState cdmaPhoneCallState;

    // The currently-active PUK entry activity and progress dialog.
    // Normally, these are the Emergency Dialer and the subsequent
    // progress dialog.  null if there is are no such objects in
    // the foreground.
    private Activity mPUKEntryActivity;
    private ProgressDialog mPUKEntryProgressDialog;

    private boolean mDataDisconnectedDueToRoaming = false;

    private WakeState mWakeState = WakeState.SLEEP;

    private PowerManager mPowerManager;
    private PowerManager.WakeLock mWakeLock;
    private PowerManager.WakeLock mPartialWakeLock;
    private KeyguardManager mKeyguardManager;

    private UpdateLock mUpdateLock;

    // Broadcast receiver for various intent broadcasts (see onCreate())
    private final BroadcastReceiver mReceiver = new PhoneAppBroadcastReceiver();

    /**
     * The singleton OtaUtils instance used for OTASP calls.
     *
     * The OtaUtils instance is created lazily the first time we need to
     * make an OTASP call, regardless of whether it's an interactive or
     * non-interactive OTASP call.
     */
    public OtaUtils otaUtils;

    // Following are the CDMA OTA information Objects used during OTA Call.
    // cdmaOtaProvisionData object store static OTA information that needs
    // to be maintained even during Slider open/close scenarios.
    // cdmaOtaConfigData object stores configuration info to control visiblity
    // of each OTA Screens.
    // cdmaOtaScreenState object store OTA Screen State information.
    public OtaUtils.CdmaOtaProvisionData cdmaOtaProvisionData;
    public OtaUtils.CdmaOtaConfigData cdmaOtaConfigData;
    public OtaUtils.CdmaOtaScreenState cdmaOtaScreenState;
    public OtaUtils.CdmaOtaInCallScreenUiState cdmaOtaInCallScreenUiState;

    Handler mHandler = new Handler() {
        @Override
        public void handleMessage(Message msg) {
            PhoneConstants.State phoneState;
            switch (msg.what) {
                // TODO: This event should be handled by the lock screen, just
                // like the "SIM missing" and "Sim locked" cases (bug 1804111).
                case EVENT_SIM_NETWORK_LOCKED:
                    if (getCarrierConfig().getBoolean(
                            CarrierConfigManager.KEY_IGNORE_SIM_NETWORK_LOCKED_EVENTS_BOOL)) {
                        // Some products don't have the concept of a "SIM network lock"
                        Log.i(LOG_TAG, "Ignoring EVENT_SIM_NETWORK_LOCKED event; "
                              + "not showing 'SIM network unlock' PIN entry screen");
                    } else {
                        // Normal case: show the "SIM network unlock" PIN entry screen.
                        // The user won't be able to do anything else until
                        // they enter a valid SIM network PIN.
                        int subType = (Integer)((AsyncResult)msg.obj).result;
                        Log.i(LOG_TAG, "show sim depersonal panel");
                        IccNetworkDepersonalizationPanel.showDialog(subType);
                    }
                    break;

                case EVENT_DATA_ROAMING_DISCONNECTED:
                    notificationMgr.showDataDisconnectedRoaming();
                    break;

                case EVENT_DATA_ROAMING_OK:
                    notificationMgr.hideDataDisconnectedRoaming();
                    break;

                case MMI_COMPLETE:
                    onMMIComplete((AsyncResult) msg.obj);
                    break;

                case MMI_CANCEL:
                    PhoneUtils.cancelMmiCode(mCM.getFgPhone());
                    break;

                case EVENT_SIM_STATE_CHANGED:
                    // Marks the event where the SIM goes into ready state.
                    // Right now, this is only used for the PUK-unlocking
                    // process.
                    if (msg.obj.equals(IccCardConstants.INTENT_VALUE_ICC_READY)) {
                        // when the right event is triggered and there
                        // are UI objects in the foreground, we close
                        // them to display the lock panel.
                        if (mPUKEntryActivity != null) {
                            mPUKEntryActivity.finish();
                            mPUKEntryActivity = null;
                        }
                        if (mPUKEntryProgressDialog != null) {
                            mPUKEntryProgressDialog.dismiss();
                            mPUKEntryProgressDialog = null;
                        }
                    }
                    break;

                case EVENT_UNSOL_CDMA_INFO_RECORD:
                    //TODO: handle message here;
                    break;
                case EVENT_RESTART_SIP:
                    // This should only run if the Phone process crashed and was restarted. We do
                    // not want this running if the device is still in the FBE encrypted state.
                    // This is the same procedure that is triggered in the SipBroadcastReceiver
                    // upon BOOT_COMPLETED.
                    UserManager userManager = UserManager.get(sMe);
                    if (userManager != null && userManager.isUserUnlocked()) {
                        SipUtil.startSipService();
                    }
                    break;
            }
        }
    };

    public PhoneGlobals(Context context) {
        super(context);
        sMe = this;
    }

    public void onCreate() {
        if (VDBG) Log.v(LOG_TAG, "onCreate()...");

        ContentResolver resolver = getContentResolver();

        // Cache the "voice capable" flag.
        // This flag currently comes from a resource (which is
        // overrideable on a per-product basis):
        sVoiceCapable =
                getResources().getBoolean(com.android.internal.R.bool.config_voice_capable);
        // ...but this might eventually become a PackageManager "system
        // feature" instead, in which case we'd do something like:
        // sVoiceCapable =
        //   getPackageManager().hasSystemFeature(PackageManager.FEATURE_TELEPHONY_VOICE_CALLS);

        if (mCM == null) {
            // Initialize the telephony framework
            PhoneFactory.makeDefaultPhones(this);

            // Start TelephonyDebugService After the default phone is created.
            Intent intent = new Intent(this, TelephonyDebugService.class);
            startService(intent);

            mCM = CallManager.getInstance();
            for (Phone phone : PhoneFactory.getPhones()) {
                mCM.registerPhone(phone);
            }

            // Create the NotificationMgr singleton, which is used to display
            // status bar icons and control other status bar behavior.
            notificationMgr = NotificationMgr.init(this);

            // If PhoneGlobals has crashed and is being restarted, then restart.
            mHandler.sendEmptyMessage(EVENT_RESTART_SIP);

            // Create an instance of CdmaPhoneCallState and initialize it to IDLE
            cdmaPhoneCallState = new CdmaPhoneCallState();
            cdmaPhoneCallState.CdmaPhoneCallStateInit();

            // before registering for phone state changes
            mPowerManager = (PowerManager) getSystemService(Context.POWER_SERVICE);
            mWakeLock = mPowerManager.newWakeLock(PowerManager.FULL_WAKE_LOCK, LOG_TAG);
            // lock used to keep the processor awake, when we don't care for the display.
            mPartialWakeLock = mPowerManager.newWakeLock(PowerManager.PARTIAL_WAKE_LOCK
                    | PowerManager.ON_AFTER_RELEASE, LOG_TAG);

            mKeyguardManager = (KeyguardManager) getSystemService(Context.KEYGUARD_SERVICE);

            // Get UpdateLock to suppress system-update related events (e.g. dialog show-up)
            // during phone calls.
            mUpdateLock = new UpdateLock("phone");

            if (DBG) Log.d(LOG_TAG, "onCreate: mUpdateLock: " + mUpdateLock);

            CallLogger callLogger = new CallLogger(this, new CallLogAsync());

            callGatewayManager = CallGatewayManager.getInstance();

            // Create the CallController singleton, which is the interface
            // to the telephony layer for user-initiated telephony functionality
            // (like making outgoing calls.)
            callController = CallController.init(this, callLogger, callGatewayManager);

            // Create the CallerInfoCache singleton, which remembers custom ring tone and
            // send-to-voicemail settings.
            //
            // The asynchronous caching will start just after this call.
            callerInfoCache = CallerInfoCache.init(this);

            phoneMgr = PhoneInterfaceManager.init(this, PhoneFactory.getDefaultPhone());

            configLoader = CarrierConfigLoader.init(this);

            // Create the CallNotifer singleton, which handles
            // asynchronous events from the telephony layer (like
            // launching the incoming-call UI when an incoming call comes
            // in.)
            notifier = CallNotifier.init(this);

            PhoneUtils.registerIccStatus(mHandler, EVENT_SIM_NETWORK_LOCKED);

            // register for MMI/USSD
            mCM.registerForMmiComplete(mHandler, MMI_COMPLETE, null);

            // register connection tracking to PhoneUtils
            PhoneUtils.initializeConnectionHandler(mCM);

            // Register for misc other intent broadcasts.
            IntentFilter intentFilter =
                    new IntentFilter(Intent.ACTION_AIRPLANE_MODE_CHANGED);
            intentFilter.addAction(TelephonyIntents.ACTION_ANY_DATA_CONNECTION_STATE_CHANGED);
            intentFilter.addAction(TelephonyIntents.ACTION_SIM_STATE_CHANGED);
            intentFilter.addAction(TelephonyIntents.ACTION_RADIO_TECHNOLOGY_CHANGED);
            intentFilter.addAction(TelephonyIntents.ACTION_SERVICE_STATE_CHANGED);
            intentFilter.addAction(TelephonyIntents.ACTION_EMERGENCY_CALLBACK_MODE_CHANGED);
            intentFilter.addAction(TelephonyIntents.ACTION_DEFAULT_DATA_SUBSCRIPTION_CHANGED);
            registerReceiver(mReceiver, intentFilter);

            //set the default values for the preferences in the phone.
            PreferenceManager.setDefaultValues(this, R.xml.network_setting, false);

            PreferenceManager.setDefaultValues(this, R.xml.call_feature_setting, false);

            // Make sure the audio mode (along with some
            // audio-mode-related state of our own) is initialized
            // correctly, given the current state of the phone.
            PhoneUtils.setAudioMode(mCM);
        }

        cdmaOtaProvisionData = new OtaUtils.CdmaOtaProvisionData();
        cdmaOtaConfigData = new OtaUtils.CdmaOtaConfigData();
        cdmaOtaScreenState = new OtaUtils.CdmaOtaScreenState();
        cdmaOtaInCallScreenUiState = new OtaUtils.CdmaOtaInCallScreenUiState();

        simActivationManager = new SimActivationManager();

        // XXX pre-load the SimProvider so that it's ready
        resolver.getType(Uri.parse("content://icc/adn"));

        // TODO: Register for Cdma Information Records
        // phone.registerCdmaInformationRecord(mHandler, EVENT_UNSOL_CDMA_INFO_RECORD, null);

        // Read HAC settings and configure audio hardware
        if (getResources().getBoolean(R.bool.hac_enabled)) {
            int hac = android.provider.Settings.System.getInt(
                    getContentResolver(),
                    android.provider.Settings.System.HEARING_AID,
                    0);
            AudioManager audioManager = (AudioManager) getSystemService(Context.AUDIO_SERVICE);
            audioManager.setParameter(SettingsConstants.HAC_KEY,
                    hac == SettingsConstants.HAC_ENABLED
                            ? SettingsConstants.HAC_VAL_ON : SettingsConstants.HAC_VAL_OFF);
        }
    }

    /**
     * Returns the singleton instance of the PhoneApp.
     */
    public static PhoneGlobals getInstance() {
        if (sMe == null) {
            throw new IllegalStateException("No PhoneGlobals here!");
        }
        return sMe;
    }

    /**
     * Returns the singleton instance of the PhoneApp if running as the
     * primary user, otherwise null.
     */
    static PhoneGlobals getInstanceIfPrimary() {
        return sMe;
    }

    /**
     * Returns the default phone.
     *
     * WARNING: This method should be used carefully, now that there may be multiple phones.
     */
    public static Phone getPhone() {
        return PhoneFactory.getDefaultPhone();
    }

    public static Phone getPhone(int subId) {
        return PhoneFactory.getPhone(SubscriptionManager.getPhoneId(subId));
    }

    /* package */ CallManager getCallManager() {
        return mCM;
    }

    public PersistableBundle getCarrierConfig() {
        return getCarrierConfigForSubId(SubscriptionManager.getDefaultSubscriptionId());
    }

    public PersistableBundle getCarrierConfigForSubId(int subId) {
        return configLoader.getConfigForSubId(subId);
    }

    /**
     * Handles OTASP-related events from the telephony layer.
     *
     * While an OTASP call is active, the CallNotifier forwards
     * OTASP-related telephony events to this method.
     */
    void handleOtaspEvent(Message msg) {
        if (DBG) Log.d(LOG_TAG, "handleOtaspEvent(message " + msg + ")...");

        if (otaUtils == null) {
            // We shouldn't be getting OTASP events without ever
            // having started the OTASP call in the first place!
            Log.w(LOG_TAG, "handleOtaEvents: got an event but otaUtils is null! "
                  + "message = " + msg);
            return;
        }

        otaUtils.onOtaProvisionStatusChanged((AsyncResult) msg.obj);
    }

    /**
     * Similarly, handle the disconnect event of an OTASP call
     * by forwarding it to the OtaUtils instance.
     */
    /* package */ void handleOtaspDisconnect() {
        if (DBG) Log.d(LOG_TAG, "handleOtaspDisconnect()...");

        if (otaUtils == null) {
            // We shouldn't be getting OTASP events without ever
            // having started the OTASP call in the first place!
            Log.w(LOG_TAG, "handleOtaspDisconnect: otaUtils is null!");
            return;
        }

        otaUtils.onOtaspDisconnect();
    }

    /**
     * Sets the activity responsible for un-PUK-blocking the device
     * so that we may close it when we receive a positive result.
     * mPUKEntryActivity is also used to indicate to the device that
     * we are trying to un-PUK-lock the phone. In other words, iff
     * it is NOT null, then we are trying to unlock and waiting for
     * the SIM to move to READY state.
     *
     * @param activity is the activity to close when PUK has
     * finished unlocking. Can be set to null to indicate the unlock
     * or SIM READYing process is over.
     */
    void setPukEntryActivity(Activity activity) {
        mPUKEntryActivity = activity;
    }

    Activity getPUKEntryActivity() {
        return mPUKEntryActivity;
    }

    /**
     * Sets the dialog responsible for notifying the user of un-PUK-
     * blocking - SIM READYing progress, so that we may dismiss it
     * when we receive a positive result.
     *
     * @param dialog indicates the progress dialog informing the user
     * of the state of the device.  Dismissed upon completion of
     * READYing process
     */
    void setPukEntryProgressDialog(ProgressDialog dialog) {
        mPUKEntryProgressDialog = dialog;
    }

    /**
     * Controls whether or not the screen is allowed to sleep.
     *
     * Once sleep is allowed (WakeState is SLEEP), it will rely on the
     * settings for the poke lock to determine when to timeout and let
     * the device sleep {@link PhoneGlobals#setScreenTimeout}.
     *
     * @param ws tells the device to how to wake.
     */
    /* package */ void requestWakeState(WakeState ws) {
        if (VDBG) Log.d(LOG_TAG, "requestWakeState(" + ws + ")...");
        synchronized (this) {
            if (mWakeState != ws) {
                switch (ws) {
                    case PARTIAL:
                        // acquire the processor wake lock, and release the FULL
                        // lock if it is being held.
                        mPartialWakeLock.acquire();
                        if (mWakeLock.isHeld()) {
                            mWakeLock.release();
                        }
                        break;
                    case FULL:
                        // acquire the full wake lock, and release the PARTIAL
                        // lock if it is being held.
                        mWakeLock.acquire();
                        if (mPartialWakeLock.isHeld()) {
                            mPartialWakeLock.release();
                        }
                        break;
                    case SLEEP:
                    default:
                        // release both the PARTIAL and FULL locks.
                        if (mWakeLock.isHeld()) {
                            mWakeLock.release();
                        }
                        if (mPartialWakeLock.isHeld()) {
                            mPartialWakeLock.release();
                        }
                        break;
                }
                mWakeState = ws;
            }
        }
    }

    /**
     * If we are not currently keeping the screen on, then poke the power
     * manager to wake up the screen for the user activity timeout duration.
     */
    /* package */ void wakeUpScreen() {
        synchronized (this) {
            if (mWakeState == WakeState.SLEEP) {
                if (DBG) Log.d(LOG_TAG, "pulse screen lock");
                mPowerManager.wakeUp(SystemClock.uptimeMillis(), "android.phone:WAKE");
            }
        }
    }

    /**
     * Sets the wake state and screen timeout based on the current state
     * of the phone, and the current state of the in-call UI.
     *
     * This method is a "UI Policy" wrapper around
     * {@link PhoneGlobals#requestWakeState} and {@link PhoneGlobals#setScreenTimeout}.
     *
     * It's safe to call this method regardless of the state of the Phone
     * (e.g. whether or not it's idle), and regardless of the state of the
     * Phone UI (e.g. whether or not the InCallScreen is active.)
     */
    /* package */ void updateWakeState() {
        PhoneConstants.State state = mCM.getState();

        // True if the speakerphone is in use.  (If so, we *always* use
        // the default timeout.  Since the user is obviously not holding
        // the phone up to his/her face, we don't need to worry about
        // false touches, and thus don't need to turn the screen off so
        // aggressively.)
        // Note that we need to make a fresh call to this method any
        // time the speaker state changes.  (That happens in
        // PhoneUtils.turnOnSpeaker().)
        boolean isSpeakerInUse = (state == PhoneConstants.State.OFFHOOK) && PhoneUtils.isSpeakerOn(this);

        // TODO (bug 1440854): The screen timeout *might* also need to
        // depend on the bluetooth state, but this isn't as clear-cut as
        // the speaker state (since while using BT it's common for the
        // user to put the phone straight into a pocket, in which case the
        // timeout should probably still be short.)

        // Decide whether to force the screen on or not.
        //
        // Force the screen to be on if the phone is ringing or dialing,
        // or if we're displaying the "Call ended" UI for a connection in
        // the "disconnected" state.
        // However, if the phone is disconnected while the user is in the
        // middle of selecting a quick response message, we should not force
        // the screen to be on.
        //
        boolean isRinging = (state == PhoneConstants.State.RINGING);
        boolean isDialing = (mCM.getFgPhone().getForegroundCall().getState() == Call.State.DIALING);
        boolean keepScreenOn = isRinging || isDialing;
        // keepScreenOn == true means we'll hold a full wake lock:
        requestWakeState(keepScreenOn ? WakeState.FULL : WakeState.SLEEP);
    }

    KeyguardManager getKeyguardManager() {
        return mKeyguardManager;
    }

    private void onMMIComplete(AsyncResult r) {
        if (VDBG) Log.d(LOG_TAG, "onMMIComplete()...");
        MmiCode mmiCode = (MmiCode) r.result;
        PhoneUtils.displayMMIComplete(mmiCode.getPhone(), getInstance(), mmiCode, null, null);
    }

    private void initForNewRadioTechnology(int phoneId) {
        if (DBG) Log.d(LOG_TAG, "initForNewRadioTechnology...");

        final Phone phone = PhoneFactory.getPhone(phoneId);
        if (phone == null || !TelephonyCapabilities.supportsOtasp(phone)) {
            // Clean up OTA for non-CDMA since it is only valid for CDMA.
            clearOtaState();
        }

        notifier.updateCallNotifierRegistrationsAfterRadioTechnologyChange();
    }

    private void handleAirplaneModeChange(Context context, int newMode) {
        int cellState = Settings.Global.getInt(context.getContentResolver(),
                Settings.Global.CELL_ON, PhoneConstants.CELL_ON_FLAG);
        boolean isAirplaneNewlyOn = (newMode == 1);
        switch (cellState) {
            case PhoneConstants.CELL_OFF_FLAG:
                // Airplane mode does not affect the cell radio if user
                // has turned it off.
                break;
            case PhoneConstants.CELL_ON_FLAG:
                maybeTurnCellOff(context, isAirplaneNewlyOn);
                break;
            case PhoneConstants.CELL_OFF_DUE_TO_AIRPLANE_MODE_FLAG:
                maybeTurnCellOn(context, isAirplaneNewlyOn);
                break;
        }
    }

    /*
     * Returns true if the radio must be turned off when entering airplane mode.
     */
    private boolean isCellOffInAirplaneMode(Context context) {
        String airplaneModeRadios = Settings.Global.getString(context.getContentResolver(),
                Settings.Global.AIRPLANE_MODE_RADIOS);
        return airplaneModeRadios == null
                || airplaneModeRadios.contains(Settings.Global.RADIO_CELL);
    }

    private void setRadioPowerOff(Context context) {
        Log.i(LOG_TAG, "Turning radio off - airplane");
        Settings.Global.putInt(context.getContentResolver(), Settings.Global.CELL_ON,
                 PhoneConstants.CELL_OFF_DUE_TO_AIRPLANE_MODE_FLAG);
        Settings.Global.putInt(getContentResolver(), Settings.Global.ENABLE_CELLULAR_ON_BOOT, 0);
        PhoneUtils.setRadioPower(false);
    }

    private void setRadioPowerOn(Context context) {
        Log.i(LOG_TAG, "Turning radio on - airplane");
        Settings.Global.putInt(context.getContentResolver(), Settings.Global.CELL_ON,
                PhoneConstants.CELL_ON_FLAG);
        Settings.Global.putInt(getContentResolver(), Settings.Global.ENABLE_CELLULAR_ON_BOOT,
                1);
        PhoneUtils.setRadioPower(true);
    }

    private void maybeTurnCellOff(Context context, boolean isAirplaneNewlyOn) {
        if (isAirplaneNewlyOn) {
            // If we are trying to turn off the radio, make sure there are no active
            // emergency calls.  If there are, switch airplane mode back to off.
            if (PhoneUtils.isInEmergencyCall(mCM)) {
                // Switch airplane mode back to off.
                SystemProperties.set(PROPERTY_AIRPLANE_MODE_ON, "0");
                ConnectivityManager.from(this).setAirplaneMode(false);
                Toast.makeText(this, R.string.radio_off_during_emergency_call, Toast.LENGTH_LONG)
                        .show();
                Log.i(LOG_TAG, "Ignoring airplane mode: emergency call. Turning airplane off");
            } else if (isCellOffInAirplaneMode(context)) {
                setRadioPowerOff(context);
            } else {
<<<<<<< HEAD
                Log.i(LOG_TAG, "Turning radio off - airplane");

                Log.d(LOG_TAG, "Setting property " + PROPERTY_AIRPLANE_MODE_ON);
                SystemProperties.set(PROPERTY_AIRPLANE_MODE_ON, "1");
                PhoneUtils.setRadioPower(false);
            }
        } else {
            Log.i(LOG_TAG, "Turning radio on - airplane");
            SystemProperties.set(PROPERTY_AIRPLANE_MODE_ON, "0");
            PhoneUtils.setRadioPower(true);
=======
                Log.i(LOG_TAG, "Ignoring airplane mode: settings prevent cell radio power off");
            }
        }
    }

    private void maybeTurnCellOn(Context context, boolean isAirplaneNewlyOn) {
        if (!isAirplaneNewlyOn) {
            setRadioPowerOn(context);
>>>>>>> 136d33db
        }
    }

    /**
     * Receiver for misc intent broadcasts the Phone app cares about.
     */
    private class PhoneAppBroadcastReceiver extends BroadcastReceiver {
        @Override
        public void onReceive(Context context, Intent intent) {
            String action = intent.getAction();
            if (action.equals(Intent.ACTION_AIRPLANE_MODE_CHANGED)) {
                int airplaneMode = Settings.Global.getInt(getContentResolver(),
                        Settings.Global.AIRPLANE_MODE_ON, AIRPLANE_OFF);
                // Treat any non-OFF values as ON.
                if (airplaneMode != AIRPLANE_OFF) {
                    airplaneMode = AIRPLANE_ON;
                }
<<<<<<< HEAD
                handleAirplaneModeChange(airplaneMode);
            } else if (action.equals(TelephonyIntents.ACTION_ANY_DATA_CONNECTION_STATE_CHANGED) ||
                    action.equals(TelephonyIntents.ACTION_DEFAULT_DATA_SUBSCRIPTION_CHANGED)) {
=======
                handleAirplaneModeChange(context, airplaneMode);
            } else if (action.equals(TelephonyIntents.ACTION_ANY_DATA_CONNECTION_STATE_CHANGED)) {
>>>>>>> 136d33db
                int subId = intent.getIntExtra(PhoneConstants.SUBSCRIPTION_KEY,
                        SubscriptionManager.INVALID_SUBSCRIPTION_ID);
                int phoneId = SubscriptionManager.getPhoneId(subId);
                String state = intent.getStringExtra(PhoneConstants.STATE_KEY);
                if (VDBG) {
                    Log.d(LOG_TAG, "mReceiver: " + action);
                    Log.d(LOG_TAG, "- state: " + state);
                    Log.d(LOG_TAG, "- reason: "
                    + intent.getStringExtra(PhoneConstants.STATE_CHANGE_REASON_KEY));
                    Log.d(LOG_TAG, "- subId: " + subId);
                    Log.d(LOG_TAG, "- phoneId: " + phoneId);
                }
                Phone phone = SubscriptionManager.isValidPhoneId(phoneId) ?
                        PhoneFactory.getPhone(phoneId) : PhoneFactory.getDefaultPhone();

                // The "data disconnected due to roaming" notification is shown
                // if (a) you have the "data roaming" feature turned off, and
                // (b) your registered to roaming network and
                // (c) you just lost data connectivity because you're roaming
                //       OR
                // (d) DDS was changed to a SIM card where (a) and (b) are true
                boolean disconnectReasonRoaming =
                        PhoneConstants.DataState.DISCONNECTED.name().equals(state)
                        && Phone.REASON_ROAMING_ON.equals(
                            intent.getStringExtra(PhoneConstants.STATE_CHANGE_REASON_KEY));
                Phone ddsPhone = getPhone(SubscriptionManager.getDefaultDataSubscriptionId());
                if (ddsPhone == null) ddsPhone = getPhone();
                boolean isRoaming = ddsPhone.getServiceState().getDataRoaming();
                boolean isRoamingDataEnabled = ddsPhone.getDataRoamingEnabled();
                boolean isDdsSwitch = action.equals(
                        TelephonyIntents.ACTION_DEFAULT_DATA_SUBSCRIPTION_CHANGED);

                boolean disconnectedDueToRoaming = mDataDisconnectedDueToRoaming;
                if ((disconnectReasonRoaming || isDdsSwitch)
                        && !isRoamingDataEnabled && isRoaming) {
                    disconnectedDueToRoaming = true;
                } else if (!isRoaming || isRoamingDataEnabled) {
                    // Dismiss pop up only if phone is not roaming or dataonroaming is enabled
                    disconnectedDueToRoaming = false;
                }

                if (VDBG) Log.d(LOG_TAG, "isRoaming = " + isRoaming + " isRoamingDataEnabled = "
                        + isRoamingDataEnabled + "disconnectReasonRoaming = "
                        + disconnectReasonRoaming + " mDataDisconnectedDueToRoaming = "
                        + mDataDisconnectedDueToRoaming);

                if (mDataDisconnectedDueToRoaming != disconnectedDueToRoaming) {
                    mDataDisconnectedDueToRoaming = disconnectedDueToRoaming;
                    mHandler.sendEmptyMessage(disconnectedDueToRoaming
                            ? EVENT_DATA_ROAMING_DISCONNECTED : EVENT_DATA_ROAMING_OK);
                }
            } else if ((action.equals(TelephonyIntents.ACTION_SIM_STATE_CHANGED)) &&
                    (mPUKEntryActivity != null)) {
                // if an attempt to un-PUK-lock the device was made, while we're
                // receiving this state change notification, notify the handler.
                // NOTE: This is ONLY triggered if an attempt to un-PUK-lock has
                // been attempted.
                mHandler.sendMessage(mHandler.obtainMessage(EVENT_SIM_STATE_CHANGED,
                        intent.getStringExtra(IccCardConstants.INTENT_KEY_ICC_STATE)));
            } else if (action.equals(TelephonyIntents.ACTION_RADIO_TECHNOLOGY_CHANGED)) {
                String newPhone = intent.getStringExtra(PhoneConstants.PHONE_NAME_KEY);
                int phoneId = intent.getIntExtra(PhoneConstants.PHONE_KEY,
                        SubscriptionManager.INVALID_PHONE_INDEX);
                Log.d(LOG_TAG, "Radio technology switched. Now " + newPhone + " (" + phoneId
                        + ") is active.");
                initForNewRadioTechnology(phoneId);
            } else if (action.equals(TelephonyIntents.ACTION_SERVICE_STATE_CHANGED)) {
                handleServiceStateChanged(intent);
            } else if (action.equals(TelephonyIntents.ACTION_EMERGENCY_CALLBACK_MODE_CHANGED)) {
                int phoneId = intent.getIntExtra(PhoneConstants.PHONE_KEY, 0);
                phoneInEcm = PhoneFactory.getPhone(phoneId);
                Log.d(LOG_TAG, "Emergency Callback Mode. phoneId:" + phoneId);
                if (phoneInEcm != null) {
                    if (TelephonyCapabilities.supportsEcm(phoneInEcm)) {
                        Log.d(LOG_TAG, "Emergency Callback Mode arrived in PhoneApp.");
                        // Start Emergency Callback Mode service
                        if (intent.getBooleanExtra("phoneinECMState", false)) {
                            context.startService(new Intent(context,
                                    EmergencyCallbackModeService.class));
                        } else {
                            phoneInEcm = null;
                        }
                    } else {
                        // It doesn't make sense to get ACTION_EMERGENCY_CALLBACK_MODE_CHANGED
                        // on a device that doesn't support ECM in the first place.
                        Log.e(LOG_TAG, "Got ACTION_EMERGENCY_CALLBACK_MODE_CHANGED, but "
                                + "ECM isn't supported for phone: " + phoneInEcm.getPhoneName());
                        phoneInEcm = null;
                    }
                } else {
                    Log.w(LOG_TAG, "phoneInEcm is null.");
                }
            }
        }
    }

    private void handleServiceStateChanged(Intent intent) {
        /**
         * This used to handle updating EriTextWidgetProvider this routine
         * and and listening for ACTION_SERVICE_STATE_CHANGED intents could
         * be removed. But leaving just in case it might be needed in the near
         * future.
         */

        // If service just returned, start sending out the queued messages
        Bundle extras = intent.getExtras();
        if (extras != null) {
            ServiceState ss = ServiceState.newFromBundle(extras);
            if (ss != null) {
                int state = ss.getState();
                notificationMgr.updateNetworkSelection(state);
            }
        }
    }

    // it is safe to call clearOtaState() even if the InCallScreen isn't active
    public void clearOtaState() {
        if (DBG) Log.d(LOG_TAG, "- clearOtaState ...");
        if (otaUtils != null) {
            otaUtils.cleanOtaScreen(true);
            if (DBG) Log.d(LOG_TAG, "  - clearOtaState clears OTA screen");
        }
    }

    // it is safe to call dismissOtaDialogs() even if the InCallScreen isn't active
    public void dismissOtaDialogs() {
        if (DBG) Log.d(LOG_TAG, "- dismissOtaDialogs ...");
        if (otaUtils != null) {
            otaUtils.dismissAllOtaDialogs();
            if (DBG) Log.d(LOG_TAG, "  - dismissOtaDialogs clears OTA dialogs");
        }
    }

    public Phone getPhoneInEcm() {
        return phoneInEcm;
    }

    /**
     * Triggers a refresh of the message waiting (voicemail) indicator.
     *
     * @param subId the subscription id we should refresh the notification for.
     */
    public void refreshMwiIndicator(int subId) {
        notificationMgr.refreshMwi(subId);
    }

    /**
     * Dismisses the message waiting (voicemail) indicator.
     *
     * @param subId the subscription id we should dismiss the notification for.
     */
    public void clearMwiIndicator(int subId) {
        // Setting voiceMessageCount to 0 will remove the current notification and clear the system
        // cached value.
        Phone phone = getPhone(subId);
        if (phone == null) {
            Log.w(LOG_TAG, "clearMwiIndicator on null phone, subId:" + subId);
        } else {
            phone.setVoiceMessageCount(0);
        }
    }
}<|MERGE_RESOLUTION|>--- conflicted
+++ resolved
@@ -695,18 +695,6 @@
             } else if (isCellOffInAirplaneMode(context)) {
                 setRadioPowerOff(context);
             } else {
-<<<<<<< HEAD
-                Log.i(LOG_TAG, "Turning radio off - airplane");
-
-                Log.d(LOG_TAG, "Setting property " + PROPERTY_AIRPLANE_MODE_ON);
-                SystemProperties.set(PROPERTY_AIRPLANE_MODE_ON, "1");
-                PhoneUtils.setRadioPower(false);
-            }
-        } else {
-            Log.i(LOG_TAG, "Turning radio on - airplane");
-            SystemProperties.set(PROPERTY_AIRPLANE_MODE_ON, "0");
-            PhoneUtils.setRadioPower(true);
-=======
                 Log.i(LOG_TAG, "Ignoring airplane mode: settings prevent cell radio power off");
             }
         }
@@ -715,7 +703,6 @@
     private void maybeTurnCellOn(Context context, boolean isAirplaneNewlyOn) {
         if (!isAirplaneNewlyOn) {
             setRadioPowerOn(context);
->>>>>>> 136d33db
         }
     }
 
@@ -733,14 +720,9 @@
                 if (airplaneMode != AIRPLANE_OFF) {
                     airplaneMode = AIRPLANE_ON;
                 }
-<<<<<<< HEAD
-                handleAirplaneModeChange(airplaneMode);
+                handleAirplaneModeChange(context, airplaneMode);
             } else if (action.equals(TelephonyIntents.ACTION_ANY_DATA_CONNECTION_STATE_CHANGED) ||
                     action.equals(TelephonyIntents.ACTION_DEFAULT_DATA_SUBSCRIPTION_CHANGED)) {
-=======
-                handleAirplaneModeChange(context, airplaneMode);
-            } else if (action.equals(TelephonyIntents.ACTION_ANY_DATA_CONNECTION_STATE_CHANGED)) {
->>>>>>> 136d33db
                 int subId = intent.getIntExtra(PhoneConstants.SUBSCRIPTION_KEY,
                         SubscriptionManager.INVALID_SUBSCRIPTION_ID);
                 int phoneId = SubscriptionManager.getPhoneId(subId);
